--- conflicted
+++ resolved
@@ -135,13 +135,8 @@
             except asyncio.IncompleteReadError as e:
                 self._log.debug(f"incomplete read error {e}")
             except Exception as e:
-<<<<<<< HEAD
-                logging.debug(f"exception {e}")
+                self._log.debug(f"exception {e}")
                 continue
-=======
-                self._log.debug(f"exception {e}")
-                break
->>>>>>> b3dab1cd
             else:
                 if self.ws_state in (WSListenerState.EXITING, WSListenerState.RECONNECTING):
                     break
