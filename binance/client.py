# coding=utf-8
import logging

import aiohttp
import asyncio
import hashlib
import hmac
import requests
import time
from abc import ABC, abstractmethod
from operator import itemgetter

from .helpers import interval_to_milliseconds, convert_ts_str
from .exceptions import BinanceAPIException, BinanceRequestException, BinanceWithdrawException


class BaseClient(ABC):

    API_URL = 'https://api.binance.{}/api'
    WITHDRAW_API_URL = 'https://api.binance.{}/wapi'
    MARGIN_API_URL = 'https://api.binance.{}/sapi'
    WEBSITE_URL = 'https://www.binance.{}'
    FUTURES_URL = 'https://fapi.binance.{}/fapi'
    FUTURES_DATA_URL = 'https://fapi.binance.{}/futures/data'
    FUTURES_COIN_URL = "https://dapi.binance.{}/dapi"
    FUTURES_COIN_DATA_URL = "https://dapi.binance.{}/futures/data"
    OPTIONS_URL = 'https://vapi.binance.{}/vapi'
    OPTIONS_TESTNET_URL = 'https://testnet.binanceops.{}/vapi'
    PUBLIC_API_VERSION = 'v1'
    PRIVATE_API_VERSION = 'v3'
    WITHDRAW_API_VERSION = 'v3'
    MARGIN_API_VERSION = 'v1'
    FUTURES_API_VERSION = 'v1'
    FUTURES_API_VERSION2 = "v2"
    OPTIONS_API_VERSION = 'v1'

    SYMBOL_TYPE_SPOT = 'SPOT'

    ORDER_STATUS_NEW = 'NEW'
    ORDER_STATUS_PARTIALLY_FILLED = 'PARTIALLY_FILLED'
    ORDER_STATUS_FILLED = 'FILLED'
    ORDER_STATUS_CANCELED = 'CANCELED'
    ORDER_STATUS_PENDING_CANCEL = 'PENDING_CANCEL'
    ORDER_STATUS_REJECTED = 'REJECTED'
    ORDER_STATUS_EXPIRED = 'EXPIRED'

    KLINE_INTERVAL_1MINUTE = '1m'
    KLINE_INTERVAL_3MINUTE = '3m'
    KLINE_INTERVAL_5MINUTE = '5m'
    KLINE_INTERVAL_15MINUTE = '15m'
    KLINE_INTERVAL_30MINUTE = '30m'
    KLINE_INTERVAL_1HOUR = '1h'
    KLINE_INTERVAL_2HOUR = '2h'
    KLINE_INTERVAL_4HOUR = '4h'
    KLINE_INTERVAL_6HOUR = '6h'
    KLINE_INTERVAL_8HOUR = '8h'
    KLINE_INTERVAL_12HOUR = '12h'
    KLINE_INTERVAL_1DAY = '1d'
    KLINE_INTERVAL_3DAY = '3d'
    KLINE_INTERVAL_1WEEK = '1w'
    KLINE_INTERVAL_1MONTH = '1M'

    SIDE_BUY = 'BUY'
    SIDE_SELL = 'SELL'

    ORDER_TYPE_LIMIT = 'LIMIT'
    ORDER_TYPE_MARKET = 'MARKET'
    ORDER_TYPE_STOP_LOSS = 'STOP_LOSS'
    ORDER_TYPE_STOP_LOSS_LIMIT = 'STOP_LOSS_LIMIT'
    ORDER_TYPE_TAKE_PROFIT = 'TAKE_PROFIT'
    ORDER_TYPE_TAKE_PROFIT_LIMIT = 'TAKE_PROFIT_LIMIT'
    ORDER_TYPE_LIMIT_MAKER = 'LIMIT_MAKER'

    FUTURE_ORDER_TYPE_LIMIT = 'LIMIT'
    FUTURE_ORDER_TYPE_MARKET = 'MARKET'
    FUTURE_ORDER_TYPE_STOP = 'STOP'
    FUTURE_ORDER_TYPE_STOP_MARKET = 'STOP_MARKET'
    FUTURE_ORDER_TYPE_TAKE_PROFIT = 'TAKE_PROFIT'
    FUTURE_ORDER_TYPE_TAKE_PROFIT_MARKET = 'TAKE_PROFIT_MARKET'
    FUTURE_ORDER_TYPE_LIMIT_MAKER = 'LIMIT_MAKER'

    TIME_IN_FORCE_GTC = 'GTC'  # Good till cancelled
    TIME_IN_FORCE_IOC = 'IOC'  # Immediate or cancel
    TIME_IN_FORCE_FOK = 'FOK'  # Fill or kill

    ORDER_RESP_TYPE_ACK = 'ACK'
    ORDER_RESP_TYPE_RESULT = 'RESULT'
    ORDER_RESP_TYPE_FULL = 'FULL'

    # For accessing the data returned by Client.aggregate_trades().
    AGG_ID = 'a'
    AGG_PRICE = 'p'
    AGG_QUANTITY = 'q'
    AGG_FIRST_TRADE_ID = 'f'
    AGG_LAST_TRADE_ID = 'l'
    AGG_TIME = 'T'
    AGG_BUYER_MAKES = 'm'
    AGG_BEST_MATCH = 'M'

    # new asset transfer api enum
    SPOT_TO_FIAT = "MAIN_C2C"
    SPOT_TO_USDT_FUTURE = "MAIN_UMFUTURE"
    SPOT_TO_COIN_FUTURE = "MAIN_CMFUTURE"
    SPOT_TO_MARGIN_CROSS = "MAIN_MARGIN"
    SPOT_TO_MINING = "MAIN_MINING"
    FIAT_TO_SPOT = "C2C_MAIN"
    FIAT_TO_USDT_FUTURE = "C2C_UMFUTURE"
    FIAT_TO_MINING = "C2C_MINING"
    USDT_FUTURE_TO_SPOT = "UMFUTURE_MAIN"
    USDT_FUTURE_TO_FIAT = "UMFUTURE_C2C"
    USDT_FUTURE_TO_MARGIN_CROSS = "UMFUTURE_MARGIN"
    COIN_FUTURE_TO_SPOT = "CMFUTURE_MAIN"
    MARGIN_CROSS_TO_SPOT = "MARGIN_MAIN"
    MARGIN_CROSS_TO_USDT_FUTURE = "MARGIN_UMFUTURE"
    MINING_TO_SPOT = "MINING_MAIN"
    MINING_TO_USDT_FUTURE = "MINING_UMFUTURE"
    MINING_TO_FIAT = "MINING_C2C"

    def __init__(self, api_key=None, api_secret=None, requests_params=None, tld='com', testnet=False):
        """Binance API Client constructor

        :param api_key: Api Key
        :type api_key: str.
        :param api_secret: Api Secret
        :type api_secret: str.
        :param requests_params: optional - Dictionary of requests params to use for all calls
        :type requests_params: dict.
        :param testnet: Use testnet environment - only available for vanilla options at the moment
        :type testnet: bool

        """

        self.API_URL = self.API_URL.format(tld)
        self.WITHDRAW_API_URL = self.WITHDRAW_API_URL.format(tld)
        self.MARGIN_API_URL = self.MARGIN_API_URL.format(tld)
        self.WEBSITE_URL = self.WEBSITE_URL.format(tld)
        self.FUTURES_URL = self.FUTURES_URL.format(tld)
        self.FUTURES_DATA_URL = self.FUTURES_DATA_URL.format(tld)
        self.FUTURES_COIN_URL = self.FUTURES_COIN_URL.format(tld)
        self.FUTURES_COIN_DATA_URL = self.FUTURES_COIN_DATA_URL.format(tld)
        self.OPTIONS_URL = self.OPTIONS_URL.format(tld)
        self.OPTIONS_TESTNET_URL = self.OPTIONS_TESTNET_URL.format(tld)

        self.API_KEY = api_key
        self.API_SECRET = api_secret
        self.session = self._init_session()
        self._requests_params = requests_params
        self.response = None
        self.testnet = testnet
        self.timestamp_offset = 0

    def _get_headers(self):
        return {
            'Accept': 'application/json',
            'User-Agent': 'Mozilla/5.0 (X11; Linux x86_64) AppleWebKit/537.36 (KHTML, like Gecko) Chrome/56.0.2924.87 Safari/537.36',
            'X-MBX-APIKEY': self.API_KEY
        }

<<<<<<< HEAD
=======
    def _get_headers(self):
        return {
            'Accept': 'application/json',
            'User-Agent': 'binance/python',
            'X-MBX-APIKEY': self.API_KEY
        }

>>>>>>> ebaab0a3
    @abstractmethod
    def _init_session(self):
        pass

    def _create_api_uri(self, path, signed=True, version=PUBLIC_API_VERSION):
        v = self.PRIVATE_API_VERSION if signed else version
        return self.API_URL + '/' + v + '/' + path

    def _create_withdraw_api_uri(self, path):
        return self.WITHDRAW_API_URL + '/' + self.WITHDRAW_API_VERSION + '/' + path

    def _create_margin_api_uri(self, path):
        return self.MARGIN_API_URL + '/' + self.MARGIN_API_VERSION + '/' + path

    def _create_website_uri(self, path):
        return self.WEBSITE_URL + '/' + path

    def _create_futures_api_uri(self, path):
        return self.FUTURES_URL + '/' + self.FUTURES_API_VERSION + '/' + path

    def _create_futures_data_api_uri(self, path):
        return self.FUTURES_DATA_URL + '/' + path

    def _create_futures_coin_api_url(self, path, version=1):
        options = {1: self.FUTURES_API_VERSION, 2: self.FUTURES_API_VERSION2}
        return self.FUTURES_COIN_URL + "/" + options[version] + "/" + path

    def _create_futures_coin_data_api_url(self, path, version=1):
        return self.FUTURES_COIN_DATA_URL + "/" + path

    def _create_options_api_uri(self, path):
        if self.testnet:
            url =  self.OPTIONS_TESTNET_URL
        else:
            url = self.OPTIONS_URL
        return url + '/' + self.OPTIONS_API_VERSION + '/' + path

    def _generate_signature(self, data):

        ordered_data = self._order_params(data)
        query_string = '&'.join(["{}={}".format(d[0], d[1]) for d in ordered_data])
        m = hmac.new(self.API_SECRET.encode('utf-8'), query_string.encode('utf-8'), hashlib.sha256)
        return m.hexdigest()

    @staticmethod
    def _order_params(data):
        """Convert params to list with signature as last element

        :param data:
        :return:

        """
        has_signature = False
        params = []
        for key, value in data.items():
            if key == 'signature':
                has_signature = True
            else:
                params.append((key, str(value)))
        # sort parameters by key
        params.sort(key=itemgetter(0))
        if has_signature:
            params.append(('signature', data['signature']))
        return params

    def _get_request_kwargs(self, method, signed, force_params=False, **kwargs):

        # set default requests timeout
        kwargs['timeout'] = 10

        # add our global requests params
        if self._requests_params:
            kwargs.update(self._requests_params)

        data = kwargs.get('data', None)
        if data and isinstance(data, dict):
            kwargs['data'] = data

        if signed:
            # generate signature
            kwargs['data']['timestamp'] = int(time.time() * 1000 + self.timestamp_offset)
            kwargs['data']['signature'] = self._generate_signature(kwargs['data'])

            # find any requests params passed and apply them
            if 'requests_params' in kwargs['data']:
                # merge requests params into kwargs
                kwargs.update(kwargs['data']['requests_params'])
                del(kwargs['data']['requests_params'])

        # sort get and post params to match signature order
        if data:
            # sort post params
            kwargs['data'] = self._order_params(kwargs['data'])
            # Remove any arguments with values of None.
            null_args = [i for i, (key, value) in enumerate(kwargs['data']) if value is None]
            for i in reversed(null_args):
                del kwargs['data'][i]

        # if get request assign data array to params value for requests lib
        if data and (method == 'get' or force_params):
            kwargs['params'] = '&'.join('%s=%s' % (data[0], data[1]) for data in kwargs['data'])
            del(kwargs['data'])

        return kwargs


class Client(BaseClient):

    def __init__(self, api_key, api_secret, requests_params=None):

        super().__init__(api_key, api_secret, requests_params)

        # init DNS and SSL cert
        self.ping()

    def _init_session(self):

        headers = self._get_headers()

        session = requests.session()
        session.headers.update(headers)
        return session

    def _request(self, method, uri, signed, force_params=False, **kwargs):

        kwargs = self._get_request_kwargs(method, signed, force_params, **kwargs)

        response = getattr(self.session, method)(uri, **kwargs)
        return self._handle_response(response)

    @staticmethod
    def _handle_response(response):
        """Internal helper for handling API responses from the Binance server.
        Raises the appropriate exceptions when necessary; otherwise, returns the
        response.
        """
<<<<<<< HEAD
        if not (200 <= response.status_code < 300):
=======
        if not str(response.status_code).startswith('2'):
>>>>>>> ebaab0a3
            raise BinanceAPIException(response, response.status_code, response.text)
        try:
            return response.json()
        except ValueError:
            raise BinanceRequestException('Invalid Response: %s' % response.text)

<<<<<<< HEAD
    def _request_futures_api(self, method, path, signed=False, **kwargs):
        uri = self._create_futures_api_uri(path)

        return self._request(method, uri, signed, True, **kwargs)

    def _request_futures_data_api(self, method, path, signed=False, **kwargs):
        uri = self._create_futures_data_api_uri(path)

        return self._request(method, uri, signed, True, **kwargs)

    def _request_futures_coin_api(self, method, path, signed=False, version=1, **kwargs):
        uri = self._create_futures_coin_api_url(path, version=version)

        return self._request(method, uri, signed, True, **kwargs)

    def _request_futures_coin_data_api(self, method, path, signed=False, version=1, **kwargs):
        uri = self._create_futures_coin_data_api_url(path, version=version)

        return self._request(method, uri, signed, True, **kwargs)

    def _request_options_api(self, method, path, signed=False, **kwargs):
        uri = self._create_options_api_uri(path)

        return self._request(method, uri, signed, True, **kwargs)

=======
>>>>>>> ebaab0a3
    def _request_api(self, method, path, signed=False, version=BaseClient.PUBLIC_API_VERSION, **kwargs):
        uri = self._create_api_uri(path, signed, version)
        return self._request(method, uri, signed, **kwargs)

    def _request_withdraw_api(self, method, path, signed=False, **kwargs):
        uri = self._create_withdraw_api_uri(path)
        return self._request(method, uri, signed, True, **kwargs)

<<<<<<< HEAD
    def _request_margin_api(self, method, path, signed=False, **kwargs):
        uri = self._create_margin_api_uri(path)

        return self._request(method, uri, signed, **kwargs)

=======
>>>>>>> ebaab0a3
    def _request_website(self, method, path, signed=False, **kwargs):
        uri = self._create_website_uri(path)
        return self._request(method, uri, signed, **kwargs)

    def _get(self, path, signed=False, version=BaseClient.PUBLIC_API_VERSION, **kwargs):
        return self._request_api('get', path, signed, version, **kwargs)

    def _post(self, path, signed=False, version=BaseClient.PUBLIC_API_VERSION, **kwargs):
        return self._request_api('post', path, signed, version, **kwargs)

    def _put(self, path, signed=False, version=BaseClient.PUBLIC_API_VERSION, **kwargs):
        return self._request_api('put', path, signed, version, **kwargs)

    def _delete(self, path, signed=False, version=BaseClient.PUBLIC_API_VERSION, **kwargs):
        return self._request_api('delete', path, signed, version, **kwargs)

    # Exchange Endpoints

    def get_products(self):
        """Return list of products currently listed on Binance

        Use get_exchange_info() call instead

        :returns: list - List of product dictionaries

        :raises: BinanceRequestException, BinanceAPIException

        """
        products = self._request_website('get', 'exchange-api/v1/public/asset-service/product/get-products')
        return products

    def get_exchange_info(self):
        """Return rate limits and list of symbols

        :returns: list - List of product dictionaries

        .. code-block:: python

            {
                "timezone": "UTC",
                "serverTime": 1508631584636,
                "rateLimits": [
                    {
                        "rateLimitType": "REQUESTS",
                        "interval": "MINUTE",
                        "limit": 1200
                    },
                    {
                        "rateLimitType": "ORDERS",
                        "interval": "SECOND",
                        "limit": 10
                    },
                    {
                        "rateLimitType": "ORDERS",
                        "interval": "DAY",
                        "limit": 100000
                    }
                ],
                "exchangeFilters": [],
                "symbols": [
                    {
                        "symbol": "ETHBTC",
                        "status": "TRADING",
                        "baseAsset": "ETH",
                        "baseAssetPrecision": 8,
                        "quoteAsset": "BTC",
                        "quotePrecision": 8,
                        "orderTypes": ["LIMIT", "MARKET"],
                        "icebergAllowed": false,
                        "filters": [
                            {
                                "filterType": "PRICE_FILTER",
                                "minPrice": "0.00000100",
                                "maxPrice": "100000.00000000",
                                "tickSize": "0.00000100"
                            }, {
                                "filterType": "LOT_SIZE",
                                "minQty": "0.00100000",
                                "maxQty": "100000.00000000",
                                "stepSize": "0.00100000"
                            }, {
                                "filterType": "MIN_NOTIONAL",
                                "minNotional": "0.00100000"
                            }
                        ]
                    }
                ]
            }

        :raises: BinanceRequestException, BinanceAPIException

        """

        return self._get('exchangeInfo', version=self.PRIVATE_API_VERSION)

    def get_symbol_info(self, symbol):
        """Return information about a symbol

        :param symbol: required e.g BNBBTC
        :type symbol: str

        :returns: Dict if found, None if not

        .. code-block:: python

            {
                "symbol": "ETHBTC",
                "status": "TRADING",
                "baseAsset": "ETH",
                "baseAssetPrecision": 8,
                "quoteAsset": "BTC",
                "quotePrecision": 8,
                "orderTypes": ["LIMIT", "MARKET"],
                "icebergAllowed": false,
                "filters": [
                    {
                        "filterType": "PRICE_FILTER",
                        "minPrice": "0.00000100",
                        "maxPrice": "100000.00000000",
                        "tickSize": "0.00000100"
                    }, {
                        "filterType": "LOT_SIZE",
                        "minQty": "0.00100000",
                        "maxQty": "100000.00000000",
                        "stepSize": "0.00100000"
                    }, {
                        "filterType": "MIN_NOTIONAL",
                        "minNotional": "0.00100000"
                    }
                ]
            }

        :raises: BinanceRequestException, BinanceAPIException

        """

        res = self.get_exchange_info()

        for item in res['symbols']:
            if item['symbol'] == symbol.upper():
                return item

        return None

    # General Endpoints

    def ping(self):
        """Test connectivity to the Rest API.

        https://github.com/binance/binance-spot-api-docs/blob/master/rest-api.md#test-connectivity

        :returns: Empty array

        .. code-block:: python

            {}

        :raises: BinanceRequestException, BinanceAPIException

        """
        return self._get('ping', version=self.PRIVATE_API_VERSION)

    def get_server_time(self):
        """Test connectivity to the Rest API and get the current server time.

        https://github.com/binance/binance-spot-api-docs/blob/master/rest-api.md#check-server-time

        :returns: Current server time

        .. code-block:: python

            {
                "serverTime": 1499827319559
            }

        :raises: BinanceRequestException, BinanceAPIException

        """
        return self._get('time', version=self.PRIVATE_API_VERSION)

    # Market Data Endpoints

    def get_all_tickers(self):
        """Latest price for all symbols.

        https://www.binance.com/restapipub.html#symbols-price-ticker

        :returns: List of market tickers

        .. code-block:: python

            [
                {
                    "symbol": "LTCBTC",
                    "price": "4.00000200"
                },
                {
                    "symbol": "ETHBTC",
                    "price": "0.07946600"
                }
            ]

        :raises: BinanceRequestException, BinanceAPIException

        """
        return self._get('ticker/price', version=self.PRIVATE_API_VERSION)

    def get_orderbook_tickers(self):
        """Best price/qty on the order book for all symbols.

        https://www.binance.com/restapipub.html#symbols-order-book-ticker

        :returns: List of order book market entries

        .. code-block:: python

            [
                {
                    "symbol": "LTCBTC",
                    "bidPrice": "4.00000000",
                    "bidQty": "431.00000000",
                    "askPrice": "4.00000200",
                    "askQty": "9.00000000"
                },
                {
                    "symbol": "ETHBTC",
                    "bidPrice": "0.07946700",
                    "bidQty": "9.00000000",
                    "askPrice": "100000.00000000",
                    "askQty": "1000.00000000"
                }
            ]

        :raises: BinanceRequestException, BinanceAPIException

        """
        return self._get('ticker/bookTicker', version=self.PRIVATE_API_VERSION)

    def get_order_book(self, **params):
        """Get the Order Book for the market

        https://github.com/binance/binance-spot-api-docs/blob/master/rest-api.md#order-book

        :param symbol: required
        :type symbol: str
        :param limit:  Default 100; max 1000
        :type limit: int

        :returns: API response

        .. code-block:: python

            {
                "lastUpdateId": 1027024,
                "bids": [
                    [
                        "4.00000000",     # PRICE
                        "431.00000000",   # QTY
                        []                # Can be ignored
                    ]
                ],
                "asks": [
                    [
                        "4.00000200",
                        "12.00000000",
                        []
                    ]
                ]
            }

        :raises: BinanceRequestException, BinanceAPIException

        """
        return self._get('depth', data=params, version=self.PRIVATE_API_VERSION)

    def get_recent_trades(self, **params):
        """Get recent trades (up to last 500).

        https://github.com/binance/binance-spot-api-docs/blob/master/rest-api.md#recent-trades-list

        :param symbol: required
        :type symbol: str
        :param limit:  Default 500; max 500.
        :type limit: int

        :returns: API response

        .. code-block:: python

            [
                {
                    "id": 28457,
                    "price": "4.00000100",
                    "qty": "12.00000000",
                    "time": 1499865549590,
                    "isBuyerMaker": true,
                    "isBestMatch": true
                }
            ]

        :raises: BinanceRequestException, BinanceAPIException

        """
        return self._get('trades', data=params)

    def get_historical_trades(self, **params):
        """Get older trades.

        https://github.com/binance/binance-spot-api-docs/blob/master/rest-api.md#recent-trades-list

        :param symbol: required
        :type symbol: str
        :param limit:  Default 500; max 500.
        :type limit: int
        :param fromId:  TradeId to fetch from. Default gets most recent trades.
        :type fromId: str

        :returns: API response

        .. code-block:: python

            [
                {
                    "id": 28457,
                    "price": "4.00000100",
                    "qty": "12.00000000",
                    "time": 1499865549590,
                    "isBuyerMaker": true,
                    "isBestMatch": true
                }
            ]

        :raises: BinanceRequestException, BinanceAPIException

        """
        return self._get('historicalTrades', data=params, version=self.PRIVATE_API_VERSION)

    def get_aggregate_trades(self, **params):
        """Get compressed, aggregate trades. Trades that fill at the time,
        from the same order, with the same price will have the quantity aggregated.

        https://github.com/binance/binance-spot-api-docs/blob/master/rest-api.md#compressedaggregate-trades-list

        :param symbol: required
        :type symbol: str
        :param fromId:  ID to get aggregate trades from INCLUSIVE.
        :type fromId: str
        :param startTime: Timestamp in ms to get aggregate trades from INCLUSIVE.
        :type startTime: int
        :param endTime: Timestamp in ms to get aggregate trades until INCLUSIVE.
        :type endTime: int
        :param limit:  Default 500; max 500.
        :type limit: int

        :returns: API response

        .. code-block:: python

            [
                {
                    "a": 26129,         # Aggregate tradeId
                    "p": "0.01633102",  # Price
                    "q": "4.70443515",  # Quantity
                    "f": 27781,         # First tradeId
                    "l": 27781,         # Last tradeId
                    "T": 1498793709153, # Timestamp
                    "m": true,          # Was the buyer the maker?
                    "M": true           # Was the trade the best price match?
                }
            ]

        :raises: BinanceRequestException, BinanceAPIException

        """
        return self._get('aggTrades', data=params, version=self.PRIVATE_API_VERSION)

    def aggregate_trade_iter(self, symbol, start_str=None, last_id=None):
        """Iterate over aggregate trade data from (start_time or last_id) to
        the end of the history so far.

        If start_time is specified, start with the first trade after
        start_time. Meant to initialise a local cache of trade data.

        If last_id is specified, start with the trade after it. This is meant
        for updating a pre-existing local trade data cache.

        Only allows start_str or last_id—not both. Not guaranteed to work
        right if you're running more than one of these simultaneously. You
        will probably hit your rate limit.

        See dateparser docs for valid start and end string formats http://dateparser.readthedocs.io/en/latest/

        If using offset strings for dates add "UTC" to date string e.g. "now UTC", "11 hours ago UTC"

        :param symbol: Symbol string e.g. ETHBTC
        :type symbol: str
        :param start_str: Start date string in UTC format or timestamp in milliseconds. The iterator will
        return the first trade occurring later than this time.
        :type start_str: str|int
        :param last_id: aggregate trade ID of the last known aggregate trade.
        Not a regular trade ID. See https://github.com/binance/binance-spot-api-docs/blob/master/rest-api.md#compressedaggregate-trades-list.

        :returns: an iterator of JSON objects, one per trade. The format of
        each object is identical to Client.aggregate_trades().

        :type last_id: int
        """
        if start_str is not None and last_id is not None:
            raise ValueError(
                'start_time and last_id may not be simultaneously specified.')

        # If there's no last_id, get one.
        if last_id is None:
            # Without a last_id, we actually need the first trade.  Normally,
            # we'd get rid of it. See the next loop.
            if start_str is None:
                trades = self.get_aggregate_trades(symbol=symbol, fromId=0)
            else:
                # The difference between startTime and endTime should be less
                # or equal than an hour and the result set should contain at
                # least one trade.
                start_ts = convert_ts_str(start_str)
                # If the resulting set is empty (i.e. no trades in that interval)
                # then we just move forward hour by hour until we find at least one
                # trade or reach present moment
                while True:
                    end_ts = start_ts + (60 * 60 * 1000)
                    trades = self.get_aggregate_trades(
                        symbol=symbol,
                        startTime=start_ts,
                        endTime=end_ts)
                    if len(trades) > 0:
                        break
                    # If we reach present moment and find no trades then there is
                    # nothing to iterate, so we're done
                    if end_ts > int(time.time() * 1000):
                        return
                    start_ts = end_ts
            for t in trades:
                yield t
            last_id = trades[-1][self.AGG_ID]

        while True:
            # There is no need to wait between queries, to avoid hitting the
            # rate limit. We're using blocking IO, and as long as we're the
            # only thread running calls like this, Binance will automatically
            # add the right delay time on their end, forcing us to wait for
            # data. That really simplifies this function's job. Binance is
            # fucking awesome.
            trades = self.get_aggregate_trades(symbol=symbol, fromId=last_id)
            # fromId=n returns a set starting with id n, but we already have
            # that one. So get rid of the first item in the result set.
            trades = trades[1:]
            if len(trades) == 0:
                return
            for t in trades:
                yield t
            last_id = trades[-1][self.AGG_ID]

    def get_klines(self, **params):
        """Kline/candlestick bars for a symbol. Klines are uniquely identified by their open time.

        https://github.com/binance/binance-spot-api-docs/blob/master/rest-api.md#klinecandlestick-data

        :param symbol: required
        :type symbol: str
        :param interval: -
        :type interval: str
        :param limit: - Default 500; max 500.
        :type limit: int
        :param startTime:
        :type startTime: int
        :param endTime:
        :type endTime: int

        :returns: API response

        .. code-block:: python

            [
                [
                    1499040000000,      # Open time
                    "0.01634790",       # Open
                    "0.80000000",       # High
                    "0.01575800",       # Low
                    "0.01577100",       # Close
                    "148976.11427815",  # Volume
                    1499644799999,      # Close time
                    "2434.19055334",    # Quote asset volume
                    308,                # Number of trades
                    "1756.87402397",    # Taker buy base asset volume
                    "28.46694368",      # Taker buy quote asset volume
                    "17928899.62484339" # Can be ignored
                ]
            ]

        :raises: BinanceRequestException, BinanceAPIException

        """
        return self._get('klines', data=params, version=self.PRIVATE_API_VERSION)

    def _klines(self, spot=True, **params):
        """Get klines of spot (get_klines) or futures (futures_klines) endpoints.

        :param spot: Spot klines functions, otherwise futures
        :type spot: bool

        :return: klines, see get_klines

        """
        if spot:
            return self.get_klines(**params)
        else:
            return self.futures_klines(**params)

    def _get_earliest_valid_timestamp(self, symbol, interval, spot):
        """Get earliest valid open timestamp from Binance

        :param symbol: Name of symbol pair e.g BNBBTC
        :type symbol: str
        :param interval: Binance Kline interval
        :type interval: str
        :param spot: Spot endpoint, otherwise futures
        :type spot: bool

        :return: first valid timestamp

        """
        kline = self._klines(
            spot=spot,
            symbol=symbol,
            interval=interval,
            limit=1,
            startTime=0,
            endTime=int(time.time() * 1000)
        )
        return kline[0][0]

    def get_historical_klines(self, symbol, interval, start_str, end_str=None, limit=500):
        """Get Historical Klines from Binance

        :param symbol: Name of symbol pair e.g BNBBTC
        :type symbol: str
        :param interval: Binance Kline interval
        :type interval: str
        :param start_str: Start date string in UTC format or timestamp in milliseconds
        :type start_str: str|int
        :param end_str: optional - end date string in UTC format or timestamp in milliseconds (default will fetch everything up to now)
        :type end_str: str|int
        :param limit: Default 500; max 1000.
        :type limit: int

        :return: list of OHLCV values

        """
        return self._historical_klines(symbol, interval, start_str, end_str=None, limit=500, spot=True)

    def _historical_klines(self, symbol, interval, start_str, end_str=None, limit=500, spot=True):
        """Get Historical Klines from Binance (spot or futures)

        See dateparser docs for valid start and end string formats http://dateparser.readthedocs.io/en/latest/

        If using offset strings for dates add "UTC" to date string e.g. "now UTC", "11 hours ago UTC"

        :param symbol: Name of symbol pair e.g BNBBTC
        :type symbol: str
        :param interval: Binance Kline interval
        :type interval: str
        :param start_str: Start date string in UTC format or timestamp in milliseconds
        :type start_str: str|int
        :param end_str: optional - end date string in UTC format or timestamp in milliseconds (default will fetch everything up to now)
        :type end_str: None|str|int
        :param limit: Default 500; max 1000.
        :type limit: int
        :param limit: Default 500; max 1000.
        :type limit: int
        :param spot: Historical klines from spot endpoint, otherwise futures
        :type spot: bool

        :return: list of OHLCV values

        """
        # init our list
        output_data = []

        # convert interval to useful value in seconds
        timeframe = interval_to_milliseconds(interval)

        start_ts = convert_ts_str(start_str)

        # establish first available start timestamp
        first_valid_ts = self._get_earliest_valid_timestamp(symbol, interval, spot)
        start_ts = max(start_ts, first_valid_ts)

        # if an end time was passed convert it
        end_ts = convert_ts_str(end_str)

        idx = 0
        while True:
            # fetch the klines from start_ts up to max 500 entries or the end_ts if set
            temp_data = self._klines(
                spot=spot,
                symbol=symbol,
                interval=interval,
                limit=limit,
                startTime=start_ts,
                endTime=end_ts
            )

            # handle the case where exactly the limit amount of data was returned last loop
            if not len(temp_data):
                break

            # append this loops data to our output data
            output_data += temp_data

            # set our start timestamp using the last value in the array
            start_ts = temp_data[-1][0]

            idx += 1
            # check if we received less than the required limit and exit the loop
            if len(temp_data) < limit:
                # exit the while loop
                break

            # increment next call by our timeframe
            start_ts += timeframe

            # sleep after every 3rd call to be kind to the API
            if idx % 3 == 0:
                time.sleep(1)

        return output_data

<<<<<<< HEAD
    def get_historical_klines_generator(self, symbol, interval, start_str, end_str=None):
        """Get Historical Klines generator from Binance

        :param symbol: Name of symbol pair e.g BNBBTC
        :type symbol: str
        :param interval: Binance Kline interval
        :type interval: str
        :param start_str: Start date string in UTC format or timestamp in milliseconds
        :type start_str: str|int
        :param end_str: optional - end date string in UTC format or timestamp in milliseconds (default will fetch everything up to now)
        :type end_str: str|int

        :return: generator of OHLCV values

        """

        return self._historical_klines_generator(symbol, interval, start_str, end_str=end_str, spot=True)

    def _historical_klines_generator(self, symbol, interval, start_str, end_str=None, spot=True):
        """Get Historical Klines generator from Binance (spot or futures)
=======
    def get_historical_klines_generator(self, symbol, interval, start_str, end_str=None, limit=500):
        """Get Historical Klines from Binance
>>>>>>> ebaab0a3

        See dateparser docs for valid start and end string formats http://dateparser.readthedocs.io/en/latest/

        If using offset strings for dates add "UTC" to date string e.g. "now UTC", "11 hours ago UTC"

        :param symbol: Name of symbol pair e.g BNBBTC
        :type symbol: str
        :param interval: Binance Kline interval
        :type interval: str
        :param start_str: Start date string in UTC format or timestamp in milliseconds
        :type start_str: str|int
        :param end_str: optional - end date string in UTC format or timestamp in milliseconds (default will fetch everything up to now)
        :type end_str: str|int
<<<<<<< HEAD
        :param spot: Historical klines generator from spot endpoint, otherwise futures
        :type spot: bool
=======
        :param limit: Default 500; max 1000.
        :type limit: int
>>>>>>> ebaab0a3

        :return: generator of OHLCV values

        """
<<<<<<< HEAD
        # setup the max limit
        limit = 500
=======
>>>>>>> ebaab0a3

        # convert interval to useful value in seconds
        timeframe = interval_to_milliseconds(interval)

        # convert our date strings to milliseconds
        start_ts = convert_ts_str(start_str)

        # establish first available start timestamp
        first_valid_ts = self._get_earliest_valid_timestamp(symbol, interval, spot)
        start_ts = max(start_ts, first_valid_ts)

        # if an end time was passed convert it
        end_ts = convert_ts_str(end_str)

        idx = 0
        while True:
            # fetch the klines from start_ts up to max 500 entries or the end_ts if set
            output_data = self.get_klines(
                spot=spot,
                symbol=symbol,
                interval=interval,
                limit=limit,
                startTime=start_ts,
                endTime=end_ts
            )

            # handle the case where exactly the limit amount of data was returned last loop
            if not len(output_data):
                break

            # yield data
            for o in output_data:
                yield o

            # set our start timestamp using the last value in the array
            start_ts = output_data[-1][0]

            idx += 1
            # check if we received less than the required limit and exit the loop
            if len(output_data) < limit:
                # exit the while loop
                break

            # increment next call by our timeframe
            start_ts += timeframe

            # sleep after every 3rd call to be kind to the API
            if idx % 3 == 0:
                time.sleep(1)

    def get_avg_price(self, **params):
        """Current average price for a symbol.

        https://github.com/binance/binance-spot-api-docs/blob/master/rest-api.md#current-average-price

        :param symbol:
        :type symbol: str

        :returns: API response

        .. code-block:: python

            {
                "mins": 5,
                "price": "9.35751834"
            }
        """
        return self._get('avgPrice', data=params, version=self.PRIVATE_API_VERSION)

    def get_ticker(self, **params):
        """24 hour price change statistics.

        https://github.com/binance/binance-spot-api-docs/blob/master/rest-api.md#24hr-ticker-price-change-statistics

        :param symbol:
        :type symbol: str

        :returns: API response

        .. code-block:: python

            {
                "priceChange": "-94.99999800",
                "priceChangePercent": "-95.960",
                "weightedAvgPrice": "0.29628482",
                "prevClosePrice": "0.10002000",
                "lastPrice": "4.00000200",
                "bidPrice": "4.00000000",
                "askPrice": "4.00000200",
                "openPrice": "99.00000000",
                "highPrice": "100.00000000",
                "lowPrice": "0.10000000",
                "volume": "8913.30000000",
                "openTime": 1499783499040,
                "closeTime": 1499869899040,
                "fristId": 28385,   # First tradeId
                "lastId": 28460,    # Last tradeId
                "count": 76         # Trade count
            }

        OR

        .. code-block:: python

            [
                {
                    "priceChange": "-94.99999800",
                    "priceChangePercent": "-95.960",
                    "weightedAvgPrice": "0.29628482",
                    "prevClosePrice": "0.10002000",
                    "lastPrice": "4.00000200",
                    "bidPrice": "4.00000000",
                    "askPrice": "4.00000200",
                    "openPrice": "99.00000000",
                    "highPrice": "100.00000000",
                    "lowPrice": "0.10000000",
                    "volume": "8913.30000000",
                    "openTime": 1499783499040,
                    "closeTime": 1499869899040,
                    "fristId": 28385,   # First tradeId
                    "lastId": 28460,    # Last tradeId
                    "count": 76         # Trade count
                }
            ]

        :raises: BinanceRequestException, BinanceAPIException

        """
        return self._get('ticker/24hr', data=params, version=self.PRIVATE_API_VERSION)

    def get_symbol_ticker(self, **params):
        """Latest price for a symbol or symbols.

        https://github.com/binance/binance-spot-api-docs/blob/master/rest-api.md#24hr-ticker-price-change-statistics

        :param symbol:
        :type symbol: str

        :returns: API response

        .. code-block:: python

            {
                "symbol": "LTCBTC",
                "price": "4.00000200"
            }

        OR

        .. code-block:: python

            [
                {
                    "symbol": "LTCBTC",
                    "price": "4.00000200"
                },
                {
                    "symbol": "ETHBTC",
                    "price": "0.07946600"
                }
            ]

        :raises: BinanceRequestException, BinanceAPIException

        """
        return self._get('ticker/price', data=params, version=self.PRIVATE_API_VERSION)

    def get_orderbook_ticker(self, **params):
        """Latest price for a symbol or symbols.

        https://github.com/binance/binance-spot-api-docs/blob/master/rest-api.md#symbol-order-book-ticker

        :param symbol:
        :type symbol: str

        :returns: API response

        .. code-block:: python

            {
                "symbol": "LTCBTC",
                "bidPrice": "4.00000000",
                "bidQty": "431.00000000",
                "askPrice": "4.00000200",
                "askQty": "9.00000000"
            }

        OR

        .. code-block:: python

            [
                {
                    "symbol": "LTCBTC",
                    "bidPrice": "4.00000000",
                    "bidQty": "431.00000000",
                    "askPrice": "4.00000200",
                    "askQty": "9.00000000"
                },
                {
                    "symbol": "ETHBTC",
                    "bidPrice": "0.07946700",
                    "bidQty": "9.00000000",
                    "askPrice": "100000.00000000",
                    "askQty": "1000.00000000"
                }
            ]

        :raises: BinanceRequestException, BinanceAPIException

        """
        return self._get('ticker/bookTicker', data=params, version=self.PRIVATE_API_VERSION)

    # Account Endpoints

    def create_order(self, **params):
        """Send in a new order

        Any order with an icebergQty MUST have timeInForce set to GTC.

        https://github.com/binance/binance-spot-api-docs/blob/master/rest-api.md#new-order--trade

        :param symbol: required
        :type symbol: str
        :param side: required
        :type side: str
        :param type: required
        :type type: str
        :param timeInForce: required if limit order
        :type timeInForce: str
        :param quantity: required
        :type quantity: decimal
        :param quoteOrderQty: amount the user wants to spend (when buying) or receive (when selling)
            of the quote asset, applicable to MARKET orders
        :type quoteOrderQty: decimal
        :param price: required
        :type price: str
        :param newClientOrderId: A unique id for the order. Automatically generated if not sent.
        :type newClientOrderId: str
        :param icebergQty: Used with LIMIT, STOP_LOSS_LIMIT, and TAKE_PROFIT_LIMIT to create an iceberg order.
        :type icebergQty: decimal
        :param newOrderRespType: Set the response JSON. ACK, RESULT, or FULL; default: RESULT.
        :type newOrderRespType: str
        :param recvWindow: the number of milliseconds the request is valid for
        :type recvWindow: int

        :returns: API response

        Response ACK:

        .. code-block:: python

            {
                "symbol":"LTCBTC",
                "orderId": 1,
                "clientOrderId": "myOrder1" # Will be newClientOrderId
                "transactTime": 1499827319559
            }

        Response RESULT:

        .. code-block:: python

            {
                "symbol": "BTCUSDT",
                "orderId": 28,
                "clientOrderId": "6gCrw2kRUAF9CvJDGP16IP",
                "transactTime": 1507725176595,
                "price": "0.00000000",
                "origQty": "10.00000000",
                "executedQty": "10.00000000",
                "status": "FILLED",
                "timeInForce": "GTC",
                "type": "MARKET",
                "side": "SELL"
            }

        Response FULL:

        .. code-block:: python

            {
                "symbol": "BTCUSDT",
                "orderId": 28,
                "clientOrderId": "6gCrw2kRUAF9CvJDGP16IP",
                "transactTime": 1507725176595,
                "price": "0.00000000",
                "origQty": "10.00000000",
                "executedQty": "10.00000000",
                "status": "FILLED",
                "timeInForce": "GTC",
                "type": "MARKET",
                "side": "SELL",
                "fills": [
                    {
                        "price": "4000.00000000",
                        "qty": "1.00000000",
                        "commission": "4.00000000",
                        "commissionAsset": "USDT"
                    },
                    {
                        "price": "3999.00000000",
                        "qty": "5.00000000",
                        "commission": "19.99500000",
                        "commissionAsset": "USDT"
                    },
                    {
                        "price": "3998.00000000",
                        "qty": "2.00000000",
                        "commission": "7.99600000",
                        "commissionAsset": "USDT"
                    },
                    {
                        "price": "3997.00000000",
                        "qty": "1.00000000",
                        "commission": "3.99700000",
                        "commissionAsset": "USDT"
                    },
                    {
                        "price": "3995.00000000",
                        "qty": "1.00000000",
                        "commission": "3.99500000",
                        "commissionAsset": "USDT"
                    }
                ]
            }

        :raises: BinanceRequestException, BinanceAPIException, BinanceOrderException, BinanceOrderMinAmountException, BinanceOrderMinPriceException, BinanceOrderMinTotalException, BinanceOrderUnknownSymbolException, BinanceOrderInactiveSymbolException

        """
        return self._post('order', True, data=params)

    def order_limit(self, timeInForce=BaseClient.TIME_IN_FORCE_GTC, **params):
        """Send in a new limit order

        Any order with an icebergQty MUST have timeInForce set to GTC.

        :param symbol: required
        :type symbol: str
        :param side: required
        :type side: str
        :param quantity: required
        :type quantity: decimal
        :param price: required
        :type price: str
        :param timeInForce: default Good till cancelled
        :type timeInForce: str
        :param newClientOrderId: A unique id for the order. Automatically generated if not sent.
        :type newClientOrderId: str
        :param icebergQty: Used with LIMIT, STOP_LOSS_LIMIT, and TAKE_PROFIT_LIMIT to create an iceberg order.
        :type icebergQty: decimal
        :param newOrderRespType: Set the response JSON. ACK, RESULT, or FULL; default: RESULT.
        :type newOrderRespType: str
        :param recvWindow: the number of milliseconds the request is valid for
        :type recvWindow: int

        :returns: API response

        See order endpoint for full response options

        :raises: BinanceRequestException, BinanceAPIException, BinanceOrderException, BinanceOrderMinAmountException, BinanceOrderMinPriceException, BinanceOrderMinTotalException, BinanceOrderUnknownSymbolException, BinanceOrderInactiveSymbolException

        """
        params.update({
            'type': self.ORDER_TYPE_LIMIT,
            'timeInForce': timeInForce
        })
        return self.create_order(**params)

    def order_limit_buy(self, timeInForce=BaseClient.TIME_IN_FORCE_GTC, **params):
        """Send in a new limit buy order

        Any order with an icebergQty MUST have timeInForce set to GTC.

        :param symbol: required
        :type symbol: str
        :param quantity: required
        :type quantity: decimal
        :param price: required
        :type price: str
        :param timeInForce: default Good till cancelled
        :type timeInForce: str
        :param newClientOrderId: A unique id for the order. Automatically generated if not sent.
        :type newClientOrderId: str
        :param stopPrice: Used with stop orders
        :type stopPrice: decimal
        :param icebergQty: Used with iceberg orders
        :type icebergQty: decimal
        :param newOrderRespType: Set the response JSON. ACK, RESULT, or FULL; default: RESULT.
        :type newOrderRespType: str
        :param recvWindow: the number of milliseconds the request is valid for
        :type recvWindow: int

        :returns: API response

        See order endpoint for full response options

        :raises: BinanceRequestException, BinanceAPIException, BinanceOrderException, BinanceOrderMinAmountException, BinanceOrderMinPriceException, BinanceOrderMinTotalException, BinanceOrderUnknownSymbolException, BinanceOrderInactiveSymbolException

        """
        params.update({
            'side': self.SIDE_BUY,
        })
        return self.order_limit(timeInForce=timeInForce, **params)

    def order_limit_sell(self, timeInForce=BaseClient.TIME_IN_FORCE_GTC, **params):
        """Send in a new limit sell order

        :param symbol: required
        :type symbol: str
        :param quantity: required
        :type quantity: decimal
        :param price: required
        :type price: str
        :param timeInForce: default Good till cancelled
        :type timeInForce: str
        :param newClientOrderId: A unique id for the order. Automatically generated if not sent.
        :type newClientOrderId: str
        :param stopPrice: Used with stop orders
        :type stopPrice: decimal
        :param icebergQty: Used with iceberg orders
        :type icebergQty: decimal
        :param newOrderRespType: Set the response JSON. ACK, RESULT, or FULL; default: RESULT.
        :type newOrderRespType: str
        :param recvWindow: the number of milliseconds the request is valid for
        :type recvWindow: int

        :returns: API response

        See order endpoint for full response options

        :raises: BinanceRequestException, BinanceAPIException, BinanceOrderException, BinanceOrderMinAmountException, BinanceOrderMinPriceException, BinanceOrderMinTotalException, BinanceOrderUnknownSymbolException, BinanceOrderInactiveSymbolException

        """
        params.update({
            'side': self.SIDE_SELL
        })
        return self.order_limit(timeInForce=timeInForce, **params)

    def order_market(self, **params):
        """Send in a new market order

        :param symbol: required
        :type symbol: str
        :param side: required
        :type side: str
        :param quantity: required
        :type quantity: decimal
        :param quoteOrderQty: amount the user wants to spend (when buying) or receive (when selling)
            of the quote asset
        :type quoteOrderQty: decimal
        :param newClientOrderId: A unique id for the order. Automatically generated if not sent.
        :type newClientOrderId: str
        :param newOrderRespType: Set the response JSON. ACK, RESULT, or FULL; default: RESULT.
        :type newOrderRespType: str
        :param recvWindow: the number of milliseconds the request is valid for
        :type recvWindow: int

        :returns: API response

        See order endpoint for full response options

        :raises: BinanceRequestException, BinanceAPIException, BinanceOrderException, BinanceOrderMinAmountException, BinanceOrderMinPriceException, BinanceOrderMinTotalException, BinanceOrderUnknownSymbolException, BinanceOrderInactiveSymbolException

        """
        params.update({
            'type': self.ORDER_TYPE_MARKET
        })
        return self.create_order(**params)

    def order_market_buy(self, **params):
        """Send in a new market buy order

        :param symbol: required
        :type symbol: str
        :param quantity: required
        :type quantity: decimal
        :param quoteOrderQty: the amount the user wants to spend of the quote asset
        :type quoteOrderQty: decimal
        :param newClientOrderId: A unique id for the order. Automatically generated if not sent.
        :type newClientOrderId: str
        :param newOrderRespType: Set the response JSON. ACK, RESULT, or FULL; default: RESULT.
        :type newOrderRespType: str
        :param recvWindow: the number of milliseconds the request is valid for
        :type recvWindow: int

        :returns: API response

        See order endpoint for full response options

        :raises: BinanceRequestException, BinanceAPIException, BinanceOrderException, BinanceOrderMinAmountException, BinanceOrderMinPriceException, BinanceOrderMinTotalException, BinanceOrderUnknownSymbolException, BinanceOrderInactiveSymbolException

        """
        params.update({
            'side': self.SIDE_BUY
        })
        return self.order_market(**params)

    def order_market_sell(self, **params):
        """Send in a new market sell order

        :param symbol: required
        :type symbol: str
        :param quantity: required
        :type quantity: decimal
        :param quoteOrderQty: the amount the user wants to receive of the quote asset
        :type quoteOrderQty: decimal
        :param newClientOrderId: A unique id for the order. Automatically generated if not sent.
        :type newClientOrderId: str
        :param newOrderRespType: Set the response JSON. ACK, RESULT, or FULL; default: RESULT.
        :type newOrderRespType: str
        :param recvWindow: the number of milliseconds the request is valid for
        :type recvWindow: int

        :returns: API response

        See order endpoint for full response options

        :raises: BinanceRequestException, BinanceAPIException, BinanceOrderException, BinanceOrderMinAmountException, BinanceOrderMinPriceException, BinanceOrderMinTotalException, BinanceOrderUnknownSymbolException, BinanceOrderInactiveSymbolException

        """
        params.update({
            'side': self.SIDE_SELL
        })
        return self.order_market(**params)

    def create_oco_order(self, **params):
        """Send in a new OCO order

        https://github.com/binance/binance-spot-api-docs/blob/master/rest-api.md#new-oco-trade

        :param symbol: required
        :type symbol: str
        :param listClientOrderId: A unique id for the list order. Automatically generated if not sent.
        :type listClientOrderId: str
        :param side: required
        :type side: str
        :param quantity: required
        :type quantity: decimal
        :param limitClientOrderId: A unique id for the limit order. Automatically generated if not sent.
        :type limitClientOrderId: str
        :param price: required
        :type price: str
        :param limitIcebergQty: Used to make the LIMIT_MAKER leg an iceberg order.
        :type limitIcebergQty: decimal
        :param stopClientOrderId: A unique id for the stop order. Automatically generated if not sent.
        :type stopClientOrderId: str
        :param stopPrice: required
        :type stopPrice: str
        :param stopLimitPrice: If provided, stopLimitTimeInForce is required.
        :type stopLimitPrice: str
        :param stopIcebergQty: Used with STOP_LOSS_LIMIT leg to make an iceberg order.
        :type stopIcebergQty: decimal
        :param stopLimitTimeInForce: Valid values are GTC/FOK/IOC.
        :type stopLimitTimeInForce: str
        :param newOrderRespType: Set the response JSON. ACK, RESULT, or FULL; default: RESULT.
        :type newOrderRespType: str
        :param recvWindow: the number of milliseconds the request is valid for
        :type recvWindow: int

        :returns: API response

        Response ACK:

        .. code-block:: python

            {
            }

        Response RESULT:

        .. code-block:: python

            {
            }

        Response FULL:

        .. code-block:: python

            {
            }

        :raises: BinanceRequestException, BinanceAPIException, BinanceOrderException, BinanceOrderMinAmountException, BinanceOrderMinPriceException, BinanceOrderMinTotalException, BinanceOrderUnknownSymbolException, BinanceOrderInactiveSymbolException

        """
        return self._post('order/oco', True, data=params)

    def order_oco_buy(self, **params):
        """Send in a new OCO buy order

        :param symbol: required
        :type symbol: str
        :param listClientOrderId: A unique id for the list order. Automatically generated if not sent.
        :type listClientOrderId: str
        :param quantity: required
        :type quantity: decimal
        :param limitClientOrderId: A unique id for the limit order. Automatically generated if not sent.
        :type limitClientOrderId: str
        :param price: required
        :type price: str
        :param limitIcebergQty: Used to make the LIMIT_MAKER leg an iceberg order.
        :type limitIcebergQty: decimal
        :param stopClientOrderId: A unique id for the stop order. Automatically generated if not sent.
        :type stopClientOrderId: str
        :param stopPrice: required
        :type stopPrice: str
        :param stopLimitPrice: If provided, stopLimitTimeInForce is required.
        :type stopLimitPrice: str
        :param stopIcebergQty: Used with STOP_LOSS_LIMIT leg to make an iceberg order.
        :type stopIcebergQty: decimal
        :param stopLimitTimeInForce: Valid values are GTC/FOK/IOC.
        :type stopLimitTimeInForce: str
        :param newOrderRespType: Set the response JSON. ACK, RESULT, or FULL; default: RESULT.
        :type newOrderRespType: str
        :param recvWindow: the number of milliseconds the request is valid for
        :type recvWindow: int

        :returns: API response

        See OCO order endpoint for full response options

        :raises: BinanceRequestException, BinanceAPIException, BinanceOrderException, BinanceOrderMinAmountException, BinanceOrderMinPriceException, BinanceOrderMinTotalException, BinanceOrderUnknownSymbolException, BinanceOrderInactiveSymbolException

        """
        params.update({
            'side': self.SIDE_BUY
        })
        return self.create_oco_order(**params)

    def order_oco_sell(self, **params):
        """Send in a new OCO sell order

        :param symbol: required
        :type symbol: str
        :param listClientOrderId: A unique id for the list order. Automatically generated if not sent.
        :type listClientOrderId: str
        :param quantity: required
        :type quantity: decimal
        :param limitClientOrderId: A unique id for the limit order. Automatically generated if not sent.
        :type limitClientOrderId: str
        :param price: required
        :type price: str
        :param limitIcebergQty: Used to make the LIMIT_MAKER leg an iceberg order.
        :type limitIcebergQty: decimal
        :param stopClientOrderId: A unique id for the stop order. Automatically generated if not sent.
        :type stopClientOrderId: str
        :param stopPrice: required
        :type stopPrice: str
        :param stopLimitPrice: If provided, stopLimitTimeInForce is required.
        :type stopLimitPrice: str
        :param stopIcebergQty: Used with STOP_LOSS_LIMIT leg to make an iceberg order.
        :type stopIcebergQty: decimal
        :param stopLimitTimeInForce: Valid values are GTC/FOK/IOC.
        :type stopLimitTimeInForce: str
        :param newOrderRespType: Set the response JSON. ACK, RESULT, or FULL; default: RESULT.
        :type newOrderRespType: str
        :param recvWindow: the number of milliseconds the request is valid for
        :type recvWindow: int

        :returns: API response

        See OCO order endpoint for full response options

        :raises: BinanceRequestException, BinanceAPIException, BinanceOrderException, BinanceOrderMinAmountException, BinanceOrderMinPriceException, BinanceOrderMinTotalException, BinanceOrderUnknownSymbolException, BinanceOrderInactiveSymbolException

        """
        params.update({
            'side': self.SIDE_SELL
        })
        return self.create_oco_order(**params)

    def create_test_order(self, **params):
        """Test new order creation and signature/recvWindow long. Creates and validates a new order but does not send it into the matching engine.

        https://github.com/binance/binance-spot-api-docs/blob/master/rest-api.md#test-new-order-trade

        :param symbol: required
        :type symbol: str
        :param side: required
        :type side: str
        :param type: required
        :type type: str
        :param timeInForce: required if limit order
        :type timeInForce: str
        :param quantity: required
        :type quantity: decimal
        :param price: required
        :type price: str
        :param newClientOrderId: A unique id for the order. Automatically generated if not sent.
        :type newClientOrderId: str
        :param icebergQty: Used with iceberg orders
        :type icebergQty: decimal
        :param newOrderRespType: Set the response JSON. ACK, RESULT, or FULL; default: RESULT.
        :type newOrderRespType: str
        :param recvWindow: The number of milliseconds the request is valid for
        :type recvWindow: int

        :returns: API response

        .. code-block:: python

            {}

        :raises: BinanceRequestException, BinanceAPIException, BinanceOrderException, BinanceOrderMinAmountException, BinanceOrderMinPriceException, BinanceOrderMinTotalException, BinanceOrderUnknownSymbolException, BinanceOrderInactiveSymbolException


        """
        return self._post('order/test', True, data=params)

    def get_order(self, **params):
        """Check an order's status. Either orderId or origClientOrderId must be sent.

        https://github.com/binance/binance-spot-api-docs/blob/master/rest-api.md#query-order-user_data

        :param symbol: required
        :type symbol: str
        :param orderId: The unique order id
        :type orderId: int
        :param origClientOrderId: optional
        :type origClientOrderId: str
        :param recvWindow: the number of milliseconds the request is valid for
        :type recvWindow: int

        :returns: API response

        .. code-block:: python

            {
                "symbol": "LTCBTC",
                "orderId": 1,
                "clientOrderId": "myOrder1",
                "price": "0.1",
                "origQty": "1.0",
                "executedQty": "0.0",
                "status": "NEW",
                "timeInForce": "GTC",
                "type": "LIMIT",
                "side": "BUY",
                "stopPrice": "0.0",
                "icebergQty": "0.0",
                "time": 1499827319559
            }

        :raises: BinanceRequestException, BinanceAPIException

        """
        return self._get('order', True, data=params)

    def get_all_orders(self, **params):
        """Get all account orders; active, canceled, or filled.

        https://github.com/binance/binance-spot-api-docs/blob/master/rest-api.md#all-orders-user_data

        :param symbol: required
        :type symbol: str
        :param orderId: The unique order id
        :type orderId: int
        :param limit: Default 500; max 500.
        :type limit: int
        :param recvWindow: the number of milliseconds the request is valid for
        :type recvWindow: int

        :returns: API response

        .. code-block:: python

            [
                {
                    "symbol": "LTCBTC",
                    "orderId": 1,
                    "clientOrderId": "myOrder1",
                    "price": "0.1",
                    "origQty": "1.0",
                    "executedQty": "0.0",
                    "status": "NEW",
                    "timeInForce": "GTC",
                    "type": "LIMIT",
                    "side": "BUY",
                    "stopPrice": "0.0",
                    "icebergQty": "0.0",
                    "time": 1499827319559
                }
            ]

        :raises: BinanceRequestException, BinanceAPIException

        """
        return self._get('allOrders', True, data=params)

    def cancel_order(self, **params):
        """Cancel an active order. Either orderId or origClientOrderId must be sent.

        https://github.com/binance/binance-spot-api-docs/blob/master/rest-api.md#cancel-order-trade

        :param symbol: required
        :type symbol: str
        :param orderId: The unique order id
        :type orderId: int
        :param origClientOrderId: optional
        :type origClientOrderId: str
        :param newClientOrderId: Used to uniquely identify this cancel. Automatically generated by default.
        :type newClientOrderId: str
        :param recvWindow: the number of milliseconds the request is valid for
        :type recvWindow: int

        :returns: API response

        .. code-block:: python

            {
                "symbol": "LTCBTC",
                "origClientOrderId": "myOrder1",
                "orderId": 1,
                "clientOrderId": "cancelMyOrder1"
            }

        :raises: BinanceRequestException, BinanceAPIException

        """
        return self._delete('order', True, data=params)

    def get_open_orders(self, **params):
        """Get all open orders on a symbol.

        https://github.com/binance/binance-spot-api-docs/blob/master/rest-api.md#current-open-orders-user_data

        :param symbol: optional
        :type symbol: str
        :param recvWindow: the number of milliseconds the request is valid for
        :type recvWindow: int

        :returns: API response

        .. code-block:: python

            [
                {
                    "symbol": "LTCBTC",
                    "orderId": 1,
                    "clientOrderId": "myOrder1",
                    "price": "0.1",
                    "origQty": "1.0",
                    "executedQty": "0.0",
                    "status": "NEW",
                    "timeInForce": "GTC",
                    "type": "LIMIT",
                    "side": "BUY",
                    "stopPrice": "0.0",
                    "icebergQty": "0.0",
                    "time": 1499827319559
                }
            ]

        :raises: BinanceRequestException, BinanceAPIException

        """
        return self._get('openOrders', True, data=params)

    # User Stream Endpoints
    def get_account(self, **params):
        """Get current account information.

        https://github.com/binance/binance-spot-api-docs/blob/master/rest-api.md#account-information-user_data

        :param recvWindow: the number of milliseconds the request is valid for
        :type recvWindow: int

        :returns: API response

        .. code-block:: python

            {
                "makerCommission": 15,
                "takerCommission": 15,
                "buyerCommission": 0,
                "sellerCommission": 0,
                "canTrade": true,
                "canWithdraw": true,
                "canDeposit": true,
                "balances": [
                    {
                        "asset": "BTC",
                        "free": "4723846.89208129",
                        "locked": "0.00000000"
                    },
                    {
                        "asset": "LTC",
                        "free": "4763368.68006011",
                        "locked": "0.00000000"
                    }
                ]
            }

        :raises: BinanceRequestException, BinanceAPIException

        """
        return self._get('account', True, data=params)

    def get_asset_balance(self, asset, **params):
        """Get current asset balance.

        https://github.com/binance/binance-spot-api-docs/blob/master/rest-api.md#account-information-user_data

        :param asset: required
        :type asset: str
        :param recvWindow: the number of milliseconds the request is valid for
        :type recvWindow: int

        :returns: dictionary or None if not found

        .. code-block:: python

            {
                "asset": "BTC",
                "free": "4723846.89208129",
                "locked": "0.00000000"
            }

        :raises: BinanceRequestException, BinanceAPIException

        """
        res = self.get_account(**params)
        # find asset balance in list of balances
        if "balances" in res:
            for bal in res['balances']:
                if bal['asset'].lower() == asset.lower():
                    return bal
        return None

    def get_my_trades(self, **params):
        """Get trades for a specific symbol.

        https://github.com/binance/binance-spot-api-docs/blob/master/rest-api.md#account-trade-list-user_data

        :param symbol: required
        :type symbol: str
        :param limit: Default 500; max 500.
        :type limit: int
        :param fromId: TradeId to fetch from. Default gets most recent trades.
        :type fromId: int
        :param recvWindow: the number of milliseconds the request is valid for
        :type recvWindow: int

        :returns: API response

        .. code-block:: python

            [
                {
                    "id": 28457,
                    "price": "4.00000100",
                    "qty": "12.00000000",
                    "commission": "10.10000000",
                    "commissionAsset": "BNB",
                    "time": 1499865549590,
                    "isBuyer": true,
                    "isMaker": false,
                    "isBestMatch": true
                }
            ]

        :raises: BinanceRequestException, BinanceAPIException

        """
        return self._get('myTrades', True, data=params)

    def get_system_status(self):
        """Get system status detail.

        https://binance-docs.github.io/apidocs/spot/en/#system-status-system

        :returns: API response

        .. code-block:: python

            {
                "status": 0,        # 0: normal，1：system maintenance
                "msg": "normal"     # normal or System maintenance.
            }

        :raises: BinanceAPIException

        """
        return self._request_withdraw_api('get', 'systemStatus.html')

    def get_account_status(self, **params):
        """Get account status detail.

        https://binance-docs.github.io/apidocs/spot/en/#account-status-user_data

        :param recvWindow: the number of milliseconds the request is valid for
        :type recvWindow: int

        :returns: API response

        .. code-block:: python

            {
                "msg": "Order failed:Low Order fill rate! Will be reactivated after 5 minutes.",
                "success": true,
                "objs": [
                    "5"
                ]
            }

        :raises: BinanceWithdrawException

        """
        res = self._request_withdraw_api('get', 'accountStatus.html', True, data=params)
        if not res.get('success'):
            raise BinanceWithdrawException(res['msg'])
        return res

    def get_account_api_trading_status(self, **params):
        """Fetch account api trading status detail.

        https://binance-docs.github.io/apidocs/spot/en/#account-api-trading-status-user_data

        :param recvWindow: the number of milliseconds the request is valid for
        :type recvWindow: int

        :returns: API response

        .. code-block:: python

        {
            "success": true,     // Query result
            "status": {          // API trading status detail
                "isLocked": false,   // API trading function is locked or not
                "plannedRecoverTime": 0,  // If API trading function is locked, this is the planned recover time
                "triggerCondition": {
                        "gcr": 150,  // Number of GTC orders
                        "ifer": 150, // Number of FOK/IOC orders
                        "ufr": 300   // Number of orders
                },
                "indicators": {  // The indicators updated every 30 seconds
                     "BTCUSDT": [  // The symbol
                        {
                            "i": "UFR",  // Unfilled Ratio (UFR)
                            "c": 20,     // Count of all orders
                            "v": 0.05,   // Current UFR value
                            "t": 0.995   // Trigger UFR value
                        },
                        {
                            "i": "IFER", // IOC/FOK Expiration Ratio (IFER)
                            "c": 20,     // Count of FOK/IOC orders
                            "v": 0.99,   // Current IFER value
                            "t": 0.99    // Trigger IFER value
                        },
                        {
                            "i": "GCR",  // GTC Cancellation Ratio (GCR)
                            "c": 20,     // Count of GTC orders
                            "v": 0.99,   // Current GCR value
                            "t": 0.99    // Trigger GCR value
                        }
                    ],
                    "ETHUSDT": [
                        {
                            "i": "UFR",
                            "c": 20,
                            "v": 0.05,
                            "t": 0.995
                        },
                        {
                            "i": "IFER",
                            "c": 20,
                            "v": 0.99,
                            "t": 0.99
                        },
                        {
                            "i": "GCR",
                            "c": 20,
                            "v": 0.99,
                            "t": 0.99
                        }
                    ]
                },
                "updateTime": 1547630471725   // The query result return time
            }
        }


        :raises: BinanceWithdrawException

        """
        res = self._request_withdraw_api('get', 'apiTradingStatus.html', True, data=params)
        if not res.get('success'):
            raise BinanceWithdrawException(res['msg'])
        return res

    def get_dust_log(self, **params):
        """Get log of small amounts exchanged for BNB.

        https://binance-docs.github.io/apidocs/spot/en/#dustlog-user_data

        :param recvWindow: the number of milliseconds the request is valid for
        :type recvWindow: int

        :returns: API response

        .. code-block:: python

            {
                "success": true,
                "results": {
                    "total": 2,   //Total counts of exchange
                    "rows": [
                        {
                            "transfered_total": "0.00132256", # Total transfered BNB amount for this exchange.
                            "service_charge_total": "0.00002699",   # Total service charge amount for this exchange.
                            "tran_id": 4359321,
                            "logs": [           # Details of  this exchange.
                                {
                                    "tranId": 4359321,
                                    "serviceChargeAmount": "0.000009",
                                    "uid": "10000015",
                                    "amount": "0.0009",
                                    "operateTime": "2018-05-03 17:07:04",
                                    "transferedAmount": "0.000441",
                                    "fromAsset": "USDT"
                                },
                                {
                                    "tranId": 4359321,
                                    "serviceChargeAmount": "0.00001799",
                                    "uid": "10000015",
                                    "amount": "0.0009",
                                    "operateTime": "2018-05-03 17:07:04",
                                    "transferedAmount": "0.00088156",
                                    "fromAsset": "ETH"
                                }
                            ],
                            "operate_time": "2018-05-03 17:07:04" //The time of this exchange.
                        },
                        {
                            "transfered_total": "0.00058795",
                            "service_charge_total": "0.000012",
                            "tran_id": 4357015,
                            "logs": [       // Details of  this exchange.
                                {
                                    "tranId": 4357015,
                                    "serviceChargeAmount": "0.00001",
                                    "uid": "10000015",
                                    "amount": "0.001",
                                    "operateTime": "2018-05-02 13:52:24",
                                    "transferedAmount": "0.00049",
                                    "fromAsset": "USDT"
                                },
                                {
                                    "tranId": 4357015,
                                    "serviceChargeAmount": "0.000002",
                                    "uid": "10000015",
                                    "amount": "0.0001",
                                    "operateTime": "2018-05-02 13:51:11",
                                    "transferedAmount": "0.00009795",
                                    "fromAsset": "ETH"
                                }
                            ],
                            "operate_time": "2018-05-02 13:51:11"
                        }
                    ]
                }
            }

        :raises: BinanceWithdrawException

        """
        res = self._request_withdraw_api('get', 'userAssetDribbletLog.html', True, data=params)
        if not res.get('success'):
            raise BinanceWithdrawException(res['msg'])
        return res

    def transfer_dust(self, **params):
        """Convert dust assets to BNB.

        https://binance-docs.github.io/apidocs/spot/en/#dust-transfer-user_data

        :param asset: The asset being converted. e.g: 'ONE'
        :type asset: str
        :param recvWindow: the number of milliseconds the request is valid for
        :type recvWindow: int

        .. code:: python

            result = client.transfer_dust(asset='ONE')

        :returns: API response

        .. code-block:: python

            {
                "totalServiceCharge":"0.02102542",
                "totalTransfered":"1.05127099",
                "transferResult":[
                    {
                        "amount":"0.03000000",
                        "fromAsset":"ETH",
                        "operateTime":1563368549307,
                        "serviceChargeAmount":"0.00500000",
                        "tranId":2970932918,
                        "transferedAmount":"0.25000000"
                    }
                ]
            }

        :raises: BinanceRequestException, BinanceAPIException

        """
        return self._request_margin_api('post', 'asset/dust', True, data=params)

    def get_asset_dividend_history(self, **params):
        """Query asset dividend record.

        https://binance-docs.github.io/apidocs/spot/en/#asset-dividend-record-user_data

        :param asset: optional
        :type asset: str
        :param startTime: optional
        :type startTime: long
        :param endTime: optional
        :type endTime: long
        :param recvWindow: the number of milliseconds the request is valid for
        :type recvWindow: int

        .. code:: python

            result = client.get_asset_dividend_history()

        :returns: API response

        .. code-block:: python

            {
                "rows":[
                    {
                        "amount":"10.00000000",
                        "asset":"BHFT",
                        "divTime":1563189166000,
                        "enInfo":"BHFT distribution",
                        "tranId":2968885920
                    },
                    {
                        "amount":"10.00000000",
                        "asset":"BHFT",
                        "divTime":1563189165000,
                        "enInfo":"BHFT distribution",
                        "tranId":2968885920
                    }
                ],
                "total":2
            }

        :raises: BinanceRequestException, BinanceAPIException

        """
        return self._request_margin_api('get', 'asset/assetDividend', True, data=params)

    def make_universal_transfer(self, **params):
        """User Universal Transfer

        https://binance-docs.github.io/apidocs/spot/en/#user-universal-transfer

        :param type: required
        :type type: str (ENUM)
        :param asset: required
        :type asset: str
        :param amount: required
        :type amount: str
        :param recvWindow: the number of milliseconds the request is valid for
        :type recvWindow: int

        .. code:: python

            transfer_status = client.make_universal_transfer(params)

        :returns: API response

        .. code-block:: python

            {
                "tranId":13526853623
            }


        :raises: BinanceRequestException, BinanceAPIException

        """
        return self._request_margin_api('post', 'asset/transfer', signed=True, data=params)

    def query_universal_transfer_history(self, **params):
        """Query User Universal Transfer History

        https://binance-docs.github.io/apidocs/spot/en/#query-user-universal-transfer-history

        :param type: required
        :type type: str (ENUM)
        :param startTime: optional
        :type startTime: int
        :param endTime: optional
        :type endTime: int
        :param current: optional - Default 1
        :type current: int
        :param size: required - Default 10, Max 100
        :type size: int
        :param recvWindow: the number of milliseconds the request is valid for
        :type recvWindow: int

        .. code:: python

            transfer_status = client.query_universal_transfer_history(params)

        :returns: API response

        .. code-block:: python

            {
                "total":2,
                "rows":[
                    {
                        "asset":"USDT",
                        "amount":"1",
                        "type":"MAIN_UMFUTURE"
                        "status": "CONFIRMED",
                        "tranId": 11415955596,
                        "timestamp":1544433328000
                    },
                    {
                        "asset":"USDT",
                        "amount":"2",
                        "type":"MAIN_UMFUTURE",
                        "status": "CONFIRMED",
                        "tranId": 11366865406,
                        "timestamp":1544433328000
                    }
                ]
            }


        :raises: BinanceRequestException, BinanceAPIException

        """
        return self._request_margin_api('get', 'asset/transfer', signed=True, data=params)

    def get_trade_fee(self, **params):
        """Get trade fee.

        https://binance-docs.github.io/apidocs/spot/en/#trade-fee-user_data

        :param symbol: optional
        :type symbol: str
        :param recvWindow: the number of milliseconds the request is valid for
        :type recvWindow: int

        :returns: API response

        .. code-block:: python

            {
                "tradeFee": [
                    {
                        "symbol": "ADABNB",
                        "maker": 0.9000,
                        "taker": 1.0000
                    }, {
                        "symbol": "BNBBTC",
                        "maker": 0.3000,
                        "taker": 0.3000
                    }
                ],
                "success": true
            }

        :raises: BinanceWithdrawException

        """
        res = self._request_withdraw_api('get', 'tradeFee.html', True, data=params)
        if not res.get('success'):
            raise BinanceWithdrawException(res['msg'])
        return res

    def get_asset_details(self, **params):
        """Fetch details on assets.

        https://binance-docs.github.io/apidocs/spot/en/#asset-detail-user_data

        :param recvWindow: the number of milliseconds the request is valid for
        :type recvWindow: int

        :returns: API response

        .. code-block:: python

            {
                "success": true,
                "assetDetail": {
                    "CTR": {
                        "minWithdrawAmount": "70.00000000", //min withdraw amount
                        "depositStatus": false,//deposit status
                        "withdrawFee": 35, // withdraw fee
                        "withdrawStatus": true, //withdraw status
                        "depositTip": "Delisted, Deposit Suspended" //reason
                    },
                    "SKY": {
                        "minWithdrawAmount": "0.02000000",
                        "depositStatus": true,
                        "withdrawFee": 0.01,
                        "withdrawStatus": true
                    }
                }
            }

        :raises: BinanceWithdrawException

        """
        res = self._request_withdraw_api('get', 'assetDetail.html', True, data=params)
        if not res.get('success'):
            raise BinanceWithdrawException(res['msg'])
        return res

    # Withdraw Endpoints

    def withdraw(self, **params):
        """Submit a withdraw request.

        https://www.binance.com/restapipub.html

        Assumptions:

        - You must have Withdraw permissions enabled on your API key
        - You must have withdrawn to the address specified through the website and approved the transaction via email

        :param asset: required
        :type asset: str
        :type address: required
        :type address: str
        :type addressTag: optional - Secondary address identifier for coins like XRP,XMR etc.
        :param amount: required
        :type amount: decimal
        :param name: optional - Description of the address, default asset value passed will be used
        :type name: str
        :param recvWindow: the number of milliseconds the request is valid for
        :type recvWindow: int

        :returns: API response

        .. code-block:: python

            {
                "msg": "success",
                "success": true,
                "id":"7213fea8e94b4a5593d507237e5a555b"
            }

        :raises: BinanceRequestException, BinanceAPIException, BinanceWithdrawException

        """
        # force a name for the withdrawal if one not set
        if 'asset' in params and 'name' not in params:
            params['name'] = params['asset']
        res = self._request_withdraw_api('post', 'withdraw.html', True, data=params)
        if not res.get('success'):
            raise BinanceWithdrawException(res['msg'])
        return res

    def get_deposit_history(self, **params):
        """Fetch deposit history.

        https://www.binance.com/restapipub.html

        :param asset: optional
        :type asset: str
        :type status: 0(0:pending,1:success) optional
        :type status: int
        :param startTime: optional
        :type startTime: long
        :param endTime: optional
        :type endTime: long
        :param recvWindow: the number of milliseconds the request is valid for
        :type recvWindow: int

        :returns: API response

        .. code-block:: python

            {
                "depositList": [
                    {
                        "insertTime": 1508198532000,
                        "amount": 0.04670582,
                        "asset": "ETH",
                        "status": 1
                    }
                ],
                "success": true
            }

        :raises: BinanceRequestException, BinanceAPIException

        """
        return self._request_withdraw_api('get', 'depositHistory.html', True, data=params)

    def get_withdraw_history(self, **params):
        """Fetch withdraw history.

        https://www.binance.com/restapipub.html

        :param asset: optional
        :type asset: str
        :type status: 0(0:Email Sent,1:Cancelled 2:Awaiting Approval 3:Rejected 4:Processing 5:Failure 6Completed) optional
        :type status: int
        :param startTime: optional
        :type startTime: long
        :param endTime: optional
        :type endTime: long
        :param recvWindow: the number of milliseconds the request is valid for
        :type recvWindow: int

        :returns: API response

        .. code-block:: python

            {
                "withdrawList": [
                    {
                        "amount": 1,
                        "address": "0x6915f16f8791d0a1cc2bf47c13a6b2a92000504b",
                        "asset": "ETH",
                        "applyTime": 1508198532000
                        "status": 4
                    },
                    {
                        "amount": 0.005,
                        "address": "0x6915f16f8791d0a1cc2bf47c13a6b2a92000504b",
                        "txId": "0x80aaabed54bdab3f6de5868f89929a2371ad21d666f20f7393d1a3389fad95a1",
                        "asset": "ETH",
                        "applyTime": 1508198532000,
                        "status": 4
                    }
                ],
                "success": true
            }

        :raises: BinanceRequestException, BinanceAPIException

        """
        return self._request_withdraw_api('get', 'withdrawHistory.html', True, data=params)

    def get_withdraw_history_id(self, withdraw_id, **params):
        """Fetch withdraw history.

        https://www.binance.com/restapipub.html
        :param withdraw_id: required
        :type withdraw_id: str
        :param asset: optional
        :type asset: str
        :type status: 0(0:Email Sent,1:Cancelled 2:Awaiting Approval 3:Rejected 4:Processing 5:Failure 6Completed) optional
        :type status: int
        :param startTime: optional
        :type startTime: long
        :param endTime: optional
        :type endTime: long
        :param recvWindow: the number of milliseconds the request is valid for
        :type recvWindow: int

        :returns: API response

        .. code-block:: python

            {
                "amount": 1,
                "address": "0x6915f16f8791d0a1cc2bf47c13a6b2a92000504b",
                "asset": "ETH",
                "applyTime": 1508198532000
                "status": 4
            }

        :raises: BinanceRequestException, BinanceAPIException

        """
        result = self._request_withdraw_api('get', 'withdrawHistory.html', True, data=params)

        for entry in result['withdrawList']:
            if 'id' in entry and entry['id'] == withdraw_id:
                return entry
        
        raise Exception("There is no entry with withdraw id", result)

    def get_deposit_address(self, **params):
        """Fetch a deposit address for a symbol

        https://www.binance.com/restapipub.html

        :param asset: required
        :type asset: str
        :param recvWindow: the number of milliseconds the request is valid for
        :type recvWindow: int

        :returns: API response

        .. code-block:: python

            {
                "address": "0x6915f16f8791d0a1cc2bf47c13a6b2a92000504b",
                "success": true,
                "addressTag": "1231212",
                "asset": "BNB"
            }

        :raises: BinanceRequestException, BinanceAPIException

        """
        return self._request_withdraw_api('get', 'depositAddress.html', True, data=params)

    # User Stream Endpoints

    def stream_get_listen_key(self):
        """Start a new user data stream and return the listen key
        If a stream already exists it should return the same key.
        If the stream becomes invalid a new key is returned.

        Can be used to keep the user stream alive.

        https://github.com/binance/binance-spot-api-docs/blob/master/rest-api.md#start-user-data-stream-user_stream

        :returns: API response

        .. code-block:: python

            {
                "listenKey": "pqia91ma19a5s61cv6a81va65sdf19v8a65a1a5s61cv6a81va65sdf19v8a65a1"
            }

        :raises: BinanceRequestException, BinanceAPIException

        """
        res = self._post('userDataStream', False, data={}, version=self.PRIVATE_API_VERSION)
        return res['listenKey']

    def stream_keepalive(self, listenKey):
        """PING a user data stream to prevent a time out.

        https://github.com/binance/binance-spot-api-docs/blob/master/rest-api.md#keepalive-user-data-stream-user_stream

        :param listenKey: required
        :type listenKey: str

        :returns: API response

        .. code-block:: python

            {}

        :raises: BinanceRequestException, BinanceAPIException

        """
        params = {
            'listenKey': listenKey
        }
        return self._put('userDataStream', False, data=params, version=self.PRIVATE_API_VERSION)

    def stream_close(self, listenKey):
        """Close out a user data stream.

        https://github.com/binance/binance-spot-api-docs/blob/master/rest-api.md#close-user-data-stream-user_stream

        :param listenKey: required
        :type listenKey: str

        :returns: API response

        .. code-block:: python

            {}

        :raises: BinanceRequestException, BinanceAPIException

        """
        params = {
            'listenKey': listenKey
        }
<<<<<<< HEAD
        return self._delete('userDataStream', False, data=params, version=self.PRIVATE_API_VERSION)

    # Margin Trading Endpoints

    def get_margin_account(self, **params):
        """Query cross-margin account details

        https://binance-docs.github.io/apidocs/spot/en/#query-cross-margin-account-details-user_data

        :returns: API response

        .. code-block:: python

            {
                "borrowEnabled": true,
                "marginLevel": "11.64405625",
                "totalAssetOfBtc": "6.82728457",
                "totalLiabilityOfBtc": "0.58633215",
                "totalNetAssetOfBtc": "6.24095242",
                "tradeEnabled": true,
                "transferEnabled": true,
                "userAssets": [
                    {
                        "asset": "BTC",
                        "borrowed": "0.00000000",
                        "free": "0.00499500",
                        "interest": "0.00000000",
                        "locked": "0.00000000",
                        "netAsset": "0.00499500"
                    },
                    {
                        "asset": "BNB",
                        "borrowed": "201.66666672",
                        "free": "2346.50000000",
                        "interest": "0.00000000",
                        "locked": "0.00000000",
                        "netAsset": "2144.83333328"
                    },
                    {
                        "asset": "ETH",
                        "borrowed": "0.00000000",
                        "free": "0.00000000",
                        "interest": "0.00000000",
                        "locked": "0.00000000",
                        "netAsset": "0.00000000"
                    },
                    {
                        "asset": "USDT",
                        "borrowed": "0.00000000",
                        "free": "0.00000000",
                        "interest": "0.00000000",
                        "locked": "0.00000000",
                        "netAsset": "0.00000000"
                    }
                ]
            }

        :raises: BinanceRequestException, BinanceAPIException

        """
        return self._request_margin_api('get', 'margin/account', True, data=params)

    def get_isolated_margin_account(self, **params):
        """Query isolated margin account details

        https://binance-docs.github.io/apidocs/spot/en/#query-isolated-margin-account-info-user_data

        :param symbols: optional up to 5 margin pairs as a comma separated string
        :type asset: str

        .. code:: python

            account_info = client.get_isolated_margin_account()
            account_info = client.get_isolated_margin_account(symbols="BTCUSDT,ETHUSDT")

        :returns: API response

        .. code-block:: python

            If "symbols" is not sent:

                {
                "assets":[
                    {
                        "baseAsset": 
                        {
                        "asset": "BTC",
                        "borrowEnabled": true,
                        "borrowed": "0.00000000",
                        "free": "0.00000000",
                        "interest": "0.00000000",
                        "locked": "0.00000000",
                        "netAsset": "0.00000000",
                        "netAssetOfBtc": "0.00000000",
                        "repayEnabled": true,
                        "totalAsset": "0.00000000"
                        },
                        "quoteAsset": 
                        {
                        "asset": "USDT",
                        "borrowEnabled": true,
                        "borrowed": "0.00000000",
                        "free": "0.00000000",
                        "interest": "0.00000000",
                        "locked": "0.00000000",
                        "netAsset": "0.00000000",
                        "netAssetOfBtc": "0.00000000",
                        "repayEnabled": true,
                        "totalAsset": "0.00000000"
                        },
                        "symbol": "BTCUSDT"
                        "isolatedCreated": true, 
                        "marginLevel": "0.00000000", 
                        "marginLevelStatus": "EXCESSIVE", // "EXCESSIVE", "NORMAL", "MARGIN_CALL", "PRE_LIQUIDATION", "FORCE_LIQUIDATION"
                        "marginRatio": "0.00000000",
                        "indexPrice": "10000.00000000"
                        "liquidatePrice": "1000.00000000",
                        "liquidateRate": "1.00000000"
                        "tradeEnabled": true
                    }
                    ],
                    "totalAssetOfBtc": "0.00000000",
                    "totalLiabilityOfBtc": "0.00000000",
                    "totalNetAssetOfBtc": "0.00000000" 
                }

            If "symbols" is sent:

                {
                "assets":[
                    {
                        "baseAsset": 
                        {
                        "asset": "BTC",
                        "borrowEnabled": true,
                        "borrowed": "0.00000000",
                        "free": "0.00000000",
                        "interest": "0.00000000",
                        "locked": "0.00000000",
                        "netAsset": "0.00000000",
                        "netAssetOfBtc": "0.00000000",
                        "repayEnabled": true,
                        "totalAsset": "0.00000000"
                        },
                        "quoteAsset": 
                        {
                        "asset": "USDT",
                        "borrowEnabled": true,
                        "borrowed": "0.00000000",
                        "free": "0.00000000",
                        "interest": "0.00000000",
                        "locked": "0.00000000",
                        "netAsset": "0.00000000",
                        "netAssetOfBtc": "0.00000000",
                        "repayEnabled": true,
                        "totalAsset": "0.00000000"
                        },
                        "symbol": "BTCUSDT"
                        "isolatedCreated": true, 
                        "marginLevel": "0.00000000", 
                        "marginLevelStatus": "EXCESSIVE", // "EXCESSIVE", "NORMAL", "MARGIN_CALL", "PRE_LIQUIDATION", "FORCE_LIQUIDATION"
                        "marginRatio": "0.00000000",
                        "indexPrice": "10000.00000000"
                        "liquidatePrice": "1000.00000000",
                        "liquidateRate": "1.00000000"
                        "tradeEnabled": true
                    }
                    ]
                }

        """
        return self._request_margin_api('get', 'margin/isolated/account', True, data=params)

    def get_margin_asset(self, **params):
        """Query cross-margin asset

        https://binance-docs.github.io/apidocs/spot/en/#query-margin-asset-market_data

        :param asset: name of the asset
        :type asset: str

        .. code:: python

            asset_details = client.get_margin_asset(asset='BNB')

        :returns: API response

        .. code-block:: python

            {
                "assetFullName": "Binance Coin",
                "assetName": "BNB",
                "isBorrowable": false,
                "isMortgageable": true,
                "userMinBorrow": "0.00000000",
                "userMinRepay": "0.00000000"
            }

        :raises: BinanceRequestException, BinanceAPIException

        """
        return self._request_margin_api('get', 'margin/asset', data=params)

    def get_margin_symbol(self, **params):
        """Query cross-margin symbol info

        https://binance-docs.github.io/apidocs/spot/en/#query-cross-margin-pair-market_data

        :param symbol: name of the symbol pair
        :type symbol: str

        .. code:: python

            pair_details = client.get_margin_symbol(symbol='BTCUSDT')

        :returns: API response

        .. code-block:: python

            {
                "id":323355778339572400,
                "symbol":"BTCUSDT",
                "base":"BTC",
                "quote":"USDT",
                "isMarginTrade":true,
                "isBuyAllowed":true,
                "isSellAllowed":true
            }


        :raises: BinanceRequestException, BinanceAPIException

        """
        return self._request_margin_api('get', 'margin/pair', data=params)

    def create_isolated_margin_account(self, **params):
        """Create isolated margin account for symbol

        https://binance-docs.github.io/apidocs/spot/en/#create-isolated-margin-account-margin

        :param base: Base asset of symbol
        :type base: str
        :param quote: Quote asset of symbol
        :type quote: str

        .. code:: python

            pair_details = client.create_isolated_margin_account(base='USDT', quote='BTC')

        :returns: API response

        .. code-block:: python

            {
                "success": true,
                "symbol": "BTCUSDT"
            }


        :raises: BinanceRequestException, BinanceAPIException

        """
        return self._request_margin_api('post', 'margin/isolated/create', signed=True, data=params)


    def get_isolated_margin_symbol(self, **params):
        """Query isolated margin symbol info

        https://binance-docs.github.io/apidocs/spot/en/#query-isolated-margin-symbol-user_data

        :param symbol: name of the symbol pair
        :type symbol: str

        .. code:: python

            pair_details = client.get_isolated_margin_symbol(symbol='BTCUSDT')

        :returns: API response

        .. code-block:: python

            {
            "symbol":"BTCUSDT",
            "base":"BTC",
            "quote":"USDT",
            "isMarginTrade":true,
            "isBuyAllowed":true,
            "isSellAllowed":true      
            }


        :raises: BinanceRequestException, BinanceAPIException

        """
        return self._request_margin_api('get', 'margin/isolated/pair', signed=True, data=params)

    def get_all_isolated_margin_symbols(self, **params):
        """Query isolated margin symbol info for all pairs

        https://binance-docs.github.io/apidocs/spot/en/#get-all-isolated-margin-symbol-user_data

        .. code:: python

            pair_details = client.get_all_isolated_margin_symbols()

        :returns: API response

        .. code-block:: python

            [
                {
                    "base": "BNB",
                    "isBuyAllowed": true,
                    "isMarginTrade": true,
                    "isSellAllowed": true,
                    "quote": "BTC",
                    "symbol": "BNBBTC"     
                },
                {
                    "base": "TRX",
                    "isBuyAllowed": true,
                    "isMarginTrade": true,
                    "isSellAllowed": true,
                    "quote": "BTC",
                    "symbol": "TRXBTC"    
                }
            ]


        :raises: BinanceRequestException, BinanceAPIException

        """
        return self._request_margin_api('get', 'margin/isolated/allPairs', signed=True, data=params)

    def toggle_bnb_burn_spot_margin(self, **params):
        """Toggle BNB Burn On Spot Trade And Margin Interest

        https://binance-docs.github.io/apidocs/spot/en/#toggle-bnb-burn-on-spot-trade-and-margin-interest-user_data

        :param spotBNBBurn: Determines whether to use BNB to pay for trading fees on SPOT
        :type spotBNBBurn: bool
        :param interestBNBBurn: Determines whether to use BNB to pay for margin loan's interest
        :type interestBNBBurn: bool

        .. code:: python

            response = client.toggle_bnb_burn_spot_margin()

        :returns: API response

        .. code-block:: python

            {
               "spotBNBBurn":true,
               "interestBNBBurn": false
            }


        :raises: BinanceRequestException, BinanceAPIException

        """
        return self._request_margin_api('post', 'bnbBurn', signed=True, data=params)

    def get_bnb_burn_spot_margin(self, **params):
        """Get BNB Burn Status

        https://binance-docs.github.io/apidocs/spot/en/#get-bnb-burn-status-user_data

        .. code:: python

            status = client.get_bnb_burn_spot_margin()

        :returns: API response

        .. code-block:: python

            {
               "spotBNBBurn":true,
               "interestBNBBurn": false
            }


        :raises: BinanceRequestException, BinanceAPIException

        """
        return self._request_margin_api('get', 'bnbBurn', signed=True, data=params)

    def get_margin_price_index(self, **params):
        """Query margin priceIndex

        https://binance-docs.github.io/apidocs/spot/en/#query-margin-priceindex-market_data

        :param symbol: name of the symbol pair
        :type symbol: str

        .. code:: python

            price_index_details = client.get_margin_price_index(symbol='BTCUSDT')

        :returns: API response

        .. code-block:: python

            {
                "calcTime": 1562046418000,
                "price": "0.00333930",
                "symbol": "BNBBTC"
            }

        :raises: BinanceRequestException, BinanceAPIException

        """
        return self._request_margin_api('get', 'margin/priceIndex', data=params)

    def transfer_margin_to_spot(self, **params):
        """Execute transfer between cross-margin account and spot account.

        https://binance-docs.github.io/apidocs/spot/en/#cross-margin-account-transfer-margin

        :param asset: name of the asset
        :type asset: str
        :param amount: amount to transfer
        :type amount: str
        :param recvWindow: the number of milliseconds the request is valid for
        :type recvWindow: int

        .. code:: python

            transfer = client.transfer_margin_to_spot(asset='BTC', amount='1.1')

        :returns: API response

        .. code-block:: python

            {
                "tranId": 100000001
            }

        :raises: BinanceRequestException, BinanceAPIException

        """
        params['type'] = 2
        return self._request_margin_api('post', 'margin/transfer', signed=True, data=params)

    def transfer_spot_to_margin(self, **params):
        """Execute transfer between spot account and cross-margin account.

        https://binance-docs.github.io/apidocs/spot/en/#cross-margin-account-transfer-margin

        :param asset: name of the asset
        :type asset: str
        :param amount: amount to transfer
        :type amount: str
        :param recvWindow: the number of milliseconds the request is valid for
        :type recvWindow: int

        .. code:: python

            transfer = client.transfer_spot_to_margin(asset='BTC', amount='1.1')

        :returns: API response

        .. code-block:: python

            {
                "tranId": 100000001
            }

        :raises: BinanceRequestException, BinanceAPIException

        """
        params['type'] = 1
        return self._request_margin_api('post', 'margin/transfer', signed=True, data=params)


    def transfer_isolated_margin_to_spot(self, **params):
        """Execute transfer between isolated margin account and spot account.

        https://binance-docs.github.io/apidocs/spot/en/#isolated-margin-account-transfer-margin

        :param asset: name of the asset
        :type asset: str
        :param symbol: pair symbol
        :type symbol: str
        :param amount: amount to transfer
        :type amount: str
        :param recvWindow: the number of milliseconds the request is valid for
        :type recvWindow: int

        .. code:: python

            transfer = client.transfer_isolated_margin_to_spot(asset='BTC', 
                                                                symbol='ETHBTC', amount='1.1')

        :returns: API response

        .. code-block:: python

            {
                "tranId": 100000001
            }

        :raises: BinanceRequestException, BinanceAPIException

        """
        params['transFrom'] = "ISOLATED_MARGIN"
        params['transTo'] = "SPOT"
        return self._request_margin_api('post', 'margin/isolated/transfer', signed=True, data=params)

    def transfer_spot_to_isolated_margin(self, **params):
        """Execute transfer between spot account and isolated margin account.

        https://binance-docs.github.io/apidocs/spot/en/#isolated-margin-account-transfer-margin

        :param asset: name of the asset
        :type asset: str
        :param symbol: pair symbol
        :type symbol: str
        :param amount: amount to transfer
        :type amount: str
        :param recvWindow: the number of milliseconds the request is valid for
        :type recvWindow: int

        .. code:: python

            transfer = client.transfer_spot_to_isolated_margin(asset='BTC', 
                                                                symbol='ETHBTC', amount='1.1')

        :returns: API response

        .. code-block:: python

            {
                "tranId": 100000001
            }

        :raises: BinanceRequestException, BinanceAPIException

        """
        params['transFrom'] = "SPOT"
        params['transTo'] = "ISOLATED_MARGIN"
        return self._request_margin_api('post', 'margin/isolated/transfer', signed=True, data=params)

    def create_margin_loan(self, **params):
        """Apply for a loan in cross-margin or isolated-margin account.

        https://binance-docs.github.io/apidocs/spot/en/#margin-account-borrow-margin

        :param asset: name of the asset
        :type asset: str
        :param amount: amount to transfer
        :type amount: str
        :param isIsolated: set to 'TRUE' for isolated margin (default 'FALSE')
        :type isIsolated: str
        :param symbol: Isolated margin symbol (default blank for cross-margin)
        :type symbol: str
        :param recvWindow: the number of milliseconds the request is valid for
        :type recvWindow: int

        .. code:: python

            transaction = client.margin_create_loan(asset='BTC', amount='1.1')

            transaction = client.margin_create_loan(asset='BTC', amount='1.1', 
                                                    isIsolated='TRUE', symbol='ETHBTC')

        :returns: API response

        .. code-block:: python

            {
                "tranId": 100000001
            }

        :raises: BinanceRequestException, BinanceAPIException

        """
        return self._request_margin_api('post', 'margin/loan', signed=True, data=params)

    def repay_margin_loan(self, **params):
        """Repay loan in cross-margin or isolated-margin account.

        If amount is more than the amount borrowed, the full loan will be repaid. 

        https://binance-docs.github.io/apidocs/spot/en/#margin-account-repay-margin

        :param asset: name of the asset
        :type asset: str
        :param amount: amount to transfer
        :type amount: str
        :param isIsolated: set to 'TRUE' for isolated margin (default 'FALSE')
        :type isIsolated: str
        :param symbol: Isolated margin symbol (default blank for cross-margin)
        :type symbol: str
        :param recvWindow: the number of milliseconds the request is valid for
        :type recvWindow: int

        .. code:: python

            transaction = client.margin_repay_loan(asset='BTC', amount='1.1')

            transaction = client.margin_repay_loan(asset='BTC', amount='1.1', 
                                                    isIsolated='TRUE', symbol='ETHBTC')

        :returns: API response

        .. code-block:: python

            {
                "tranId": 100000001
            }

        :raises: BinanceRequestException, BinanceAPIException

        """
        return self._request_margin_api('post', 'margin/repay', signed=True, data=params)

    def create_margin_order(self, **params):
        """Post a new order for margin account.

        https://binance-docs.github.io/apidocs/spot/en/#margin-account-new-order-trade

        :param symbol: required
        :type symbol: str
        :param isIsolated: set to 'TRUE' for isolated margin (default 'FALSE')
        :type isIsolated: str
        :param side: required
        :type side: str
        :param type: required
        :type type: str
        :param quantity: required
        :type quantity: decimal
        :param price: required
        :type price: str
        :param stopPrice: Used with STOP_LOSS, STOP_LOSS_LIMIT, TAKE_PROFIT, and TAKE_PROFIT_LIMIT orders.
        :type stopPrice: str
        :param timeInForce: required if limit order GTC,IOC,FOK
        :type timeInForce: str
        :param newClientOrderId: A unique id for the order. Automatically generated if not sent.
        :type newClientOrderId: str
        :param icebergQty: Used with LIMIT, STOP_LOSS_LIMIT, and TAKE_PROFIT_LIMIT to create an iceberg order.
        :type icebergQty: str
        :param newOrderRespType: Set the response JSON. ACK, RESULT, or FULL; MARKET and LIMIT order types default to
            FULL, all other orders default to ACK.
        :type newOrderRespType: str
        :param recvWindow: the number of milliseconds the request is valid for
        :type recvWindow: int

        :returns: API response

        Response ACK:

        .. code-block:: python

            {
                "symbol": "BTCUSDT",
                "orderId": 28,
                "clientOrderId": "6gCrw2kRUAF9CvJDGP16IP",
                "transactTime": 1507725176595
            }

        Response RESULT:

        .. code-block:: python

            {
                "symbol": "BTCUSDT",
                "orderId": 28,
                "clientOrderId": "6gCrw2kRUAF9CvJDGP16IP",
                "transactTime": 1507725176595,
                "price": "1.00000000",
                "origQty": "10.00000000",
                "executedQty": "10.00000000",
                "cummulativeQuoteQty": "10.00000000",
                "status": "FILLED",
                "timeInForce": "GTC",
                "type": "MARKET",
                "side": "SELL"
            }

        Response FULL:

        .. code-block:: python

            {
                "symbol": "BTCUSDT",
                "orderId": 28,
                "clientOrderId": "6gCrw2kRUAF9CvJDGP16IP",
                "transactTime": 1507725176595,
                "price": "1.00000000",
                "origQty": "10.00000000",
                "executedQty": "10.00000000",
                "cummulativeQuoteQty": "10.00000000",
                "status": "FILLED",
                "timeInForce": "GTC",
                "type": "MARKET",
                "side": "SELL",
                "fills": [
                    {
                        "price": "4000.00000000",
                        "qty": "1.00000000",
                        "commission": "4.00000000",
                        "commissionAsset": "USDT"
                    },
                    {
                        "price": "3999.00000000",
                        "qty": "5.00000000",
                        "commission": "19.99500000",
                        "commissionAsset": "USDT"
                    },
                    {
                        "price": "3998.00000000",
                        "qty": "2.00000000",
                        "commission": "7.99600000",
                        "commissionAsset": "USDT"
                    },
                    {
                        "price": "3997.00000000",
                        "qty": "1.00000000",
                        "commission": "3.99700000",
                        "commissionAsset": "USDT"
                    },
                    {
                        "price": "3995.00000000",
                        "qty": "1.00000000",
                        "commission": "3.99500000",
                        "commissionAsset": "USDT"
                    }
                ]
            }

        :raises: BinanceRequestException, BinanceAPIException, BinanceOrderException, BinanceOrderMinAmountException,
            BinanceOrderMinPriceException, BinanceOrderMinTotalException, BinanceOrderUnknownSymbolException,
            BinanceOrderInactiveSymbolException

        """
        return self._request_margin_api('post', 'margin/order', signed=True, data=params)

    def cancel_margin_order(self, **params):
        """Cancel an active order for margin account.

        Either orderId or origClientOrderId must be sent.

        https://binance-docs.github.io/apidocs/spot/en/#margin-account-cancel-order-trade

        :param symbol: required
        :type symbol: str
        :param isIsolated: set to 'TRUE' for isolated margin (default 'FALSE')
        :type isIsolated: str
        :param orderId:
        :type orderId: str
        :param origClientOrderId:
        :type origClientOrderId: str
        :param newClientOrderId: Used to uniquely identify this cancel. Automatically generated by default.
        :type newClientOrderId: str
        :param recvWindow: the number of milliseconds the request is valid for
        :type recvWindow: int

        :returns: API response

            {
                "symbol": "LTCBTC",
                "orderId": 28,
                "origClientOrderId": "myOrder1",
                "clientOrderId": "cancelMyOrder1",
                "transactTime": 1507725176595,
                "price": "1.00000000",
                "origQty": "10.00000000",
                "executedQty": "8.00000000",
                "cummulativeQuoteQty": "8.00000000",
                "status": "CANCELED",
                "timeInForce": "GTC",
                "type": "LIMIT",
                "side": "SELL"
            }

        :raises: BinanceRequestException, BinanceAPIException

        """
        return self._request_margin_api('delete', 'margin/order', signed=True, data=params)

    def get_margin_loan_details(self, **params):
        """Query loan record

        txId or startTime must be sent. txId takes precedence.

        https://binance-docs.github.io/apidocs/spot/en/#query-loan-record-user_data

        :param asset: required
        :type asset: str
        :param isolatedSymbol: isolated symbol (if querying isolated margin)
        :type isolatedSymbol: str
        :param txId: the tranId in of the created loan
        :type txId: str
        :param startTime: earliest timestamp to filter transactions
        :type startTime: str
        :param endTime: Used to uniquely identify this cancel. Automatically generated by default.
        :type endTime: str
        :param current: Currently querying page. Start from 1. Default:1
        :type current: str
        :param size: Default:10 Max:100
        :type size: int
        :param recvWindow: the number of milliseconds the request is valid for
        :type recvWindow: int

        :returns: API response

            {
                "rows": [
                    {
                        "asset": "BNB",
                        "principal": "0.84624403",
                        "timestamp": 1555056425000,
                        //one of PENDING (pending to execution), CONFIRMED (successfully loaned), FAILED (execution failed, nothing happened to your account);
                        "status": "CONFIRMED"
                    }
                ],
                "total": 1
            }

        :raises: BinanceRequestException, BinanceAPIException

        """
        return self._request_margin_api('get', 'margin/loan', signed=True, data=params)

    def get_margin_repay_details(self, **params):
        """Query repay record

        txId or startTime must be sent. txId takes precedence.

        https://binance-docs.github.io/apidocs/spot/en/#query-repay-record-user_data

        :param asset: required
        :type asset: str
        :param isolatedSymbol: isolated symbol (if querying isolated margin)
        :type isolatedSymbol: str
        :param txId: the tranId in of the created loan
        :type txId: str
        :param startTime:
        :type startTime: str
        :param endTime: Used to uniquely identify this cancel. Automatically generated by default.
        :type endTime: str
        :param current: Currently querying page. Start from 1. Default:1
        :type current: str
        :param size: Default:10 Max:100
        :type size: int
        :param recvWindow: the number of milliseconds the request is valid for
        :type recvWindow: int

        :returns: API response

            {
                "rows": [
                    {
                        //Total amount repaid
                        "amount": "14.00000000",
                        "asset": "BNB",
                        //Interest repaid
                        "interest": "0.01866667",
                        //Principal repaid
                        "principal": "13.98133333",
                        //one of PENDING (pending to execution), CONFIRMED (successfully loaned), FAILED (execution failed, nothing happened to your account);
                        "status": "CONFIRMED",
                        "timestamp": 1563438204000,
                        "txId": 2970933056
                    }
                ],
                "total": 1
            }

        :raises: BinanceRequestException, BinanceAPIException

        """
        return self._request_margin_api('get', 'margin/repay', signed=True, data=params)

    def get_margin_order(self, **params):
        """Query margin accounts order

        Either orderId or origClientOrderId must be sent.

        For some historical orders cummulativeQuoteQty will be < 0, meaning the data is not available at this time.

        https://binance-docs.github.io/apidocs/spot/en/#query-margin-account-39-s-order-user_data

        :param symbol: required
        :type symbol: str
        :param isIsolated: set to 'TRUE' for isolated margin (default 'FALSE')
        :type isIsolated: str
        :param orderId:
        :type orderId: str
        :param origClientOrderId:
        :type origClientOrderId: str
        :param recvWindow: the number of milliseconds the request is valid for
        :type recvWindow: int

        :returns: API response

            {
                "clientOrderId": "ZwfQzuDIGpceVhKW5DvCmO",
                "cummulativeQuoteQty": "0.00000000",
                "executedQty": "0.00000000",
                "icebergQty": "0.00000000",
                "isWorking": true,
                "orderId": 213205622,
                "origQty": "0.30000000",
                "price": "0.00493630",
                "side": "SELL",
                "status": "NEW",
                "stopPrice": "0.00000000",
                "symbol": "BNBBTC",
                "time": 1562133008725,
                "timeInForce": "GTC",
                "type": "LIMIT",
                "updateTime": 1562133008725
            }

        :raises: BinanceRequestException, BinanceAPIException

        """
        return self._request_margin_api('get', 'margin/order', signed=True, data=params)

    def get_open_margin_orders(self, **params):
        """Query margin accounts open orders

        If the symbol is not sent, orders for all symbols will be returned in an array (cross-margin only).

        If querying isolated margin orders, both the isIsolated='TRUE' and symbol=symbol_name must be set.

        When all symbols are returned, the number of requests counted against the rate limiter is equal to the number
        of symbols currently trading on the exchange.

        https://binance-docs.github.io/apidocs/spot/en/#query-margin-account-39-s-open-order-user_data

        :param symbol: optional
        :type symbol: str
        :param isIsolated: set to 'TRUE' for isolated margin (default 'FALSE')
        :type isIsolated: str
        :param recvWindow: the number of milliseconds the request is valid for
        :type recvWindow: int

        :returns: API response

            [
                {
                    "clientOrderId": "qhcZw71gAkCCTv0t0k8LUK",
                    "cummulativeQuoteQty": "0.00000000",
                    "executedQty": "0.00000000",
                    "icebergQty": "0.00000000",
                    "isWorking": true,
                    "orderId": 211842552,
                    "origQty": "0.30000000",
                    "price": "0.00475010",
                    "side": "SELL",
                    "status": "NEW",
                    "stopPrice": "0.00000000",
                    "symbol": "BNBBTC",
                    "time": 1562040170089,
                    "timeInForce": "GTC",
                    "type": "LIMIT",
                    "updateTime": 1562040170089
                }
            ]

        :raises: BinanceRequestException, BinanceAPIException

        """
        return self._request_margin_api('get', 'margin/openOrders', signed=True, data=params)

    def get_all_margin_orders(self, **params):
        """Query all margin accounts orders

        If orderId is set, it will get orders >= that orderId. Otherwise most recent orders are returned.

        For some historical orders cummulativeQuoteQty will be < 0, meaning the data is not available at this time.

        https://binance-docs.github.io/apidocs/spot/en/#query-margin-account-39-s-all-order-user_data

        :param symbol: required
        :type symbol: str
        :param isIsolated: set to 'TRUE' for isolated margin (default 'FALSE')
        :type isIsolated: str
        :param orderId: optional
        :type orderId: str
        :param startTime: optional
        :type startTime: str
        :param endTime: optional
        :type endTime: str
        :param limit: Default 500; max 1000
        :type limit: int
        :param recvWindow: the number of milliseconds the request is valid for
        :type recvWindow: int

        :returns: API response

            [
                {
                    "id": 43123876,
                    "price": "0.00395740",
                    "qty": "4.06000000",
                    "quoteQty": "0.01606704",
                    "symbol": "BNBBTC",
                    "time": 1556089977693
                },
                {
                    "id": 43123877,
                    "price": "0.00395740",
                    "qty": "0.77000000",
                    "quoteQty": "0.00304719",
                    "symbol": "BNBBTC",
                    "time": 1556089977693
                },
                {
                    "id": 43253549,
                    "price": "0.00428930",
                    "qty": "23.30000000",
                    "quoteQty": "0.09994069",
                    "symbol": "BNBBTC",
                    "time": 1556163963504
                }
            ]


        :raises: BinanceRequestException, BinanceAPIException

        """
        return self._request_margin_api('get', 'margin/allOrders', signed=True, data=params)

    def get_margin_trades(self, **params):
        """Query margin accounts trades

        If fromId is set, it will get orders >= that fromId. Otherwise most recent orders are returned.

        https://binance-docs.github.io/apidocs/spot/en/#query-margin-account-39-s-trade-list-user_data

        :param symbol: required
        :type symbol: str
        :param isIsolated: set to 'TRUE' for isolated margin (default 'FALSE')
        :type isIsolated: str
        :param fromId: optional
        :type fromId: str
        :param startTime: optional
        :type startTime: str
        :param endTime: optional
        :type endTime: str
        :param limit: Default 500; max 1000
        :type limit: int
        :param recvWindow: the number of milliseconds the request is valid for
        :type recvWindow: int

        :returns: API response

            [
                {
                    "commission": "0.00006000",
                    "commissionAsset": "BTC",
                    "id": 34,
                    "isBestMatch": true,
                    "isBuyer": false,
                    "isMaker": false,
                    "orderId": 39324,
                    "price": "0.02000000",
                    "qty": "3.00000000",
                    "symbol": "BNBBTC",
                    "time": 1561973357171
                }, {
                    "commission": "0.00002950",
                    "commissionAsset": "BTC",
                    "id": 32,
                    "isBestMatch": true,
                    "isBuyer": false,
                    "isMaker": true,
                    "orderId": 39319,
                    "price": "0.00590000",
                    "qty": "5.00000000",
                    "symbol": "BNBBTC",
                    "time": 1561964645345
                }
            ]


        :raises: BinanceRequestException, BinanceAPIException

        """
        return self._request_margin_api('get', 'margin/myTrades', signed=True, data=params)

    def get_max_margin_loan(self, **params):
        """Query max borrow amount for an asset

        https://binance-docs.github.io/apidocs/spot/en/#query-max-borrow-user_data

        :param asset: required
        :type asset: str
        :param isolatedSymbol: isolated symbol (if querying isolated margin)
        :type isolatedSymbol: str
        :param recvWindow: the number of milliseconds the request is valid for
        :type recvWindow: int

        :returns: API response

            {
                "amount": "1.69248805"
            }

        :raises: BinanceRequestException, BinanceAPIException

        """
        return self._request_margin_api('get', 'margin/maxBorrowable', signed=True, data=params)

    def get_max_margin_transfer(self, **params):
        """Query max transfer-out amount

        https://binance-docs.github.io/apidocs/spot/en/#query-max-transfer-out-amount-user_data

        :param asset: required
        :type asset: str
        :param isolatedSymbol: isolated symbol (if querying isolated margin)
        :type isolatedSymbol: str
        :param recvWindow: the number of milliseconds the request is valid for
        :type recvWindow: int

        :returns: API response

            {
                "amount": "3.59498107"
            }

        :raises: BinanceRequestException, BinanceAPIException

        """
        return self._request_margin_api('get', 'margin/maxTransferable', signed=True, data=params)

    # Cross-margin 

    def margin_stream_get_listen_key(self):
        """Start a new cross-margin data stream and return the listen key
        If a stream already exists it should return the same key.
        If the stream becomes invalid a new key is returned.

        Can be used to keep the stream alive.

        https://binance-docs.github.io/apidocs/spot/en/#listen-key-margin

        :returns: API response

        .. code-block:: python

            {
                "listenKey": "pqia91ma19a5s61cv6a81va65sdf19v8a65a1a5s61cv6a81va65sdf19v8a65a1"
            }

        :raises: BinanceRequestException, BinanceAPIException

        """
        res = self._request_margin_api('post', 'userDataStream', signed=False, data={})
        return res['listenKey']

    def margin_stream_keepalive(self, listenKey):
        """PING a cross-margin data stream to prevent a time out.

        https://binance-docs.github.io/apidocs/spot/en/#listen-key-margin

        :param listenKey: required
        :type listenKey: str

        :returns: API response

        .. code-block:: python

            {}

        :raises: BinanceRequestException, BinanceAPIException

        """
        params = {
            'listenKey': listenKey
        }
        return self._request_margin_api('put', 'userDataStream', signed=False, data=params)

    def margin_stream_close(self, listenKey):
        """Close out a cross-margin data stream.

        https://binance-docs.github.io/apidocs/spot/en/#listen-key-margin

        :param listenKey: required
        :type listenKey: str

        :returns: API response

        .. code-block:: python

            {}

        :raises: BinanceRequestException, BinanceAPIException

        """
        params = {
            'listenKey': listenKey
        }
        return self._request_margin_api('delete', 'userDataStream', signed=False, data=params)

    # Isolated margin 

    def isolated_margin_stream_get_listen_key(self, symbol):
        """Start a new isolated margin data stream and return the listen key
        If a stream already exists it should return the same key.
        If the stream becomes invalid a new key is returned.

        Can be used to keep the stream alive.

        https://binance-docs.github.io/apidocs/spot/en/#listen-key-isolated-margin

        :param symbol: required - symbol for the isolated margin account
        :type symbol: str

        :returns: API response

        .. code-block:: python

            {
                "listenKey":  "T3ee22BIYuWqmvne0HNq2A2WsFlEtLhvWCtItw6ffhhdmjifQ2tRbuKkTHhr"
            }

        :raises: BinanceRequestException, BinanceAPIException

        """
        params = {
            'symbol': symbol
        }
        res = self._request_margin_api('post', 'userDataStream/isolated', signed=False, data=params)
        return res['listenKey']

    def isolated_margin_stream_keepalive(self, symbol, listenKey):
        """PING an isolated margin data stream to prevent a time out.

        https://binance-docs.github.io/apidocs/spot/en/#listen-key-isolated-margin

        :param symbol: required - symbol for the isolated margin account
        :type symbol: str
        :param listenKey: required
        :type listenKey: str

        :returns: API response

        .. code-block:: python

            {}

        :raises: BinanceRequestException, BinanceAPIException

        """
        params = {
            'symbol': symbol,
            'listenKey': listenKey
        }
        return self._request_margin_api('put', 'userDataStream/isolated', signed=False, data=params)

    def isolated_margin_stream_close(self, symbol, listenKey):
        """Close out an isolated margin data stream.

        https://binance-docs.github.io/apidocs/spot/en/#listen-key-isolated-margin

        :param symbol: required - symbol for the isolated margin account
        :type symbol: str
        :param listenKey: required
        :type listenKey: str

        :returns: API response

        .. code-block:: python

            {}

        :raises: BinanceRequestException, BinanceAPIException

        """
        params = {
            'symbol': symbol,
            'listenKey': listenKey
        }
        return self._request_margin_api('delete', 'userDataStream/isolated', signed=False, data=params)

    # Lending Endpoints

    def get_lending_product_list(self, **params):
        """Get Lending Product List

        https://binance-docs.github.io/apidocs/spot/en/#get-flexible-product-list-user_data

        """
        return self._request_margin_api('get', 'lending/daily/product/list', signed=True, data=params)

    def get_lending_daily_quota_left(self, **params):
        """Get Left Daily Purchase Quota of Flexible Product.

        https://binance-docs.github.io/apidocs/spot/en/#get-left-daily-purchase-quota-of-flexible-product-user_data

        """
        return self._request_margin_api('get', 'lending/daily/userLeftQuota', signed=True, data=params)

    def purchase_lending_product(self, **params):
        """Purchase Flexible Product

        https://binance-docs.github.io/apidocs/spot/en/#purchase-flexible-product-user_data

        """
        return self._request_margin_api('post', 'lending/daily/purchase', signed=True, data=params)

    def get_lending_daily_redemption_quota(self, **params):
        """Get Left Daily Redemption Quota of Flexible Product

        https://binance-docs.github.io/apidocs/spot/en/#get-left-daily-redemption-quota-of-flexible-product-user_data

        """
        return self._request_margin_api('get', 'lending/daily/userRedemptionQuota', signed=True, data=params)

    def redeem_lending_product(self, **params):
        """Redeem Flexible Product

        https://binance-docs.github.io/apidocs/spot/en/#redeem-flexible-product-user_data

        """
        return self._request_margin_api('post', 'lending/daily/redeem', signed=True, data=params)

    def get_lending_position(self, **params):
        """Get Flexible Product Position

        https://binance-docs.github.io/apidocs/spot/en/#get-flexible-product-position-user_data

        """
        return self._request_margin_api('get', 'lending/daily/token/position', signed=True, data=params)

    def get_fixed_activity_project_list(self, **params):
        """Get Fixed and Activity Project List

        https://binance-docs.github.io/apidocs/spot/en/#get-fixed-and-activity-project-list-user_data

        :param asset: optional
        :type asset: str
		:param type: required - "ACTIVITY", "CUSTOMIZED_FIXED"
		:type type: str
		:param status: optional - "ALL", "SUBSCRIBABLE", "UNSUBSCRIBABLE"; default "ALL"
		:type status: str
		:param sortBy: optional - "START_TIME", "LOT_SIZE", "INTEREST_RATE", "DURATION"; default "START_TIME"
		:type sortBy: str
		:param current: optional - Currently querying page. Start from 1. Default:1
		:type current: int
		:param size: optional - Default:10, Max:100
		:type size: int
	    :param recvWindow: the number of milliseconds the request is valid for
        :type recvWindow: int

        :returns: API response

        .. code-block:: python

            [
                {
                    "asset": "USDT",
                    "displayPriority": 1,
                    "duration": 90,
                    "interestPerLot": "1.35810000",
                    "interestRate": "0.05510000",
                    "lotSize": "100.00000000",
                    "lotsLowLimit": 1,
                    "lotsPurchased": 74155,
                    "lotsUpLimit": 80000,
                    "maxLotsPerUser": 2000,
                    "needKyc": False,
                    "projectId": "CUSDT90DAYSS001",
                    "projectName": "USDT",
                    "status": "PURCHASING",
                    "type": "CUSTOMIZED_FIXED",
                    "withAreaLimitation": False
                }
            ]

        :raises: BinanceRequestException, BinanceAPIException
        
        """
        return self._request_margin_api('get', 'lending/project/list', signed=True, data=params)

    def get_lending_account(self, **params):
        """Get Lending Account Details

        https://binance-docs.github.io/apidocs/spot/en/#lending-account-user_data

        """
        return self._request_margin_api('get', 'lending/union/account', signed=True, data=params)

    def get_lending_purchase_history(self, **params):
        """Get Lending Purchase History

        https://binance-docs.github.io/apidocs/spot/en/#get-purchase-record-user_data

        """
        return self._request_margin_api('get', 'lending/union/purchaseRecord', signed=True, data=params)

    def get_lending_redemption_history(self, **params):
        """Get Lending Redemption History

        https://binance-docs.github.io/apidocs/spot/en/#get-redemption-record-user_data

        """
        return self._request_margin_api('get', 'lending/union/redemptionRecord', signed=True, data=params)

    def get_lending_interest_history(self, **params):
        """Get Lending Interest History

        https://binance-docs.github.io/apidocs/spot/en/#get-interest-history-user_data-2

        """
        return self._request_margin_api('get', 'lending/union/interestHistory', signed=True, data=params)

    def change_fixed_activity_to_daily_position(self, **params):
        """Change Fixed/Activity Position to Daily Position

        https://binance-docs.github.io/apidocs/spot/en/#change-fixed-activity-position-to-daily-position-user_data

        """
        return self._request_margin_api('post', 'lending/positionChanged', signed=True, data=params)

    # Sub Accounts

    def get_sub_account_list(self, **params):
        """Query Sub-account List.

        https://binance-docs.github.io/apidocs/spot/en/#query-sub-account-list-for-master-account

        :param email: optional
        :type email: str
        :param startTime: optional
        :type startTime: int
        :param endTime: optional
        :type endTime: int
        :param page: optional
        :type page: int
        :param limit: optional
        :type limit: int
        :param recvWindow: optional
        :type recvWindow: int

        :returns: API response

        .. code-block:: python

            {
                "success":true,
                "subAccounts":[
                    {
                        "email":"123@test.com",
                        "status":"enabled",
                        "activated":true,
                        "mobile":"91605290",
                        "gAuth":true,
                        "createTime":1544433328000
                    },
                    {
                        "email":"321@test.com",
                        "status":"disabled",
                        "activated":true,
                        "mobile":"22501238",
                        "gAuth":true,
                        "createTime":1544433328000
                    }
                ]
            }

        :raises: BinanceRequestException, BinanceAPIException

        """
        return self._request_withdraw_api('get', 'sub-account/list.html', True, data=params)

    def get_sub_account_transfer_history(self, **params):
        """Query Sub-account Transfer History.

        https://binance-docs.github.io/apidocs/spot/en/#query-sub-account-spot-asset-transfer-history-for-master-account

        :param email: required
        :type email: str
        :param startTime: optional
        :type startTime: int
        :param endTime: optional
        :type endTime: int
        :param page: optional
        :type page: int
        :param limit: optional
        :type limit: int
        :param recvWindow: optional
        :type recvWindow: int

        :returns: API response

        .. code-block:: python

            {
                "success":true,
                "transfers":[
                    {
                        "from":"aaa@test.com",
                        "to":"bbb@test.com",
                        "asset":"BTC",
                        "qty":"1",
                        "time":1544433328000
                    },
                    {
                        "from":"bbb@test.com",
                        "to":"ccc@test.com",
                        "asset":"ETH",
                        "qty":"2",
                        "time":1544433328000
                    }
                ]
            }

        :raises: BinanceRequestException, BinanceAPIException

        """
        return self._request_withdraw_api('get', 'sub-account/transfer/history.html', True, data=params)

    def create_sub_account_transfer(self, **params):
        """Execute sub-account transfer

        https://binance-docs.github.io/apidocs/spot/en/#sub-account-spot-asset-transfer-for-master-account

        :param fromEmail: required - Sender email
        :type fromEmail: str
        :param toEmail: required - Recipient email
        :type toEmail: str
        :param asset: required
        :type asset: str
        :param amount: required
        :type amount: decimal
        :param recvWindow: optional
        :type recvWindow: int

        :returns: API response

        .. code-block:: python

            {
                "success":true,
                "txnId":"2966662589"
            }

        :raises: BinanceRequestException, BinanceAPIException

        """
        return self._request_withdraw_api('post', 'sub-account/transfer.html', True, data=params)
    
    def get_sub_account_futures_transfer_history(self, **params):
        """Query Sub-account Futures Transfer History.

        https://binance-docs.github.io/apidocs/spot/en/#query-sub-account-futures-asset-transfer-history-for-master-account

        :param email: required
        :type email: str
        :param futuresType: required
        :type futuresType: int
        :param startTime: optional
        :type startTime: int
        :param endTime: optional
        :type endTime: int
        :param page: optional
        :type page: int
        :param limit: optional
        :type limit: int
        :param recvWindow: optional
        :type recvWindow: int

        :returns: API response

        .. code-block:: python

            {
                "success":true,
                "futuresType": 2,
                "transfers":[
                    {
                        "from":"aaa@test.com",
                        "to":"bbb@test.com",
                        "asset":"BTC",
                        "qty":"1",
                        "time":1544433328000
                    },
                    {
                        "from":"bbb@test.com",
                        "to":"ccc@test.com",
                        "asset":"ETH",
                        "qty":"2",
                        "time":1544433328000
                    }
                ]
            }

        :raises: BinanceRequestException, BinanceAPIException

        """
        return self._request_margin_api('get', 'sub-account/futures/internalTransfer', True, data=params)

    def create_sub_account_futures_transfer(self, **params):
        """Execute sub-account Futures transfer

        https://github.com/binance-exchange/binance-official-api-docs/blob/9dbe0e961b80557bb19708a707c7fad08842b28e/wapi-api.md#sub-account-transferfor-master-account

        :param fromEmail: required - Sender email
        :type fromEmail: str
        :param toEmail: required - Recipient email
        :type toEmail: str
        :param futuresType: required
        :type futuresType: int
        :param asset: required
        :type asset: str
        :param amount: required
        :type amount: decimal
        :param recvWindow: optional
        :type recvWindow: int

        :returns: API response

        .. code-block:: python

           {
                "success":true,
                "txnId":"2934662589"
            }

        :raises: BinanceRequestException, BinanceAPIException

        """
        return self._request_margin_api('post', 'sub-account/futures/internalTransfer', True, data=params)

    def get_sub_account_assets(self, **params):
        """Fetch sub-account assets

        https://binance-docs.github.io/apidocs/spot/en/#query-sub-account-assets-for-master-account

        :param email: required
        :type email: str
        :param symbol: optional
        :type symbol: str
        :param recvWindow: optional
        :type recvWindow: int

        :returns: API response

        .. code-block:: python

            {
                "success":true,
                "balances":[
                    {
                        "asset":"ADA",
                        "free":10000,
                        "locked":0
                    },
                    {
                        "asset":"BNB",
                        "free":10003,
                        "locked":0
                    },
                    {
                        "asset":"BTC",
                        "free":11467.6399,
                        "locked":0
                    },
                    {
                        "asset":"ETH",
                        "free":10004.995,
                        "locked":0
                    },
                    {
                        "asset":"USDT",
                        "free":11652.14213,
                        "locked":0
                    }
                ]
            }

        :raises: BinanceRequestException, BinanceAPIException

        """
        return self._request_withdraw_api('get', 'sub-account/assets.html', True, data=params)

    def query_subaccount_spot_summary(self, **params):
        """Query Sub-account Spot Assets Summary (For Master Account)

        https://binance-docs.github.io/apidocs/spot/en/#query-sub-account-spot-assets-summary-for-master-account

        :param email: optional - Sub account email
        :type email: str
        :param page: optional - default 1
        :type page: int
        :param size: optional - default 10, max 20
        :type size: int
        :param recvWindow: optional
        :type recvWindow: int

        :returns: API response

        .. code-block:: python

           {
                "totalCount":2,
                "masterAccountTotalAsset": "0.23231201",
                "spotSubUserAssetBtcVoList":[
                    {
                        "email":"sub123@test.com",
                        "totalAsset":"9999.00000000"
                    },
                    {
                        "email":"test456@test.com",
                        "totalAsset":"0.00000000"
                    }
                ]
            }

        :raises: BinanceRequestException, BinanceAPIException

        """
        return self._request_margin_api('get', 'sub-account/spotSummary', True, data=params)

    def get_subaccount_deposit_address(self, **params):
        """Get Sub-account Deposit Address (For Master Account)

        https://binance-docs.github.io/apidocs/spot/en/#get-sub-account-deposit-address-for-master-account

        :param email: required - Sub account email
        :type email: str
        :param coin: required
        :type coin: str
        :param network: optional
        :type network: str
        :param recvWindow: optional
        :type recvWindow: int

        :returns: API response

        .. code-block:: python

           {
                "address":"TDunhSa7jkTNuKrusUTU1MUHtqXoBPKETV",
                "coin":"USDT",
                "tag":"",
                "url":"https://tronscan.org/#/address/TDunhSa7jkTNuKrusUTU1MUHtqXoBPKETV"
            }

        :raises: BinanceRequestException, BinanceAPIException

        """
        return self._request_margin_api('get', 'capital/deposit/subAddress', True, data=params)

    def get_subaccount_deposit_history(self, **params):
        """Get Sub-account Deposit History (For Master Account)

        https://binance-docs.github.io/apidocs/spot/en/#get-sub-account-deposit-address-for-master-account

        :param email: required - Sub account email
        :type email: str
        :param coin: optional
        :type coin: str
        :param status: optional - (0:pending,6: credited but cannot withdraw, 1:success)
        :type status: int
        :param startTime: optional
        :type startTime: int
        :param endTime: optional
        :type endTime: int
        :param limit: optional
        :type limit: int
        :param offset: optional - default:0
        :type offset: int
        :param recvWindow: optional
        :type recvWindow: int

        :returns: API response

        .. code-block:: python

           [
                {
                    "amount":"0.00999800",
                    "coin":"PAXG",
                    "network":"ETH",
                    "status":1,
                    "address":"0x788cabe9236ce061e5a892e1a59395a81fc8d62c",
                    "addressTag":"",
                    "txId":"0xaad4654a3234aa6118af9b4b335f5ae81c360b2394721c019b5d1e75328b09f3",
                    "insertTime":1599621997000,
                    "transferType":0,
                    "confirmTimes":"12/12"
                },
                {
                    "amount":"0.50000000",
                    "coin":"IOTA",
                    "network":"IOTA",
                    "status":1,
                    "address":"SIZ9VLMHWATXKV99LH99CIGFJFUMLEHGWVZVNNZXRJJVWBPHYWPPBOSDORZ9EQSHCZAMPVAPGFYQAUUV9DROOXJLNW",
                    "addressTag":"",
                    "txId":"ESBFVQUTPIWQNJSPXFNHNYHSQNTGKRVKPRABQWTAXCDWOAKDKYWPTVG9BGXNVNKTLEJGESAVXIKIZ9999",
                    "insertTime":1599620082000,
                    "transferType":0,
                    "confirmTimes":"1/1"
                }
           ]

        :raises: BinanceRequestException, BinanceAPIException

        """
        return self._request_margin_api('get', 'capital/deposit/subHisrec', True, data=params)

    def get_subaccount_futures_margin_status(self, **params):
        """Get Sub-account's Status on Margin/Futures (For Master Account)

        https://binance-docs.github.io/apidocs/spot/en/#get-sub-account-39-s-status-on-margin-futures-for-master-account

        :param email: optional - Sub account email
        :type email: str
        :param recvWindow: optional
        :type recvWindow: int

        :returns: API response

        .. code-block:: python

           [
                {
                    "email":"123@test.com",      // user email
                    "isSubUserEnabled": true,    // true or false
                    "isUserActive": true,        // true or false
                    "insertTime": 1570791523523  // sub account create time
                    "isMarginEnabled": true,     // true or false for margin
                    "isFutureEnabled": true      // true or false for futures.
                    "mobile": 1570791523523      // user mobile number
                }
            ]

        :raises: BinanceRequestException, BinanceAPIException

        """
        return self._request_margin_api('get', 'sub-account/status', True, data=params)

    def enable_subaccount_margin(self, **params):
        """Enable Margin for Sub-account (For Master Account)

        https://binance-docs.github.io/apidocs/spot/en/#enable-margin-for-sub-account-for-master-account

        :param email: required - Sub account email
        :type email: str
        :param recvWindow: optional
        :type recvWindow: int

        :returns: API response

        .. code-block:: python

           {

                "email":"123@test.com",

                "isMarginEnabled": true

            }

        :raises: BinanceRequestException, BinanceAPIException

        """
        return self._request_margin_api('post', 'sub-account/margin/enable', True, data=params)

    def get_subaccount_margin_details(self, **params):
        """Get Detail on Sub-account's Margin Account (For Master Account)

        https://binance-docs.github.io/apidocs/spot/en/#get-detail-on-sub-account-39-s-margin-account-for-master-account

        :param email: required - Sub account email
        :type email: str
        :param recvWindow: optional
        :type recvWindow: int

        :returns: API response

        .. code-block:: python

            {
                  "email":"123@test.com",
                  "marginLevel": "11.64405625",
                  "totalAssetOfBtc": "6.82728457",
                  "totalLiabilityOfBtc": "0.58633215",
                  "totalNetAssetOfBtc": "6.24095242",
                  "marginTradeCoeffVo":
                        {
                            "forceLiquidationBar": "1.10000000",  // Liquidation margin ratio
                            "marginCallBar": "1.50000000",        // Margin call margin ratio
                            "normalBar": "2.00000000"             // Initial margin ratio
                        },
                  "marginUserAssetVoList": [
                      {
                          "asset": "BTC",
                          "borrowed": "0.00000000",
                          "free": "0.00499500",
                          "interest": "0.00000000",
                          "locked": "0.00000000",
                          "netAsset": "0.00499500"
                      },
                      {
                          "asset": "BNB",
                          "borrowed": "201.66666672",
                          "free": "2346.50000000",
                          "interest": "0.00000000",
                          "locked": "0.00000000",
                          "netAsset": "2144.83333328"
                      },
                      {
                          "asset": "ETH",
                          "borrowed": "0.00000000",
                          "free": "0.00000000",
                          "interest": "0.00000000",
                          "locked": "0.00000000",
                          "netAsset": "0.00000000"
                      },
                      {
                          "asset": "USDT",
                          "borrowed": "0.00000000",
                          "free": "0.00000000",
                          "interest": "0.00000000",
                          "locked": "0.00000000",
                          "netAsset": "0.00000000"
                      }
                  ]
            }

        :raises: BinanceRequestException, BinanceAPIException

        """
        return self._request_margin_api('get', 'sub-account/margin/account', True, data=params)

    def get_subaccount_margin_summary(self, **params):
        """Get Summary of Sub-account's Margin Account (For Master Account)

        https://binance-docs.github.io/apidocs/spot/en/#get-summary-of-sub-account-39-s-margin-account-for-master-account

        :param recvWindow: optional
        :type recvWindow: int

        :returns: API response

        .. code-block:: python

            {
                "totalAssetOfBtc": "4.33333333",
                "totalLiabilityOfBtc": "2.11111112",
                "totalNetAssetOfBtc": "2.22222221",
                "subAccountList":[
                    {
                        "email":"123@test.com",
                        "totalAssetOfBtc": "2.11111111",
                        "totalLiabilityOfBtc": "1.11111111",
                        "totalNetAssetOfBtc": "1.00000000"
                    },
                    {
                        "email":"345@test.com",
                        "totalAssetOfBtc": "2.22222222",
                        "totalLiabilityOfBtc": "1.00000001",
                        "totalNetAssetOfBtc": "1.22222221"
                    }
                ]
            }

        :raises: BinanceRequestException, BinanceAPIException

        """
        return self._request_margin_api('get', 'sub-account/margin/accountSummary', True, data=params)

    def enable_subaccount_futures(self, **params):
        """Enable Futures for Sub-account (For Master Account)

        https://binance-docs.github.io/apidocs/spot/en/#enable-futures-for-sub-account-for-master-account

        :param email: required - Sub account email
        :type email: str
        :param recvWindow: optional
        :type recvWindow: int

        :returns: API response

        .. code-block:: python

            {

                "email":"123@test.com",

                "isFuturesEnabled": true  // true or false

            }

        :raises: BinanceRequestException, BinanceAPIException

        """
        return self._request_margin_api('post', 'sub-account/futures/enable', True, data=params)

    def get_subaccount_futures_details(self, **params):
        """Get Detail on Sub-account's Futures Account (For Master Account)

        https://binance-docs.github.io/apidocs/spot/en/#get-detail-on-sub-account-39-s-futures-account-for-master-account

        :param email: required - Sub account email
        :type email: str
        :param recvWindow: optional
        :type recvWindow: int

        :returns: API response

        .. code-block:: python

            {
                "email": "abc@test.com",
                "asset": "USDT",
                "assets":[
                    {
                        "asset": "USDT",
                        "initialMargin": "0.00000000",
                        "maintenanceMargin": "0.00000000",
                        "marginBalance": "0.88308000",
                        "maxWithdrawAmount": "0.88308000",
                        "openOrderInitialMargin": "0.00000000",
                        "positionInitialMargin": "0.00000000",
                        "unrealizedProfit": "0.00000000",
                        "walletBalance": "0.88308000"
                     }
                ],
                "canDeposit": true,
                "canTrade": true,
                "canWithdraw": true,
                "feeTier": 2,
                "maxWithdrawAmount": "0.88308000",
                "totalInitialMargin": "0.00000000",
                "totalMaintenanceMargin": "0.00000000",
                "totalMarginBalance": "0.88308000",
                "totalOpenOrderInitialMargin": "0.00000000",
                "totalPositionInitialMargin": "0.00000000",
                "totalUnrealizedProfit": "0.00000000",
                "totalWalletBalance": "0.88308000",
                "updateTime": 1576756674610
            }

        :raises: BinanceRequestException, BinanceAPIException

        """
        return self._request_margin_api('get', 'sub-account/futures/account', True, data=params)

    def get_subaccount_futures_summary(self, **params):
        """Get Summary of Sub-account's Futures Account (For Master Account)

        https://binance-docs.github.io/apidocs/spot/en/#get-summary-of-sub-account-39-s-futures-account-for-master-account

        :param recvWindow: optional
        :type recvWindow: int

        :returns: API response

        .. code-block:: python

            {
                "totalInitialMargin": "9.83137400",
                "totalMaintenanceMargin": "0.41568700",
                "totalMarginBalance": "23.03235621",
                "totalOpenOrderInitialMargin": "9.00000000",
                "totalPositionInitialMargin": "0.83137400",
                "totalUnrealizedProfit": "0.03219710",
                "totalWalletBalance": "22.15879444",
                "asset": "USDT",
                "subAccountList":[
                    {
                        "email": "123@test.com",
                        "totalInitialMargin": "9.00000000",
                        "totalMaintenanceMargin": "0.00000000",
                        "totalMarginBalance": "22.12659734",
                        "totalOpenOrderInitialMargin": "9.00000000",
                        "totalPositionInitialMargin": "0.00000000",
                        "totalUnrealizedProfit": "0.00000000",
                        "totalWalletBalance": "22.12659734",
                        "asset": "USDT"
                    },
                    {
                        "email": "345@test.com",
                        "totalInitialMargin": "0.83137400",
                        "totalMaintenanceMargin": "0.41568700",
                        "totalMarginBalance": "0.90575887",
                        "totalOpenOrderInitialMargin": "0.00000000",
                        "totalPositionInitialMargin": "0.83137400",
                        "totalUnrealizedProfit": "0.03219710",
                        "totalWalletBalance": "0.87356177",
                        "asset": "USDT"
                    }
                ]
            }

        :raises: BinanceRequestException, BinanceAPIException

        """
        return self._request_margin_api('get', 'sub-account/futures/accountSummary', True, data=params)

    def get_subaccount_futures_positionrisk(self, **params):
        """Get Futures Position-Risk of Sub-account (For Master Account)

        https://binance-docs.github.io/apidocs/spot/en/#get-futures-position-risk-of-sub-account-for-master-account

        :param email: required - Sub account email
        :type email: str
        :param recvWindow: optional
        :type recvWindow: int

        :returns: API response

        .. code-block:: python

            [
                {
                    "entryPrice": "9975.12000",
                    "leverage": "50",              // current initial leverage
                    "maxNotional": "1000000",      // notional value limit of current initial leverage
                    "liquidationPrice": "7963.54",
                    "markPrice": "9973.50770517",
                    "positionAmount": "0.010",
                    "symbol": "BTCUSDT",
                    "unrealizedProfit": "-0.01612295"
                }
            ]

        :raises: BinanceRequestException, BinanceAPIException

        """
        return self._request_margin_api('get', 'sub-account/futures/positionRisk', True, data=params)

    def make_subaccount_futures_transfer(self, **params):
        """Futures Transfer for Sub-account (For Master Account)

        https://binance-docs.github.io/apidocs/spot/en/#futures-transfer-for-sub-account-for-master-account

        :param email: required - Sub account email
        :type email: str
        :param asset: required - The asset being transferred, e.g., USDT
        :type asset: str
        :param amount: required - The amount to be transferred
        :type amount: float
        :param type: required - 1: transfer from subaccount's spot account to its USDT-margined futures account
                                2: transfer from subaccount's USDT-margined futures account to its spot account
                                3: transfer from subaccount's spot account to its COIN-margined futures account
                                4: transfer from subaccount's COIN-margined futures account to its spot account
        :type type: int

        :returns: API response

        .. code-block:: python

            {
                "txnId":"2966662589"
            }

        :raises: BinanceRequestException, BinanceAPIException

        """
        return self._request_margin_api('post', 'sub-account/futures/transfer', True, data=params)

    def make_subaccount_margin_transfer(self, **params):
        """Margin Transfer for Sub-account (For Master Account)

        https://binance-docs.github.io/apidocs/spot/en/#margin-transfer-for-sub-account-for-master-account

        :param email: required - Sub account email
        :type email: str
        :param asset: required - The asset being transferred, e.g., USDT
        :type asset: str
        :param amount: required - The amount to be transferred
        :type amount: float
        :param type: required - 1: transfer from subaccount's spot account to margin account
                                2: transfer from subaccount's margin account to its spot account
        :type type: int

        :returns: API response

        .. code-block:: python

            {
                "txnId":"2966662589"
            }

        :raises: BinanceRequestException, BinanceAPIException

        """
        return self._request_margin_api('post', 'sub-account/margin/transfer', True, data=params)

    def make_subaccount_to_subaccount_transfer(self, **params):
        """Transfer to Sub-account of Same Master (For Sub-account)

        https://binance-docs.github.io/apidocs/spot/en/#transfer-to-sub-account-of-same-master-for-sub-account

        :param toEmail: required - Sub account email
        :type toEmail: str
        :param asset: required - The asset being transferred, e.g., USDT
        :type asset: str
        :param amount: required - The amount to be transferred
        :type amount: float
        :param recvWindow: optional
        :type recvWindow: int

        :returns: API response

        .. code-block:: python

            {
                "txnId":"2966662589"
            }

        :raises: BinanceRequestException, BinanceAPIException

        """
        return self._request_margin_api('post', 'sub-account/transfer/subToSub', True, data=params)

    def make_subaccount_to_master_transfer(self, **params):
        """Transfer to Master (For Sub-account)

        https://binance-docs.github.io/apidocs/spot/en/#transfer-to-master-for-sub-account

        :param asset: required - The asset being transferred, e.g., USDT
        :type asset: str
        :param amount: required - The amount to be transferred
        :type amount: float
        :param recvWindow: optional
        :type recvWindow: int

        :returns: API response

        .. code-block:: python

            {
                "txnId":"2966662589"
            }

        :raises: BinanceRequestException, BinanceAPIException

        """
        return self._request_margin_api('post', 'sub-account/transfer/subToMaster', True, data=params)

    def get_subaccount_transfer_history(self, **params):
        """Sub-account Transfer History (For Sub-account)

        https://binance-docs.github.io/apidocs/spot/en/#transfer-to-master-for-sub-account

        :param asset: required - The asset being transferred, e.g., USDT
        :type asset: str
        :param type: optional - 1: transfer in, 2: transfer out
        :type type: int
        :param startTime: optional
        :type startTime: int
        :param endTime: optional
        :type endTime: int
        :param limit: optional - Default 500
        :type limit: int
        :param recvWindow: optional
        :type recvWindow: int

        :returns: API response

        .. code-block:: python

            [
              {
                "counterParty":"master",
                "email":"master@test.com",
                "type":1,  // 1 for transfer in, 2 for transfer out
                "asset":"BTC",
                "qty":"1",
                "status":"SUCCESS",
                "tranId":11798835829,
                "time":1544433325000
              },
              {
                "counterParty":"subAccount",
                "email":"sub2@test.com",
                "type":2,
                "asset":"ETH",
                "qty":"2",
                "status":"SUCCESS",
                "tranId":11798829519,
                "time":1544433326000
              }
            ]

        :raises: BinanceRequestException, BinanceAPIException

        """
        return self._request_margin_api('get', 'sub-account/transfer/subUserHistory', True, data=params)

    def make_universal_transfer(self, **params):
        """Universal Transfer (For Master Account)

        https://binance-docs.github.io/apidocs/spot/en/#universal-transfer-for-master-account

        :param fromEmail: optional
        :type fromEmail: str
        :param toEmail: optional
        :type toEmail: str
        :param fromAccountType: required
        :type fromAccountType: str
        :param toAccountType: required
        :type toAccountType: str
        :param asset: required - The asset being transferred, e.g., USDT
        :type asset: str
        :param amount: required
        :type amount: float
        :param recvWindow: optional
        :type recvWindow: int

        :returns: API response

        .. code-block:: python

            {
                "tranId":11945860693
            }

        :raises: BinanceRequestException, BinanceAPIException

        """
        return self._request_margin_api('post', 'sub-account/universalTransfer', True, data=params)

    def get_universal_transfer_history(self, **params):
        """Universal Transfer (For Master Account)

        https://binance-docs.github.io/apidocs/spot/en/#query-universal-transfer-history

        :param fromEmail: optional
        :type fromEmail: str
        :param toEmail: optional
        :type toEmail: str
        :param startTime: optional
        :type startTime: int
        :param endTime: optional
        :type endTime: int
        :param page: optional
        :type page: int
        :param limit: optional
        :type limit: int
        :param recvWindow: optional
        :type recvWindow: int

        :returns: API response

        .. code-block:: python

            [
              {
                "tranId":11945860693,
                "fromEmail":"master@test.com",
                "toEmail":"subaccount1@test.com",
                "asset":"BTC",
                "amount":"0.1",
                "fromAccountType":"SPOT",
                "toAccountType":"COIN_FUTURE",
                "status":"SUCCESS",
                "createTimeStamp":1544433325000
              },
              {
                "tranId":11945857955,
                "fromEmail":"master@test.com",
                "toEmail":"subaccount2@test.com",
                "asset":"ETH",
                "amount":"0.2",
                "fromAccountType":"SPOT",
                "toAccountType":"USDT_FUTURE",
                "status":"SUCCESS",
                "createTimeStamp":1544433326000
              }
            ]

        :raises: BinanceRequestException, BinanceAPIException

        """
        return self._request_margin_api('get', 'sub-account/universalTransfer', True, data=params)

    # Futures API

    def futures_ping(self):
        """Test connectivity to the Rest API

        https://binance-docs.github.io/apidocs/futures/en/#test-connectivity

        """
        return self._request_futures_api('get', 'ping')

    def futures_time(self):
        """Test connectivity to the Rest API and get the current server time.

        https://binance-docs.github.io/apidocs/futures/en/#check-server-time

        """
        return self._request_futures_api('get', 'time')

    def futures_exchange_info(self):
        """Current exchange trading rules and symbol information

        https://binance-docs.github.io/apidocs/futures/en/#exchange-information-market_data

        """
        return self._request_futures_api('get', 'exchangeInfo')

    def futures_order_book(self, **params):
        """Get the Order Book for the market

        https://binance-docs.github.io/apidocs/futures/en/#order-book-market_data

        """
        return self._request_futures_api('get', 'depth', data=params)

    def futures_recent_trades(self, **params):
        """Get recent trades (up to last 500).

        https://binance-docs.github.io/apidocs/futures/en/#recent-trades-list-market_data

        """
        return self._request_futures_api('get', 'trades', data=params)

    def futures_historical_trades(self, **params):
        """Get older market historical trades.

        https://binance-docs.github.io/apidocs/futures/en/#old-trades-lookup-market_data

        """
        return self._request_futures_api('get', 'historicalTrades', data=params)

    def futures_aggregate_trades(self, **params):
        """Get compressed, aggregate trades. Trades that fill at the time, from the same order, with the same
        price will have the quantity aggregated.

        https://binance-docs.github.io/apidocs/futures/en/#compressed-aggregate-trades-list-market_data

        """
        return self._request_futures_api('get', 'aggTrades', data=params)

    def futures_klines(self, **params):
        """Kline/candlestick bars for a symbol. Klines are uniquely identified by their open time.

        https://binance-docs.github.io/apidocs/futures/en/#kline-candlestick-data-market_data

        """
        return self._request_futures_api('get', 'klines', data=params)
    
    def futures_continous_klines(self, **params):
        """Kline/candlestick bars for a specific contract type. Klines are uniquely identified by their open time.

        https://binance-docs.github.io/apidocs/futures/en/#continuous-contract-kline-candlestick-data

        """
        return self._request_futures_api('get', 'continuousKlines', data=params)

    def futures_historical_klines(self, symbol, interval, start_str, end_str=None,
                           limit=500):
        """Get historical futures klines from Binance

        :param symbol: Name of symbol pair e.g BNBBTC
        :type symbol: str
        :param interval: Binance Kline interval
        :type interval: str
        :param start_str: Start date string in UTC format or timestamp in milliseconds
        :type start_str: str|int
        :param end_str: optional - end date string in UTC format or timestamp in milliseconds (default will fetch everything up to now)
        :type end_str: str|int
        :param limit: Default 500; max 1000.
        :type limit: int

        :return: list of OHLCV values

        """
        return self._historical_klines(symbol, interval, start_str, end_str=None, limit=500, spot=False)

    def futures_historical_klines_generator(self, symbol, interval, start_str, end_str=None):
        """Get historical futures klines generator from Binance

        :param symbol: Name of symbol pair e.g BNBBTC
        :type symbol: str
        :param interval: Binance Kline interval
        :type interval: str
        :param start_str: Start date string in UTC format or timestamp in milliseconds
        :type start_str: str|int
        :param end_str: optional - end date string in UTC format or timestamp in milliseconds (default will fetch everything up to now)
        :type end_str: str|int

        :return: generator of OHLCV values

        """

        return self._historical_klines_generator(symbol, interval, start_str, end_str=end_str, spot=False)

    def futures_mark_price(self, **params):
        """Get Mark Price and Funding Rate

        https://binance-docs.github.io/apidocs/futures/en/#mark-price-market_data

        """
        return self._request_futures_api('get', 'premiumIndex', data=params)

    def futures_funding_rate(self, **params):
        """Get funding rate history

        https://binance-docs.github.io/apidocs/futures/en/#get-funding-rate-history-market_data

        """
        return self._request_futures_api('get', 'fundingRate', data=params)

    def futures_ticker(self, **params):
        """24 hour rolling window price change statistics.

        https://binance-docs.github.io/apidocs/futures/en/#24hr-ticker-price-change-statistics-market_data

        """
        return self._request_futures_api('get', 'ticker/24hr', data=params)

    def futures_symbol_ticker(self, **params):
        """Latest price for a symbol or symbols.

        https://binance-docs.github.io/apidocs/futures/en/#symbol-price-ticker-market_data

        """
        return self._request_futures_api('get', 'ticker/price', data=params)

    def futures_orderbook_ticker(self, **params):
        """Best price/qty on the order book for a symbol or symbols.

        https://binance-docs.github.io/apidocs/futures/en/#symbol-order-book-ticker-market_data

        """
        return self._request_futures_api('get', 'ticker/bookTicker', data=params)

    def futures_liquidation_orders(self, **params):
        """Get all liquidation orders

        https://binance-docs.github.io/apidocs/futures/en/#get-all-liquidation-orders-market_data

        """
        return self._request_futures_api('get', 'ticker/allForceOrders', data=params)

    def futures_open_interest(self, **params):
        """Get present open interest of a specific symbol.

        https://binance-docs.github.io/apidocs/futures/en/#open-interest-market_data

        """
        return self._request_futures_api('get', 'ticker/openInterest', data=params)

    def futures_open_interest_hist(self, **params):
        """Get open interest statistics of a specific symbol.

        https://binance-docs.github.io/apidocs/futures/en/#open-interest-statistics

        """
        return self._request_futures_data_api('get', 'openInterestHist', data=params)

    def futures_leverage_bracket(self, **params):
        """Notional and Leverage Brackets

        https://binance-docs.github.io/apidocs/futures/en/#notional-and-leverage-brackets-market_data

        """
        return self._request_futures_api('get', 'leverageBracket', True, data=params)

    def futures_account_transfer(self, **params):
        """Execute transfer between spot account and futures account.

        https://binance-docs.github.io/apidocs/futures/en/#new-future-account-transfer

        """
        return self._request_margin_api('post', 'futures/transfer', True, data=params)

    def transfer_history(self, **params):
        """Get future account transaction history list

        https://binance-docs.github.io/apidocs/futures/en/#get-future-account-transaction-history-list-user_data

        """
        return self._request_margin_api('get', 'futures/transfer', True, data=params)

    def futures_create_order(self, **params):
        """Send in a new order.

        https://binance-docs.github.io/apidocs/futures/en/#new-order-trade

        """
        return self._request_futures_api('post', 'order', True, data=params)

    def futures_get_order(self, **params):
        """Check an order's status.

        https://binance-docs.github.io/apidocs/futures/en/#query-order-user_data

        """
        return self._request_futures_api('get', 'order', True, data=params)

    def futures_get_open_orders(self, **params):
        """Get all open orders on a symbol.

        https://binance-docs.github.io/apidocs/futures/en/#current-open-orders-user_data

        """
        return self._request_futures_api('get', 'openOrders', True, data=params)

    def futures_get_all_orders(self, **params):
        """Get all futures account orders; active, canceled, or filled.

        https://binance-docs.github.io/apidocs/futures/en/#all-orders-user_data

        """
        return self._request_futures_api('get', 'allOrders', True, data=params)

    def futures_cancel_order(self, **params):
        """Cancel an active futures order.

        https://binance-docs.github.io/apidocs/futures/en/#cancel-order-trade

        """
        return self._request_futures_api('delete', 'order', True, data=params)

    def futures_cancel_all_open_orders(self, **params):
        """Cancel all open futures orders

        https://binance-docs.github.io/apidocs/futures/en/#cancel-all-open-orders-trade

        """
        return self._request_futures_api('delete', 'allOpenOrders', True, data=params)

    def futures_cancel_orders(self, **params):
        """Cancel multiple futures orders

        https://binance-docs.github.io/apidocs/futures/en/#cancel-multiple-orders-trade

        """
        return self._request_futures_api('delete', 'batchOrders', True, data=params)

    def futures_account_balance(self, **params):
        """Get futures account balance

        https://binance-docs.github.io/apidocs/futures/en/#future-account-balance-user_data

        """
        return self._request_futures_api('get', 'balance', True, data=params)

    def futures_account(self, **params):
        """Get current account information.

        https://binance-docs.github.io/apidocs/futures/en/#account-information-user_data

        """
        return self._request_futures_api('get', 'account', True, data=params)

    def futures_change_leverage(self, **params):
        """Change user's initial leverage of specific symbol market

        https://binance-docs.github.io/apidocs/futures/en/#change-initial-leverage-trade

        """
        return self._request_futures_api('post', 'leverage', True, data=params)

    def futures_change_margin_type(self, **params):
        """Change the margin type for a symbol

        https://binance-docs.github.io/apidocs/futures/en/#change-margin-type-trade

        """
        return self._request_futures_api('post', 'marginType', True, data=params)

    def futures_change_position_margin(self, **params):
        """Change the position margin for a symbol

        https://binance-docs.github.io/apidocs/futures/en/#modify-isolated-position-margin-trade

        """
        return self._request_futures_api('post', 'positionMargin', True, data=params)

    def futures_position_margin_history(self, **params):
        """Get position margin change history

        https://binance-docs.github.io/apidocs/futures/en/#get-postion-margin-change-history-trade

        """
        return self._request_futures_api('get', 'positionMargin/history', True, data=params)

    def futures_position_information(self, **params):
        """Get position information

        https://binance-docs.github.io/apidocs/futures/en/#position-information-user_data

        """
        return self._request_futures_api('get', 'positionRisk', True, data=params)

    def futures_account_trades(self, **params):
        """Get trades for the authenticated account and symbol.

        https://binance-docs.github.io/apidocs/futures/en/#account-trade-list-user_data

        """
        return self._request_futures_api('get', 'userTrades', True, data=params)

    def futures_income_history(self, **params):
        """Get income history for authenticated account

        https://binance-docs.github.io/apidocs/futures/en/#get-income-history-user_data

        """
        return self._request_futures_api('get', 'income', True, data=params)

    def futures_change_position_mode(self, **params):
        """Change position mode for authenticated account

        https://binance-docs.github.io/apidocs/futures/en/#change-position-mode-trade
        
        """
        return self._request_futures_api('post', 'positionSide/dual', True, data=params)

    def futures_get_position_mode(self, **params):
        """Get position mode for authenticated account

        https://binance-docs.github.io/apidocs/futures/en/#get-current-position-mode-user_data
        
        """
        return self._request_futures_api('get', 'positionSide/dual', True, data=params)

    # COIN Futures API
    def futures_coin_ping(self):
        """Test connectivity to the Rest API

        https://binance-docs.github.io/apidocs/delivery/en/#test-connectivity

        """
        return self._request_futures_coin_api("get", "ping")

    def futures_coin_time(self):
        """Test connectivity to the Rest API and get the current server time.

        https://binance-docs.github.io/apidocs/delivery/en/#check-server-time

        """
        return self._request_futures_coin_api("get", "time")

    def futures_coin_exchange_info(self):
        """Current exchange trading rules and symbol information

        https://binance-docs.github.io/apidocs/delivery/en/#exchange-information

        """
        return self._request_futures_coin_api("get", "exchangeInfo")

    def futures_coin_order_book(self, **params):
        """Get the Order Book for the market

        https://binance-docs.github.io/apidocs/delivery/en/#order-book

        """
        return self._request_futures_coin_api("get", "depth", data=params)

    def futures_coin_recent_trades(self, **params):
        """Get recent trades (up to last 500).

        https://binance-docs.github.io/apidocs/delivery/en/#recent-trades-list

        """
        return self._request_futures_coin_api("get", "trades", data=params)

    def futures_coin_historical_trades(self, **params):
        """Get older market historical trades.

        https://binance-docs.github.io/apidocs/delivery/en/#old-trades-lookup-market_data

        """
        return self._request_futures_coin_api("get", "historicalTrades", data=params)

    def futures_coin_aggregate_trades(self, **params):
        """Get compressed, aggregate trades. Trades that fill at the time, from the same order, with the same
        price will have the quantity aggregated.

        https://binance-docs.github.io/apidocs/delivery/en/#compressed-aggregate-trades-list

        """
        return self._request_futures_coin_api("get", "aggTrades", data=params)

    def futures_coin_klines(self, **params):
        """Kline/candlestick bars for a symbol. Klines are uniquely identified by their open time.

        https://binance-docs.github.io/apidocs/delivery/en/#kline-candlestick-data

        """
        return self._request_futures_coin_api("get", "klines", data=params)

    def futures_coin_continous_klines(self, **params):
        """Kline/candlestick bars for a specific contract type. Klines are uniquely identified by their open time.

        https://binance-docs.github.io/apidocs/delivery/en/#continuous-contract-kline-candlestick-data

        """
        return self._request_futures_coin_api("get", "continuousKlines", data=params)

    def futures_coin_index_price_klines(self, **params):
        """Kline/candlestick bars for the index price of a pair..

        https://binance-docs.github.io/apidocs/delivery/en/#index-price-kline-candlestick-data

        """
        return self._request_futures_coin_api("get", "indexPriceKlines", data=params)

    def futures_coin_mark_price_klines(self, **params):
        """Kline/candlestick bars for the index price of a pair..

        https://binance-docs.github.io/apidocs/delivery/en/#mark-price-kline-candlestick-data

        """
        return self._request_futures_coin_api("get", "markPriceKlines", data=params)

    def futures_coin_mark_price(self, **params):
        """Get Mark Price and Funding Rate

        https://binance-docs.github.io/apidocs/delivery/en/#index-price-and-mark-price

        """
        return self._request_futures_coin_api("get", "premiumIndex", data=params)

    def futures_coin_funding_rate(self, **params):
        """Get funding rate history

        https://binance-docs.github.io/apidocs/delivery/en/#get-funding-rate-history-of-perpetual-futures

        """
        return self._request_futures_coin_api("get", "fundingRate", data=params)

    def futures_coin_ticker(self, **params):
        """24 hour rolling window price change statistics.

        https://binance-docs.github.io/apidocs/delivery/en/#24hr-ticker-price-change-statistics

        """
        return self._request_futures_coin_api("get", "ticker/24hr", data=params)

    def futures_coin_symbol_ticker(self, **params):
        """Latest price for a symbol or symbols.

        https://binance-docs.github.io/apidocs/delivery/en/#symbol-price-ticker

        """
        return self._request_futures_coin_api("get", "ticker/price", data=params)

    def futures_coin_orderbook_ticker(self, **params):
        """Best price/qty on the order book for a symbol or symbols.

        https://binance-docs.github.io/apidocs/delivery/en/#symbol-order-book-ticker

        """
        return self._request_futures_coin_api("get", "ticker/bookTicker", data=params)

    def futures_coin_liquidation_orders(self, **params):
        """Get all liquidation orders

        https://binance-docs.github.io/apidocs/delivery/en/#get-all-liquidation-orders

        """
        return self._request_futures_coin_api("get", "allForceOrders", data=params)

    def futures_coin_open_interest(self, **params):
        """Get present open interest of a specific symbol.

        https://binance-docs.github.io/apidocs/delivery/en/#open-interest

        """
        return self._request_futures_coin_api("get", "openInterest", data=params)

    def futures_coin_open_interest_hist(self, **params):
        """Get open interest statistics of a specific symbol.

        https://binance-docs.github.io/apidocs/delivery/en/#open-interest-statistics-market-data

        """
        return self._request_futures_coin_data_api("get", "openInterestHist", data=params)

    def futures_coin_leverage_bracket(self, **params):
        """Notional and Leverage Brackets

        https://binance-docs.github.io/apidocs/delivery/en/#notional-bracket-for-pair-user_data

        """
        return self._request_futures_coin_api(
            "get", "leverageBracket", version=2, signed=True, data=params
        )

    def new_transfer_history(self, **params):
        """Get future account transaction history list

        https://binance-docs.github.io/apidocs/delivery/en/#new-future-account-transfer

        """
        return self._request_margin_api("get", "asset/transfer", True, data=params)
        # return self._request_margin_api("get", "futures/transfer", True, data=params)

    def universal_transfer(self, **params):
        """Unviversal transfer api accross different binance account types

        https://binance-docs.github.io/apidocs/spot/en/#user-universal-transfer
        """
        return self._request_margin_api(
            "post", "asset/transfer", signed=True, data=params
        )

    def futures_coin_create_order(self, **params):
        """Send in a new order.

        https://binance-docs.github.io/apidocs/delivery/en/#new-order-trade

        """
        return self._request_futures_coin_api("post", "order", True, data=params)

    def futures_coin_get_order(self, **params):
        """Check an order's status.

        https://binance-docs.github.io/apidocs/delivery/en/#query-order-user_data

        """
        return self._request_futures_coin_api("get", "order", True, data=params)

    def futures_coin_get_open_orders(self, **params):
        """Get all open orders on a symbol.

        https://binance-docs.github.io/apidocs/delivery/en/#current-all-open-orders-user_data

        """
        return self._request_futures_coin_api("get", "openOrders", True, data=params)

    def futures_coin_get_all_orders(self, **params):
        """Get all futures account orders; active, canceled, or filled.

        https://binance-docs.github.io/apidocs/delivery/en/#all-orders-user_data

        """
        return self._request_futures_coin_api(
            "get", "allOrders", signed=True, data=params
        )

    def futures_coin_cancel_order(self, **params):
        """Cancel an active futures order.

        https://binance-docs.github.io/apidocs/delivery/en/#cancel-order-trade

        """
        return self._request_futures_coin_api(
            "delete", "order", signed=True, data=params
        )

    def futures_coin_cancel_all_open_orders(self, **params):
        """Cancel all open futures orders

        https://binance-docs.github.io/apidocs/delivery/en/#cancel-all-open-orders-trade

        """
        return self._request_futures_coin_api(
            "delete", "allOpenOrders", signed=True, data=params
        )

    def futures_coin_cancel_orders(self, **params):
        """Cancel multiple futures orders

        https://binance-docs.github.io/apidocs/delivery/en/#cancel-multiple-orders-trade

        """
        return self._request_futures_coin_api(
            "delete", "batchOrders", True, data=params
        )

    def futures_coin_account_balance(self, **params):
        """Get futures account balance

        https://binance-docs.github.io/apidocs/delivery/en/#futures-account-balance-user_data

        """
        return self._request_futures_coin_api(
            "get", "balance", signed=True, data=params
        )

    def futures_coin_account(self, **params):
        """Get current account information.

        https://binance-docs.github.io/apidocs/delivery/en/#account-information-user_data

        """
        return self._request_futures_coin_api(
            "get", "account", signed=True, data=params
        )

    def futures_coin_change_leverage(self, **params):
        """Change user's initial leverage of specific symbol market

        https://binance-docs.github.io/apidocs/delivery/en/#change-initial-leverage-trade

        """
        return self._request_futures_coin_api(
            "post", "leverage", signed=True, data=params
        )

    def futures_coin_change_margin_type(self, **params):
        """Change the margin type for a symbol

        https://binance-docs.github.io/apidocs/delivery/en/#change-margin-type-trade

        """
        return self._request_futures_coin_api(
            "post", "marginType", signed=True, data=params
        )

    def futures_coin_change_position_margin(self, **params):
        """Change the position margin for a symbol

        https://binance-docs.github.io/apidocs/delivery/en/#modify-isolated-position-margin-trade

        """
        return self._request_futures_coin_api(
            "post", "positionMargin", True, data=params
        )

    def futures_coin_position_margin_history(self, **params):
        """Get position margin change history

        https://binance-docs.github.io/apidocs/delivery/en/#get-position-margin-change-history-trade

        """
        return self._request_futures_coin_api(
            "get", "positionMargin/history", True, data=params
        )

    def futures_coin_position_information(self, **params):
        """Get position information

        https://binance-docs.github.io/apidocs/delivery/en/#position-information-user_data

        """
        return self._request_futures_coin_api("get", "positionRisk", True, data=params)

    def futures_coin_account_trades(self, **params):
        """Get trades for the authenticated account and symbol.

        https://binance-docs.github.io/apidocs/delivery/en/#account-trade-list-user_data

        """
        return self._request_futures_coin_api("get", "userTrades", True, data=params)

    def futures_coin_income_history(self, **params):
        """Get income history for authenticated account

        https://binance-docs.github.io/apidocs/delivery/en/#get-income-history-user_data

        """
        return self._request_futures_coin_api("get", "income", True, data=params)

    def futures_coin_change_position_mode(self, **params):
        """Change user's position mode (Hedge Mode or One-way Mode ) on EVERY symbol

        https://binance-docs.github.io/apidocs/delivery/en/#change-position-mode-trade
        """
        return self._request_futures_coin_api("post", "positionSide/dual", True, data=params)
    
    def futures_coin_get_position_mode(self, **params):
        """Get user's position mode (Hedge Mode or One-way Mode ) on EVERY symbol

        https://binance-docs.github.io/apidocs/delivery/en/#get-current-position-mode-user_data

        """
        return self._request_futures_coin_api("get", "positionSide/dual", True, data=params)

    def get_all_coins_info(self, **params):
        """Get information of coins (available for deposit and withdraw) for user.

        https://binance-docs.github.io/apidocs/spot/en/#all-coins-39-information-user_data

        :param recvWindow: optional
        :type recvWindow: int

        :returns: API response

        .. code-block:: python

            {
                "coin": "BTC",
                "depositAllEnable": true,
                "withdrawAllEnable": true,
                "name": "Bitcoin",
                "free": "0",
                "locked": "0",
                "freeze": "0",
                "withdrawing": "0",
                "ipoing": "0",
                "ipoable": "0",
                "storage": "0",
                "isLegalMoney": false,
                "trading": true,
                "networkList": [
                    {
                        "network": "BNB",
                        "coin": "BTC",
                        "withdrawIntegerMultiple": "0.00000001",
                        "isDefault": false,
                        "depositEnable": true,
                        "withdrawEnable": true,
                        "depositDesc": "",
                        "withdrawDesc": "",
                        "specialTips": "Both a MEMO and an Address are required to successfully deposit your BEP2-BTCB tokens to Binance.",
                        "name": "BEP2",
                        "resetAddressStatus": false,
                        "addressRegex": "^(bnb1)[0-9a-z]{38}$",
                        "memoRegex": "^[0-9A-Za-z-_]{1,120}$",
                        "withdrawFee": "0.0000026",
                        "withdrawMin": "0.0000052",
                        "withdrawMax": "0",
                        "minConfirm": 1,
                        "unLockConfirm": 0
                    },
                    {
                        "network": "BTC",
                        "coin": "BTC",
                        "withdrawIntegerMultiple": "0.00000001",
                        "isDefault": true,
                        "depositEnable": true,
                        "withdrawEnable": true,
                        "depositDesc": "",
                        "withdrawDesc": "",
                        "specialTips": "",
                        "name": "BTC",
                        "resetAddressStatus": false,
                        "addressRegex": "^[13][a-km-zA-HJ-NP-Z1-9]{25,34}$|^(bc1)[0-9A-Za-z]{39,59}$",
                        "memoRegex": "",
                        "withdrawFee": "0.0005",
                        "withdrawMin": "0.001",
                        "withdrawMax": "0",
                        "minConfirm": 1,
                        "unLockConfirm": 2
                    }
                ]
            }

        :raises: BinanceRequestException, BinanceAPIException

        """
        return self._request_margin_api('get', 'capital/config/getall', True, data=params)

    def get_account_snapshot(self, **params):
        """Get daily account snapshot of specific type.

        https://binance-docs.github.io/apidocs/spot/en/#daily-account-snapshot-user_data

        :param type: required. Valid values are SPOT/MARGIN/FUTURES.
        :type type: string
        :param startTime: optional
        :type startTime: int
        :param endTime: optional
        :type endTime: int
        :param limit: optional
        :type limit: int
        :param recvWindow: optional
        :type recvWindow: int

        :returns: API response

        .. code-block:: python

            {
               "code":200, // 200 for success; others are error codes
               "msg":"", // error message
               "snapshotVos":[
                  {
                     "data":{
                        "balances":[
                           {
                              "asset":"BTC",
                              "free":"0.09905021",
                              "locked":"0.00000000"
                           },
                           {
                              "asset":"USDT",
                              "free":"1.89109409",
                              "locked":"0.00000000"
                           }
                        ],
                        "totalAssetOfBtc":"0.09942700"
                     },
                     "type":"spot",
                     "updateTime":1576281599000
                  }
               ]
            }

        OR

        .. code-block:: python

            {
               "code":200, // 200 for success; others are error codes
               "msg":"", // error message
               "snapshotVos":[
                  {
                     "data":{
                        "marginLevel":"2748.02909813",
                        "totalAssetOfBtc":"0.00274803",
                        "totalLiabilityOfBtc":"0.00000100",
                        "totalNetAssetOfBtc":"0.00274750",
                        "userAssets":[
                           {
                              "asset":"XRP",
                              "borrowed":"0.00000000",
                              "free":"1.00000000",
                              "interest":"0.00000000",
                              "locked":"0.00000000",
                              "netAsset":"1.00000000"
                           }
                        ]
                     },
                     "type":"margin",
                     "updateTime":1576281599000
                  }
               ]
            }

        OR

        .. code-block:: python

            {
               "code":200, // 200 for success; others are error codes
               "msg":"", // error message
               "snapshotVos":[
                  {
                     "data":{
                        "assets":[
                           {
                              "asset":"USDT",
                              "marginBalance":"118.99782335",
                              "walletBalance":"120.23811389"
                           }
                        ],
                        "position":[
                           {
                              "entryPrice":"7130.41000000",
                              "markPrice":"7257.66239673",
                              "positionAmt":"0.01000000",
                              "symbol":"BTCUSDT",
                              "unRealizedProfit":"1.24029054"
                           }
                        ]
                     },
                     "type":"futures",
                     "updateTime":1576281599000
                  }
               ]
            }

        :raises: BinanceRequestException, BinanceAPIException

        """
        return self._request_margin_api('get', 'accountSnapshot', True, data=params)

    def disable_fast_withdraw_switch(self, **params):
        """Disable Fast Withdraw Switch

        https://binance-docs.github.io/apidocs/spot/en/#disable-fast-withdraw-switch-user_data

        :param recvWindow: optional
        :type recvWindow: int

        :returns: API response

        :raises: BinanceRequestException, BinanceAPIException

        """
        return self._request_margin_api('post', 'disableFastWithdrawSwitch', True, data=params)

    def enable_fast_withdraw_switch(self, **params):
        """Enable Fast Withdraw Switch

        https://binance-docs.github.io/apidocs/spot/en/#enable-fast-withdraw-switch-user_data

        :param recvWindow: optional
        :type recvWindow: int

        :returns: API response

        :raises: BinanceRequestException, BinanceAPIException

        """
        return self._request_margin_api('post', 'enableFastWithdrawSwitch', True, data=params)

    """
    ====================================================================================================================
    Options API
    ====================================================================================================================
    """
    # Quoting interface endpoints

    def options_ping(self):
        """Test connectivity

        https://binance-docs.github.io/apidocs/voptions/en/#test-connectivity

        """
        return self._request_options_api('get', 'ping')

    def options_time(self):
        """Get server time

        https://binance-docs.github.io/apidocs/voptions/en/#get-server-time

        """
        return self._request_options_api('get', 'time')

    def options_info(self):
        """Get current trading pair info

        https://binance-docs.github.io/apidocs/voptions/en/#get-current-trading-pair-info

        """
        return self._request_options_api('get', 'optionInfo')

    def options_exchange_info(self):
        """Get current limit info and trading pair info

        https://binance-docs.github.io/apidocs/voptions/en/#get-current-limit-info-and-trading-pair-info

        """
        return self._request_options_api('get', 'exchangeInfo')

    def options_index_price(self, **params):
        """Get the spot index price

        https://binance-docs.github.io/apidocs/voptions/en/#get-the-spot-index-price

        :param underlying: required - Spot pair（Option contract underlying asset）- BTCUSDT
        :type underlying: str

        """
        return self._request_options_api('get', 'index', data=params)

    def options_price(self, **params):
        """Get the latest price

        https://binance-docs.github.io/apidocs/voptions/en/#get-the-latest-price

        :param symbol: optional - Option trading pair - BTC-200730-9000-C
        :type symbol: str

        """
        return self._request_options_api('get', 'ticker', data=params)

    def options_mark_price(self, **params):
        """Get the latest mark price

        https://binance-docs.github.io/apidocs/voptions/en/#get-the-latest-mark-price

        :param symbol: optional - Option trading pair - BTC-200730-9000-C
        :type symbol: str

        """
        return self._request_options_api('get', 'mark', data=params)

    def options_order_book(self, **params):
        """Depth information

        https://binance-docs.github.io/apidocs/voptions/en/#depth-information

        :param symbol: required - Option trading pair - BTC-200730-9000-C
        :type symbol: str
        :param limit: optional - Default:100 Max:1000.Optional value:[10, 20, 50, 100, 500, 1000] - 100
        :type limit: int

        """
        return self._request_options_api('get', 'depth', data=params)

    def options_klines(self, **params):
        """Candle data

        https://binance-docs.github.io/apidocs/voptions/en/#candle-data

        :param symbol: required - Option trading pair - BTC-200730-9000-C
        :type symbol: str
        :param interval: required - Time interval - 5m
        :type interval: str
        :param startTime: optional - Start Time - 1592317127349
        :type startTime: int
        :param endTime: optional - End Time - 1592317127349
        :type endTime: int
        :param limit: optional - Number of records Default:500 Max:1500 - 500
        :type limit: int

        """
        return self._request_options_api('get', 'klines', data=params)

    def options_recent_trades(self, **params):
        """Recently completed Option trades

        https://binance-docs.github.io/apidocs/voptions/en/#recently-completed-option-trades

        :param symbol: required - Option trading pair - BTC-200730-9000-C
        :type symbol: str
        :param limit: optional - Number of records Default:100 Max:500 - 100
        :type limit: int

        """
        return self._request_options_api('get', 'trades', data=params)

    def options_historical_trades(self, **params):
        """Query trade history

        https://binance-docs.github.io/apidocs/voptions/en/#query-trade-history

        :param symbol: required - Option trading pair - BTC-200730-9000-C
        :type symbol: str
        :param fromId: optional - The deal ID from which to return. The latest deal record is returned by default - 1592317127349
        :type fromId: int
        :param limit: optional - Number of records Default:100 Max:500 - 100
        :type limit: int

        """
        return self._request_options_api('get', 'historicalTrades', data=params)

    # Account and trading interface endpoints

    def options_account_info(self, **params):
        """Account asset info (USER_DATA)

        https://binance-docs.github.io/apidocs/voptions/en/#account-asset-info-user_data

        :param recvWindow: optional
        :type recvWindow: int

        """
        return self._request_options_api('get', 'account', signed=True, data=params)

    def options_funds_transfer(self, **params):
        """Funds transfer (USER_DATA)

        https://binance-docs.github.io/apidocs/voptions/en/#funds-transfer-user_data

        :param currency: required - Asset type - USDT
        :type currency: str
        :param type: required - IN: Transfer from spot account to option account OUT: Transfer from option account to spot account - IN
        :type type: str (ENUM)
        :param amount: required - Amount - 10000
        :type amount: float
        :param recvWindow: optional
        :type recvWindow: int

        """
        return self._request_options_api('post', 'transfer', signed=True, data=params)

    def options_positions(self, **params):
        """Option holdings info (USER_DATA)

        https://binance-docs.github.io/apidocs/voptions/en/#option-holdings-info-user_data

        :param symbol: optional - Option trading pair - BTC-200730-9000-C
        :type symbol: str
        :param recvWindow: optional
        :type recvWindow: int

        """
        return self._request_options_api('get', 'position', signed=True, data=params)

    def options_bill(self, **params):
        """Account funding flow (USER_DATA)

        https://binance-docs.github.io/apidocs/voptions/en/#account-funding-flow-user_data

        :param currency: required - Asset type - USDT
        :type currency: str
        :param recordId: optional - Return the recordId and subsequent data, the latest data is returned by default - 100000
        :type recordId: int
        :param startTime: optional - Start Time - 1593511200000
        :type startTime: int
        :param endTime: optional - End Time - 1593511200000
        :type endTime: int
        :param limit: optional - Number of result sets returned Default:100 Max:1000 - 100
        :type limit: int
        :param recvWindow: optional
        :type recvWindow: int

        """
        return self._request_options_api('post', 'bill', signed=True, data=params)

    def options_place_order(self, **params):
        """Option order (TRADE)

        https://binance-docs.github.io/apidocs/voptions/en/#option-order-trade

        :param symbol: required - Option trading pair - BTC-200730-9000-C
        :type symbol: str
        :param side: required - Buy/sell direction: SELL, BUY - BUY
        :type side: str (ENUM)
        :param type: required - Order Type: LIMIT, MARKET - LIMIT
        :type type: str (ENUM)
        :param quantity: required - Order Quantity - 3
        :type quantity: float
        :param price: optional - Order Price - 1000
        :type price: float
        :param timeInForce: optional - Time in force method（Default GTC) - GTC
        :type timeInForce: str (ENUM)
        :param reduceOnly: optional - Reduce Only (Default false) - false
        :type reduceOnly: bool
        :param postOnly: optional - Post Only (Default false) - false
        :type postOnly: bool
        :param newOrderRespType: optional - "ACK", "RESULT", Default "ACK" - ACK
        :type newOrderRespType: str (ENUM)
        :param clientOrderId: optional - User-defined order ID cannot be repeated in pending orders - 10000
        :type clientOrderId: str
        :param recvWindow: optional
        :type recvWindow: int

        """
        return self._request_options_api('post', 'order', signed=True, data=params)

    def options_place_batch_order(self, **params):
        """Place Multiple Option orders (TRADE)

        https://binance-docs.github.io/apidocs/voptions/en/#place-multiple-option-orders-trade

        :param orders: required - order list. Max 5 orders - [{"symbol":"BTC-210115-35000-C","price":"100","quantity":"0.0001","side":"BUY","type":"LIMIT"}]
        :type orders: list
        :param recvWindow: optional
        :type recvWindow: int

        """
        return self._request_options_api('post', 'batchOrders', signed=True, data=params)

    def options_cancel_order(self, **params):
        """Cancel Option order (TRADE)

        https://binance-docs.github.io/apidocs/voptions/en/#cancel-option-order-trade

        :param symbol: required - Option trading pair - BTC-200730-9000-C
        :type symbol: str
        :param orderId: optional - Order ID - 4611875134427365377
        :type orderId: str
        :param clientOrderId: optional - User-defined order ID - 10000
        :type clientOrderId: str
        :param recvWindow: optional
        :type recvWindow: int

        """
        return self._request_options_api('delete', 'order', signed=True, data=params)

    def options_cancel_batch_order(self, **params):
        """Cancel Multiple Option orders (TRADE)

        https://binance-docs.github.io/apidocs/voptions/en/#cancel-multiple-option-orders-trade

        :param symbol: required - Option trading pair - BTC-200730-9000-C
        :type symbol: str
        :param orderIds: optional - Order ID - [4611875134427365377,4611875134427365378]
        :type orderId: list
        :param clientOrderIds: optional - User-defined order ID - ["my_id_1","my_id_2"]
        :type clientOrderIds: list
        :param recvWindow: optional
        :type recvWindow: int

        """
        return self._request_options_api('delete', 'batchOrders', signed=True, data=params)

    def options_cancel_all_orders(self, **params):
        """Cancel all Option orders (TRADE)

        https://binance-docs.github.io/apidocs/voptions/en/#cancel-all-option-orders-trade

        :param symbol: required - Option trading pair - BTC-200730-9000-C
        :type symbol: str
        :param recvWindow: optional
        :type recvWindow: int

        """
        return self._request_options_api('delete', 'allOpenOrders', signed=True, data=params)

    def options_query_order(self, **params):
        """Query Option order (TRADE)

        https://binance-docs.github.io/apidocs/voptions/en/#query-option-order-trade

        :param symbol: required - Option trading pair - BTC-200730-9000-C
        :type symbol: str
        :param orderId: optional - Order ID - 4611875134427365377
        :type orderId: str
        :param clientOrderId: optional - User-defined order ID - 10000
        :type clientOrderId: str
        :param recvWindow: optional
        :type recvWindow: int

        """
        return self._request_options_api('get', 'order', signed=True, data=params)

    def options_query_pending_orders(self, **params):
        """Query current pending Option orders (TRADE)

        https://binance-docs.github.io/apidocs/voptions/en/#query-current-pending-option-orders-trade

        :param symbol: required - Option trading pair - BTC-200730-9000-C
        :type symbol: str
        :param orderId: optional - Returns the orderId and subsequent orders, the most recent order is returned by default - 100000
        :type orderId: str
        :param startTime: optional - Start Time - 1593511200000
        :type startTime: int
        :param endTime: optional - End Time - 1593511200000
        :type endTime: int
        :param limit: optional - Number of result sets returned Default:100 Max:1000 - 100
        :type limit: int
        :param recvWindow: optional
        :type recvWindow: int

        """
        return self._request_options_api('get', 'openOrders', signed=True, data=params)

    def options_query_order_history(self, **params):
        """Query Option order history (TRADE)

        https://binance-docs.github.io/apidocs/voptions/en/#query-option-order-history-trade

        :param symbol: required - Option trading pair - BTC-200730-9000-C
        :type symbol: str
        :param orderId: optional - Returns the orderId and subsequent orders, the most recent order is returned by default - 100000
        :type orderId: str
        :param startTime: optional - Start Time - 1593511200000
        :type startTime: int
        :param endTime: optional - End Time - 1593511200000
        :type endTime: int
        :param limit: optional - Number of result sets returned Default:100 Max:1000 - 100
        :type limit: int
        :param recvWindow: optional
        :type recvWindow: int

        """
        return self._request_options_api('get', 'historyOrders', signed=True, data=params)

    def options_user_trades(self, **params):
        """Option Trade List (USER_DATA)

        https://binance-docs.github.io/apidocs/voptions/en/#option-trade-list-user_data

        :param symbol: required - Option trading pair - BTC-200730-9000-C
        :type symbol: str
        :param fromId: optional - Trade id to fetch from. Default gets most recent trades. - 4611875134427365376
        :type orderId: int
        :param startTime: optional - Start Time - 1593511200000
        :type startTime: int
        :param endTime: optional - End Time - 1593511200000
        :type endTime: int
        :param limit: optional - Number of result sets returned Default:100 Max:1000 - 100
        :type limit: int
        :param recvWindow: optional
        :type recvWindow: int

        """
        return self._request_options_api('get', 'userTrades', signed=True, data=params)
=======
        return self._delete('userDataStream', False, data=params)
>>>>>>> ebaab0a3


class AsyncClient(BaseClient):

    @classmethod
    async def create(cls, api_key='', api_secret='', requests_params=None):

        self = cls(api_key, api_secret, requests_params)

        await self.ping()

<<<<<<< HEAD
        # calculate timestamp offset between local and binance server
        res = await self.get_server_time()
        self.timestamp_offset = res['serverTime'] - int(time.time() * 1000)

=======
>>>>>>> ebaab0a3
        return self

    def _init_session(self):

        loop = asyncio.get_event_loop()
        session = aiohttp.ClientSession(
            loop=loop,
            headers=self._get_headers()
        )
        return session
    
    async def close_connection(self):
        await self.session.close()
        return

    async def _request(self, method, uri, signed, force_params=False, **kwargs):

        kwargs = self._get_request_kwargs(method, signed, force_params, **kwargs)

<<<<<<< HEAD
        logging.info(f'request {uri}')
        async with getattr(self.session, method)(uri, **kwargs) as response:
            logging.info(response)
=======
        async with getattr(self.session, method)(uri, **kwargs) as response:
>>>>>>> ebaab0a3
            return await self._handle_response(response)

    async def _handle_response(self, response):
        """Internal helper for handling API responses from the Binance server.
        Raises the appropriate exceptions when necessary; otherwise, returns the
        response.
        """
        if not str(response.status).startswith('2'):
            raise BinanceAPIException(response, response.status, await response.text())
        try:
            return await response.json()
        except ValueError:
            txt = await response.text()
            raise BinanceRequestException('Invalid Response: {}'.format(txt))

    async def _request_api(self, method, path, signed=False, version=BaseClient.PUBLIC_API_VERSION, **kwargs):
        uri = self._create_api_uri(path, signed, version)
        return await self._request(method, uri, signed, **kwargs)

    async def _request_withdraw_api(self, method, path, signed=False, **kwargs):
        uri = self._create_withdraw_api_uri(path)
        return await self._request(method, uri, signed, True, **kwargs)

    async def _request_website(self, method, path, signed=False, **kwargs):
        uri = self._create_website_uri(path)
        return await self._request(method, uri, signed, **kwargs)

    async def _get(self, path, signed=False, version=BaseClient.PUBLIC_API_VERSION, **kwargs):
        return await self._request_api('get', path, signed, version, **kwargs)

    async def _post(self, path, signed=False, version=BaseClient.PUBLIC_API_VERSION, **kwargs):
        return await self._request_api('post', path, signed, version, **kwargs)

    async def _put(self, path, signed=False, version=BaseClient.PUBLIC_API_VERSION, **kwargs):
        return await self._request_api('put', path, signed, version, **kwargs)

    async def _delete(self, path, signed=False, version=BaseClient.PUBLIC_API_VERSION, **kwargs):
        return await self._request_api('delete', path, signed, version, **kwargs)

    # Exchange Endpoints

    async def get_products(self):
        products = await self._request_website('get', 'exchange/public/product')
        return products
    get_products.__doc__ = Client.get_products.__doc__

    async def get_exchange_info(self):
        return await self._get('exchangeInfo')
    get_exchange_info.__doc__ = Client.get_exchange_info.__doc__

    async def get_symbol_info(self, symbol):
        res = await self.get_exchange_info()

        for item in res['symbols']:
            if item['symbol'] == symbol.upper():
                return item

        return None
    get_symbol_info.__doc__ = Client.get_symbol_info.__doc__

    # General Endpoints

    async def ping(self):
        return await self._get('ping')
    ping.__doc__ = Client.ping.__doc__

    async def get_server_time(self):
        return await self._get('time')
    get_server_time.__doc__ = Client.get_server_time.__doc__

    # Market Data Endpoints

    async def get_all_tickers(self):
        return await self._get('ticker/allPrices')
    get_all_tickers.__doc__ = Client.get_all_tickers.__doc__

    async def get_orderbook_tickers(self):
        return await self._get('ticker/allBookTickers')
    get_orderbook_tickers.__doc__ = Client.get_orderbook_tickers.__doc__

    async def get_order_book(self, **params):
<<<<<<< HEAD
        logging.info("get_order_book")
=======
>>>>>>> ebaab0a3
        return await self._get('depth', data=params)
    get_order_book.__doc__ = Client.get_order_book.__doc__

    async def get_recent_trades(self, **params):
        return await self._get('trades', data=params)
    get_recent_trades.__doc__ = Client.get_recent_trades.__doc__

    async def get_historical_trades(self, **params):
        return await self._get('historicalTrades', data=params)
    get_historical_trades.__doc__ = Client.get_historical_trades.__doc__

    async def get_aggregate_trades(self, **params):
        return await self._get('aggTrades', data=params)
    get_aggregate_trades.__doc__ = Client.get_aggregate_trades.__doc__

    async def aggregate_trade_iter(self, symbol, start_str=None, last_id=None):
        if start_str is not None and last_id is not None:
            raise ValueError(
                'start_time and last_id may not be simultaneously specified.')

        # If there's no last_id, get one.
        if last_id is None:
            # Without a last_id, we actually need the first trade.  Normally,
            # we'd get rid of it. See the next loop.
            if start_str is None:
                trades = await self.get_aggregate_trades(symbol=symbol, fromId=0)
            else:
                # The difference between startTime and endTime should be less
                # or equal than an hour and the result set should contain at
                # least one trade.
                start_ts = convert_ts_str(start_str)
                # If the resulting set is empty (i.e. no trades in that interval)
                # then we just move forward hour by hour until we find at least one
                # trade or reach present moment
                while True:
                    end_ts = start_ts + (60 * 60 * 1000)
                    trades = await self.get_aggregate_trades(
                        symbol=symbol,
                        startTime=start_ts,
                        endTime=end_ts)
                    if len(trades) > 0:
                        break
                    # If we reach present moment and find no trades then there is
                    # nothing to iterate, so we're done
                    if end_ts > int(time.time() * 1000):
                        return
                    start_ts = end_ts
            for t in trades:
                yield t
            last_id = trades[-1][self.AGG_ID]

        while True:
            # There is no need to wait between queries, to avoid hitting the
            # rate limit. We're using blocking IO, and as long as we're the
            # only thread running calls like this, Binance will automatically
            # add the right delay time on their end, forcing us to wait for
            # data. That really simplifies this function's job. Binance is
            # fucking awesome.
            trades = await self.get_aggregate_trades(symbol=symbol, fromId=last_id)
            # fromId=n returns a set starting with id n, but we already have
            # that one. So get rid of the first item in the result set.
            trades = trades[1:]
            if len(trades) == 0:
                return
            for t in trades:
                yield t
            last_id = trades[-1][self.AGG_ID]
    aggregate_trade_iter.__doc__ = Client.aggregate_trade_iter.__doc__

    async def get_klines(self, **params):
        return await self._get('klines', data=params)
    get_klines.__doc__ = Client.get_klines.__doc__

    async def _get_earliest_valid_timestamp(self, symbol, interval):
        kline = await self.get_klines(
            symbol=symbol,
            interval=interval,
            limit=1,
            startTime=0,
            endTime=int(time.time() * 1000)
        )
        return kline[0][0]
    _get_earliest_valid_timestamp.__doc__ = Client._get_earliest_valid_timestamp.__doc__

    async def get_historical_klines(self, symbol, interval, start_str, end_str=None, limit=500):
        # init our list
        output_data = []

        # convert interval to useful value in seconds
        timeframe = interval_to_milliseconds(interval)

        # convert our date strings to milliseconds
        start_ts = convert_ts_str(start_str)

        # establish first available start timestamp
        first_valid_ts = await self._get_earliest_valid_timestamp(symbol, interval)
        start_ts = max(start_ts, first_valid_ts)

        # if an end time was passed convert it
        end_ts = convert_ts_str(end_str)

        idx = 0
        while True:
            # fetch the klines from start_ts up to max 500 entries or the end_ts if set
            temp_data = await self.get_klines(
                symbol=symbol,
                interval=interval,
                limit=limit,
                startTime=start_ts,
                endTime=end_ts
            )

            # handle the case where exactly the limit amount of data was returned last loop
            if not len(temp_data):
                break

            # append this loops data to our output data
            output_data += temp_data

            # set our start timestamp using the last value in the array
            start_ts = temp_data[-1][0]

            idx += 1
            # check if we received less than the required limit and exit the loop
            if len(temp_data) < limit:
                # exit the while loop
                break

            # increment next call by our timeframe
            start_ts += timeframe

            # sleep after every 3rd call to be kind to the API
            if idx % 3 == 0:
                await asyncio.sleep(1)

        return output_data
    get_historical_klines.__doc__ = Client.get_historical_klines.__doc__

    async def get_historical_klines_generator(self, symbol, interval, start_str, end_str=None, limit=500):
        # convert interval to useful value in seconds
        timeframe = interval_to_milliseconds(interval)

        # convert our date strings to milliseconds
        start_ts = convert_ts_str(start_str)

        # establish first available start timestamp
        first_valid_ts = await self._get_earliest_valid_timestamp(symbol, interval)
        start_ts = max(start_ts, first_valid_ts)

        # if an end time was passed convert it
        end_ts = convert_ts_str(end_str)

        idx = 0
        while True:
            # fetch the klines from start_ts up to max 500 entries or the end_ts if set
            output_data = await self.get_klines(
                symbol=symbol,
                interval=interval,
                limit=limit,
                startTime=start_ts,
                endTime=end_ts
            )

            # handle the case where exactly the limit amount of data was returned last loop
            if not len(output_data):
                break

            # yield data
            for o in output_data:
                yield o

            # set our start timestamp using the last value in the array
            start_ts = output_data[-1][0]

            idx += 1
            # check if we received less than the required limit and exit the loop
            if len(output_data) < limit:
                # exit the while loop
                break

            # increment next call by our timeframe
            start_ts += timeframe

            # sleep after every 3rd call to be kind to the API
            if idx % 3 == 0:
                await asyncio.sleep(1)
    get_historical_klines_generator.__doc__ = Client.get_historical_klines_generator.__doc__

    async def get_ticker(self, **params):
        return await self._get('ticker/24hr', data=params)
    get_ticker.__doc__ = Client.get_ticker.__doc__

    async def get_symbol_ticker(self, **params):
        return await self._get('ticker/price', data=params, version=self.PRIVATE_API_VERSION)
    get_symbol_ticker.__doc__ = Client.get_symbol_ticker.__doc__

    async def get_orderbook_ticker(self, **params):
        return await self._get('ticker/bookTicker', data=params, version=self.PRIVATE_API_VERSION)
    get_orderbook_ticker.__doc__ = Client.get_orderbook_ticker.__doc__

    # Account Endpoints

    async def create_order(self, **params):
        return await self._post('order', True, data=params)
    create_order.__doc__ = Client.create_order.__doc__

    async def order_limit(self, timeInForce=BaseClient.TIME_IN_FORCE_GTC, **params):
        params.update({
            'type': self.ORDER_TYPE_LIMIT,
            'timeInForce': timeInForce
        })
        return await self.create_order(**params)
    order_limit.__doc__ = Client.order_limit.__doc__

    async def order_limit_buy(self, timeInForce=BaseClient.TIME_IN_FORCE_GTC, **params):
        params.update({
            'side': self.SIDE_BUY,
        })
        return await self.order_limit(timeInForce=timeInForce, **params)
    order_limit_buy.__doc__ = Client.order_limit_buy.__doc__

    async def order_limit_sell(self, timeInForce=BaseClient.TIME_IN_FORCE_GTC, **params):
        params.update({
            'side': self.SIDE_SELL
        })
        return await self.order_limit(timeInForce=timeInForce, **params)
    order_limit_sell.__doc__ = Client.order_limit_sell.__doc__

    async def order_market(self, **params):
        params.update({
            'type': self.ORDER_TYPE_MARKET
        })
        return await self.create_order(**params)
    order_market.__doc__ = Client.order_market.__doc__

    async def order_market_buy(self, **params):
        params.update({
            'side': self.SIDE_BUY
        })
        return await self.order_market(**params)
    order_market_buy.__doc__ = Client.order_market_buy.__doc__

    async def order_market_sell(self, **params):
        params.update({
            'side': self.SIDE_SELL
        })
        return await self.order_market(**params)
    order_market_sell.__doc__ = Client.order_market_sell.__doc__

    async def create_test_order(self, **params):
        return await self._post('order/test', True, data=params)
    create_test_order.__doc__ = Client.create_test_order.__doc__

    async def get_order(self, **params):
        return await self._get('order', True, data=params)
    get_order.__doc__ = Client.get_order.__doc__

    async def get_all_orders(self, **params):
        return await self._get('allOrders', True, data=params)
    get_all_orders.__doc__ = Client.get_all_orders.__doc__

    async def cancel_order(self, **params):
        return await self._delete('order', True, data=params)
    cancel_order.__doc__ = Client.cancel_order.__doc__

    async def get_open_orders(self, **params):
        return await self._get('openOrders', True, data=params)
    get_open_orders.__doc__ = Client.get_open_orders.__doc__

    # User Stream Endpoints
    async def get_account(self, **params):
        return await self._get('account', True, data=params)
    get_account.__doc__ = Client.get_account.__doc__

    async def get_asset_balance(self, asset, **params):
        res = await self.get_account(**params)
        # find asset balance in list of balances
        if "balances" in res:
            for bal in res['balances']:
                if bal['asset'].lower() == asset.lower():
                    return bal
        return None
    get_asset_balance.__doc__ = Client.get_asset_balance.__doc__

    async def get_my_trades(self, **params):
        return await self._get('myTrades', True, data=params)
    get_my_trades.__doc__ = Client.get_my_trades.__doc__

    async def get_system_status(self):
        return await self._request_withdraw_api('get', 'systemStatus.html')
    get_system_status.__doc__ = Client.get_system_status.__doc__

    async def get_account_status(self, **params):
        res = await self._request_withdraw_api('get', 'accountStatus.html', True, data=params)
        if not res['success']:
            raise BinanceWithdrawException(res['msg'])
        return res
    get_account_status.__doc__ = Client.get_account_status.__doc__

    # Withdraw Endpoints

    async def withdraw(self, **params):
        # force a name for the withdrawal if one not set
        if 'asset' in params and 'name' not in params:
            params['name'] = params['asset']
        res = await self._request_withdraw_api('post', 'withdraw.html', True, data=params)
        if not res['success']:
            raise BinanceWithdrawException(res['msg'])
        return res
    withdraw.__doc__ = Client.withdraw.__doc__

    async def get_deposit_history(self, **params):
        return await self._request_withdraw_api('get', 'depositHistory.html', True, data=params)
    get_deposit_history.__doc__ = Client.get_deposit_history.__doc__

    async def get_withdraw_history(self, **params):
        return await self._request_withdraw_api('get', 'withdrawHistory.html', True, data=params)
    get_withdraw_history.__doc__ = Client.get_withdraw_history.__doc__

    async def get_deposit_address(self, **params):
        return await self._request_withdraw_api('get', 'depositAddress.html', True, data=params)
    get_deposit_address.__doc__ = Client.get_deposit_address.__doc__

<<<<<<< HEAD
=======
    async def get_withdraw_fee(self, **params):
        return await self._request_withdraw_api('get', 'withdrawFee.html', True, data=params)
    get_withdraw_fee.__doc__ = Client.get_withdraw_fee.__doc__

>>>>>>> ebaab0a3
    # User Stream Endpoints

    async def stream_get_listen_key(self):
        res = await self._post('userDataStream', False, data={})
        return res['listenKey']
    stream_get_listen_key.__doc__ = Client.stream_get_listen_key.__doc__

    async def stream_keepalive(self, listenKey):
        params = {
            'listenKey': listenKey
        }
        return await self._put('userDataStream', False, data=params)
    stream_keepalive.__doc__ = Client.stream_keepalive.__doc__

    async def stream_close(self, listenKey):
        params = {
            'listenKey': listenKey
        }
        return await self._delete('userDataStream', False, data=params)
    stream_close.__doc__ = Client.stream_close.__doc__<|MERGE_RESOLUTION|>--- conflicted
+++ resolved
@@ -156,16 +156,6 @@
             'X-MBX-APIKEY': self.API_KEY
         }
 
-<<<<<<< HEAD
-=======
-    def _get_headers(self):
-        return {
-            'Accept': 'application/json',
-            'User-Agent': 'binance/python',
-            'X-MBX-APIKEY': self.API_KEY
-        }
-
->>>>>>> ebaab0a3
     @abstractmethod
     def _init_session(self):
         pass
@@ -302,18 +292,13 @@
         Raises the appropriate exceptions when necessary; otherwise, returns the
         response.
         """
-<<<<<<< HEAD
         if not (200 <= response.status_code < 300):
-=======
-        if not str(response.status_code).startswith('2'):
->>>>>>> ebaab0a3
             raise BinanceAPIException(response, response.status_code, response.text)
         try:
             return response.json()
         except ValueError:
             raise BinanceRequestException('Invalid Response: %s' % response.text)
 
-<<<<<<< HEAD
     def _request_futures_api(self, method, path, signed=False, **kwargs):
         uri = self._create_futures_api_uri(path)
 
@@ -339,8 +324,6 @@
 
         return self._request(method, uri, signed, True, **kwargs)
 
-=======
->>>>>>> ebaab0a3
     def _request_api(self, method, path, signed=False, version=BaseClient.PUBLIC_API_VERSION, **kwargs):
         uri = self._create_api_uri(path, signed, version)
         return self._request(method, uri, signed, **kwargs)
@@ -349,14 +332,11 @@
         uri = self._create_withdraw_api_uri(path)
         return self._request(method, uri, signed, True, **kwargs)
 
-<<<<<<< HEAD
     def _request_margin_api(self, method, path, signed=False, **kwargs):
         uri = self._create_margin_api_uri(path)
 
         return self._request(method, uri, signed, **kwargs)
 
-=======
->>>>>>> ebaab0a3
     def _request_website(self, method, path, signed=False, **kwargs):
         uri = self._create_website_uri(path)
         return self._request(method, uri, signed, **kwargs)
@@ -991,7 +971,6 @@
 
         return output_data
 
-<<<<<<< HEAD
     def get_historical_klines_generator(self, symbol, interval, start_str, end_str=None):
         """Get Historical Klines generator from Binance
 
@@ -1012,10 +991,6 @@
 
     def _historical_klines_generator(self, symbol, interval, start_str, end_str=None, spot=True):
         """Get Historical Klines generator from Binance (spot or futures)
-=======
-    def get_historical_klines_generator(self, symbol, interval, start_str, end_str=None, limit=500):
-        """Get Historical Klines from Binance
->>>>>>> ebaab0a3
 
         See dateparser docs for valid start and end string formats http://dateparser.readthedocs.io/en/latest/
 
@@ -1029,22 +1004,14 @@
         :type start_str: str|int
         :param end_str: optional - end date string in UTC format or timestamp in milliseconds (default will fetch everything up to now)
         :type end_str: str|int
-<<<<<<< HEAD
         :param spot: Historical klines generator from spot endpoint, otherwise futures
         :type spot: bool
-=======
-        :param limit: Default 500; max 1000.
-        :type limit: int
->>>>>>> ebaab0a3
 
         :return: generator of OHLCV values
 
         """
-<<<<<<< HEAD
         # setup the max limit
         limit = 500
-=======
->>>>>>> ebaab0a3
 
         # convert interval to useful value in seconds
         timeframe = interval_to_milliseconds(interval)
@@ -2725,7 +2692,6 @@
         params = {
             'listenKey': listenKey
         }
-<<<<<<< HEAD
         return self._delete('userDataStream', False, data=params, version=self.PRIVATE_API_VERSION)
 
     # Margin Trading Endpoints
@@ -6381,9 +6347,6 @@
 
         """
         return self._request_options_api('get', 'userTrades', signed=True, data=params)
-=======
-        return self._delete('userDataStream', False, data=params)
->>>>>>> ebaab0a3
 
 
 class AsyncClient(BaseClient):
@@ -6395,13 +6358,10 @@
 
         await self.ping()
 
-<<<<<<< HEAD
         # calculate timestamp offset between local and binance server
         res = await self.get_server_time()
         self.timestamp_offset = res['serverTime'] - int(time.time() * 1000)
 
-=======
->>>>>>> ebaab0a3
         return self
 
     def _init_session(self):
@@ -6421,13 +6381,7 @@
 
         kwargs = self._get_request_kwargs(method, signed, force_params, **kwargs)
 
-<<<<<<< HEAD
-        logging.info(f'request {uri}')
         async with getattr(self.session, method)(uri, **kwargs) as response:
-            logging.info(response)
-=======
-        async with getattr(self.session, method)(uri, **kwargs) as response:
->>>>>>> ebaab0a3
             return await self._handle_response(response)
 
     async def _handle_response(self, response):
@@ -6509,10 +6463,6 @@
     get_orderbook_tickers.__doc__ = Client.get_orderbook_tickers.__doc__
 
     async def get_order_book(self, **params):
-<<<<<<< HEAD
-        logging.info("get_order_book")
-=======
->>>>>>> ebaab0a3
         return await self._get('depth', data=params)
     get_order_book.__doc__ = Client.get_order_book.__doc__
 
@@ -6836,13 +6786,6 @@
         return await self._request_withdraw_api('get', 'depositAddress.html', True, data=params)
     get_deposit_address.__doc__ = Client.get_deposit_address.__doc__
 
-<<<<<<< HEAD
-=======
-    async def get_withdraw_fee(self, **params):
-        return await self._request_withdraw_api('get', 'withdrawFee.html', True, data=params)
-    get_withdraw_fee.__doc__ = Client.get_withdraw_fee.__doc__
-
->>>>>>> ebaab0a3
     # User Stream Endpoints
 
     async def stream_get_listen_key(self):
