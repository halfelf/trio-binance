--- conflicted
+++ resolved
@@ -255,17 +255,12 @@
 
 class Client(BaseClient):
 
-<<<<<<< HEAD
     def __init__(self, api_key=None, api_secret=None, requests_params=None):
 
         super().__init__(api_key, api_secret, requests_params)
 
         # init DNS and SSL cert
         self.ping()
-=======
-    def _request_margin_api(self, method, path, signed=False, version=MARGIN_API_VERSION, **kwargs):
-        uri = self._create_margin_api_uri(path, version)
->>>>>>> d6c7e978
 
     def _init_session(self):
 
@@ -322,10 +317,6 @@
     def _request_options_api(self, method, path, signed=False, **kwargs):
         uri = self._create_options_api_uri(path)
 
-        return self._request(method, uri, signed, True, **kwargs)
-
-    def _request_withdraw_api(self, method, path, signed=False, **kwargs):
-        uri = self._create_withdraw_api_uri(path)
         return self._request(method, uri, signed, True, **kwargs)
 
     def _request_margin_api(self, method, path, signed=False, **kwargs):
@@ -2618,11 +2609,7 @@
         :raises: BinanceRequestException, BinanceAPIException
 
         """
-<<<<<<< HEAD
         result = self.get_withdraw_history(**params)
-=======
-        result = self._request_margin_api('get', 'capital/withdraw/history', True, data=params)
->>>>>>> d6c7e978
 
         for entry in result['withdrawList']:
             if 'id' in entry and entry['id'] == withdraw_id:
@@ -4236,39 +4223,6 @@
         """
         return self._request_margin_api('get', 'sub-account/sub/transfer/history', True, data=params)
 
-<<<<<<< HEAD
-    def create_sub_account_transfer(self, **params):
-        """Execute sub-account transfer
-
-        https://binance-docs.github.io/apidocs/spot/en/#sub-account-spot-asset-transfer-for-master-account
-
-        :param fromEmail: required - Sender email
-        :type fromEmail: str
-        :param toEmail: required - Recipient email
-        :type toEmail: str
-        :param asset: required
-        :type asset: str
-        :param amount: required
-        :type amount: decimal
-        :param recvWindow: optional
-        :type recvWindow: int
-
-        :returns: API response
-
-        .. code-block:: python
-
-            {
-                "success":true,
-                "txnId":"2966662589"
-            }
-
-        :raises: BinanceRequestException, BinanceAPIException
-
-        """
-        return self._request_withdraw_api('post', 'sub-account/transfer.html', True, data=params)
-
-=======
->>>>>>> d6c7e978
     def get_sub_account_futures_transfer_history(self, **params):
         """Query Sub-account Futures Transfer History.
 
@@ -6450,10 +6404,6 @@
 
         return await self._request(method, uri, signed, True, **kwargs)
 
-    async def _request_withdraw_api(self, method, path, signed=False, **kwargs):
-        uri = self._create_withdraw_api_uri(path)
-        return await self._request(method, uri, signed, True, **kwargs)
-
     async def _request_margin_api(self, method, path, signed=False, **kwargs):
         uri = self._create_margin_api_uri(path)
 
@@ -6853,25 +6803,25 @@
     get_my_trades.__doc__ = Client.get_my_trades.__doc__
 
     async def get_system_status(self):
-        return await self._request_withdraw_api('get', 'systemStatus.html')
+        return await self._request_margin_api('get', 'system/status')
     get_system_status.__doc__ = Client.get_system_status.__doc__
 
     async def get_account_status(self, **params):
-        res = await self._request_withdraw_api('get', 'accountStatus.html', True, data=params)
+        res = await self._request_margin_api('get', 'account/status', True, data=params)
         if not res['success']:
             raise BinanceWithdrawException(res['msg'])
         return res
     get_account_status.__doc__ = Client.get_account_status.__doc__
 
     async def get_account_api_trading_status(self, **params):
-        res = await self._request_withdraw_api('get', 'apiTradingStatus.html', True, data=params)
+        res = await self._request_margin_api('get', 'account/apiTradingStatus', True, data=params)
         if not res.get('success'):
             raise BinanceWithdrawException(res['msg'])
         return res
     get_account_api_trading_status.__doc__ = Client.get_account_api_trading_status.__doc__
 
     async def get_dust_log(self, **params):
-        res = await self._request_withdraw_api('get', 'userAssetDribbletLog.html', True, data=params)
+        res = await self._request_margin_api('get', 'asset/dribblet', True, data=params)
         if not res.get('success'):
             raise BinanceWithdrawException(res['msg'])
         return res
@@ -6894,14 +6844,14 @@
     query_universal_transfer_history.__doc__ = Client.query_universal_transfer_history.__doc__
 
     async def get_trade_fee(self, **params):
-        res = await self._request_withdraw_api('get', 'tradeFee.html', True, data=params)
+        res = await self._request_margin_api('get', 'asset/tradeFee', True, data=params)
         if not res.get('success'):
             raise BinanceWithdrawException(res['msg'])
         return res
     get_trade_fee.__doc__ = Client.get_trade_fee.__doc__
 
     async def get_asset_details(self, **params):
-        res = await self._request_withdraw_api('get', 'assetDetail.html', True, data=params)
+        res = await self._request_margin_api('get', 'asset/assetDetail', True, data=params)
         if not res.get('success'):
             raise BinanceWithdrawException(res['msg'])
         return res
@@ -6913,18 +6863,18 @@
         # force a name for the withdrawal if one not set
         if 'asset' in params and 'name' not in params:
             params['name'] = params['asset']
-        res = await self._request_withdraw_api('post', 'withdraw.html', True, data=params)
-        if not res['success']:
+        res = await self._request_margin_api('post', 'capital/withdraw/apply', True, data=params)
+        if not res.get('success'):
             raise BinanceWithdrawException(res['msg'])
         return res
     withdraw.__doc__ = Client.withdraw.__doc__
 
     async def get_deposit_history(self, **params):
-        return await self._request_withdraw_api('get', 'depositHistory.html', True, data=params)
+        return await self._request_margin_api('get', 'capital/deposit/hisrec', True, data=params)
     get_deposit_history.__doc__ = Client.get_deposit_history.__doc__
 
     async def get_withdraw_history(self, **params):
-        return await self._request_withdraw_api('get', 'withdrawHistory.html', True, data=params)
+        return await self._request_margin_api('get', 'capital/withdraw/history', True, data=params)
     get_withdraw_history.__doc__ = Client.get_withdraw_history.__doc__
 
     async def get_withdraw_history_id(self, withdraw_id, **params):
@@ -6938,7 +6888,7 @@
     get_withdraw_history_id.__doc__ = Client.get_withdraw_history_id.__doc__
 
     async def get_deposit_address(self, **params):
-        return await self._request_withdraw_api('get', 'depositAddress.html', True, data=params)
+        return await self._request_margin_api('get', 'capital/deposit/address', True, data=params)
     get_deposit_address.__doc__ = Client.get_deposit_address.__doc__
 
     # User Stream Endpoints
@@ -7130,13 +7080,10 @@
     # Sub Accounts
 
     async def get_sub_account_list(self, **params):
-        return await self._request_withdraw_api('get', 'sub-account/list.html', True, data=params)
+        return await self._request_margin_api('get', 'sub-account/list', True, data=params)
 
     async def get_sub_account_transfer_history(self, **params):
-        return await self._request_withdraw_api('get', 'sub-account/transfer/history.html', True, data=params)
-
-    async def create_sub_account_transfer(self, **params):
-        return await self._request_withdraw_api('post', 'sub-account/transfer.html', True, data=params)
+        return await self._request_margin_api('get', 'sub-account/sub/transfer/history', True, data=params)
 
     async def get_sub_account_futures_transfer_history(self, **params):
         return await self._request_margin_api('get', 'sub-account/futures/internalTransfer', True, data=params)
@@ -7145,7 +7092,7 @@
         return await self._request_margin_api('post', 'sub-account/futures/internalTransfer', True, data=params)
 
     async def get_sub_account_assets(self, **params):
-        return await self._request_withdraw_api('get', 'sub-account/assets.html', True, data=params)
+        return await self._request_margin_api('get', 'sub-account/assets', True, data=params, version='v3')
 
     async def query_subaccount_spot_summary(self, **params):
         return await self._request_margin_api('get', 'sub-account/spotSummary', True, data=params)
