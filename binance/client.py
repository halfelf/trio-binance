# coding=utf-8

import hashlib
import hmac
import requests
import time
from abc import ABC, abstractmethod
from operator import itemgetter
from .helpers import date_to_milliseconds, interval_to_milliseconds
from .exceptions import BinanceAPIException, BinanceRequestException, BinanceWithdrawException


class BaseClient(ABC):

    API_URL = 'https://api.binance.com/api'
    WITHDRAW_API_URL = 'https://api.binance.com/wapi'
    WEBSITE_URL = 'https://www.binance.com'
    PUBLIC_API_VERSION = 'v1'
    PRIVATE_API_VERSION = 'v3'
    WITHDRAW_API_VERSION = 'v3'

    SYMBOL_TYPE_SPOT = 'SPOT'

    ORDER_STATUS_NEW = 'NEW'
    ORDER_STATUS_PARTIALLY_FILLED = 'PARTIALLY_FILLED'
    ORDER_STATUS_FILLED = 'FILLED'
    ORDER_STATUS_CANCELED = 'CANCELED'
    ORDER_STATUS_PENDING_CANCEL = 'PENDING_CANCEL'
    ORDER_STATUS_REJECTED = 'REJECTED'
    ORDER_STATUS_EXPIRED = 'EXPIRED'

    KLINE_INTERVAL_1MINUTE = '1m'
    KLINE_INTERVAL_3MINUTE = '3m'
    KLINE_INTERVAL_5MINUTE = '5m'
    KLINE_INTERVAL_15MINUTE = '15m'
    KLINE_INTERVAL_30MINUTE = '30m'
    KLINE_INTERVAL_1HOUR = '1h'
    KLINE_INTERVAL_2HOUR = '2h'
    KLINE_INTERVAL_4HOUR = '4h'
    KLINE_INTERVAL_6HOUR = '6h'
    KLINE_INTERVAL_8HOUR = '8h'
    KLINE_INTERVAL_12HOUR = '12h'
    KLINE_INTERVAL_1DAY = '1d'
    KLINE_INTERVAL_3DAY = '3d'
    KLINE_INTERVAL_1WEEK = '1w'
    KLINE_INTERVAL_1MONTH = '1M'

    SIDE_BUY = 'BUY'
    SIDE_SELL = 'SELL'

    ORDER_TYPE_LIMIT = 'LIMIT'
    ORDER_TYPE_MARKET = 'MARKET'
    ORDER_TYPE_STOP_LOSS = 'STOP_LOSS'
    ORDER_TYPE_STOP_LOSS_LIMIT = 'STOP_LOSS_LIMIT'
    ORDER_TYPE_TAKE_PROFIT = 'TAKE_PROFIT'
    ORDER_TYPE_TAKE_PROFIT_LIMIT = 'TAKE_PROFIT_LIMIT'
    ORDER_TYPE_LIMIT_MAKER = 'LIMIT_MAKER'

    TIME_IN_FORCE_GTC = 'GTC'  # Good till cancelled
    TIME_IN_FORCE_IOC = 'IOC'  # Immediate or cancel
    TIME_IN_FORCE_FOK = 'FOK'  # Fill or kill

    ORDER_RESP_TYPE_ACK = 'ACK'
    ORDER_RESP_TYPE_RESULT = 'RESULT'
    ORDER_RESP_TYPE_FULL = 'FULL'

    # For accessing the data returned by Client.aggregate_trades().
    AGG_ID = 'a'
    AGG_PRICE = 'p'
    AGG_QUANTITY = 'q'
    AGG_FIRST_TRADE_ID = 'f'
    AGG_LAST_TRADE_ID = 'l'
    AGG_TIME = 'T'
    AGG_BUYER_MAKES = 'm'
    AGG_BEST_MATCH = 'M'

    def __init__(self, api_key, api_secret, requests_params=None):
        """Binance API Client constructor

        :param api_key: Api Key
        :type api_key: str.
        :param api_secret: Api Secret
        :type api_secret: str.
        :param requests_params: optional - Dictionary of requests params to use for all calls
        :type requests_params: dict.

        """

        self.API_KEY = api_key
        self.API_SECRET = api_secret
        self.session = self._init_session()
        self._requests_params = requests_params

    def _get_headers(self):
        return {
            'Accept': 'application/json',
            'User-Agent': 'binance/python',
            'X-MBX-APIKEY': self.API_KEY
        }

    @abstractmethod
    def _init_session(self):
        pass

    def _create_api_uri(self, path, signed=True, version=PUBLIC_API_VERSION):
        v = self.PRIVATE_API_VERSION if signed else version
        return self.API_URL + '/' + v + '/' + path

    def _create_withdraw_api_uri(self, path):
        return self.WITHDRAW_API_URL + '/' + self.WITHDRAW_API_VERSION + '/' + path

    def _create_website_uri(self, path):
        return self.WEBSITE_URL + '/' + path

    def _generate_signature(self, data):

        ordered_data = self._order_params(data)
        query_string = '&'.join(["{}={}".format(d[0], d[1]) for d in ordered_data])
        m = hmac.new(self.API_SECRET.encode('utf-8'), query_string.encode('utf-8'), hashlib.sha256)
        return m.hexdigest()

    def _order_params(self, data):
        """Convert params to list with signature as last element

        :param data:
        :return:

        """
        has_signature = False
        params = []
        for key, value in data.items():
            if key == 'signature':
                has_signature = True
            else:
                params.append((key, str(value)))
        # sort parameters by key
        params.sort(key=itemgetter(0))
        if has_signature:
            params.append(('signature', data['signature']))
        return params

    def _get_request_kwargs(self, method, signed, force_params=False, **kwargs):

        # set default requests timeout
        kwargs['timeout'] = 10

        # add our global requests params
        if self._requests_params:
            kwargs.update(self._requests_params)

        data = kwargs.get('data', None)
        if data and isinstance(data, dict):
            kwargs['data'] = data
<<<<<<< HEAD
        if signed:
            # generate signature
            kwargs['data']['timestamp'] = str(int(time.time() * 1000))
            kwargs['data']['signature'] = self._generate_signature(kwargs['data'])
=======
>>>>>>> fd99e288

            # find any requests params passed and apply them
            if 'requests_params' in kwargs['data']:
                # merge requests params into kwargs
                kwargs.update(kwargs['data']['requests_params'])
                del(kwargs['data']['requests_params'])

        if signed:
            # generate signature
            kwargs['data']['timestamp'] = int(time.time() * 1000)
            kwargs['data']['signature'] = self._generate_signature(kwargs['data'])

        # sort get and post params to match signature order
        if data:
            # sort post params
            kwargs['data'] = self._order_params(kwargs['data'])

        # if get request assign data array to params value for requests lib
        if data and (method == 'get' or force_params):
            kwargs['params'] = kwargs['data']
            del(kwargs['data'])

        return kwargs


class Client(BaseClient):

    def __init__(self, api_key, api_secret, requests_params=None):

        super().__init__(api_key, api_secret, requests_params)

        # init DNS and SSL cert
        self.ping()

    def _init_session(self):

        headers = self._get_headers()

        session = requests.session()
        session.headers.update(headers)
        return session

    def _request(self, method, uri, signed, force_params=False, **kwargs):

        kwargs = self._get_request_kwargs(method, signed, force_params, **kwargs)

        response = getattr(self.session, method)(uri, **kwargs)
        return self._handle_response(response)

    def _handle_response(self, response):
        """Internal helper for handling API responses from the Binance server.
        Raises the appropriate exceptions when necessary; otherwise, returns the
        response.
        """
        if not str(response.status_code).startswith('2'):
            raise BinanceAPIException(response, response.status_code, response.text)
        try:
            return response.json()
        except ValueError:
            raise BinanceRequestException('Invalid Response: %s' % response.text)

    def _request_api(self, method, path, signed=False, version=BaseClient.PUBLIC_API_VERSION, **kwargs):
        uri = self._create_api_uri(path, signed, version)
        return self._request(method, uri, signed, **kwargs)

    def _request_withdraw_api(self, method, path, signed=False, **kwargs):
        uri = self._create_withdraw_api_uri(path)
        return self._request(method, uri, signed, True, **kwargs)

    def _request_website(self, method, path, signed=False, **kwargs):
        uri = self._create_website_uri(path)
        return self._request(method, uri, signed, **kwargs)

    def _get(self, path, signed=False, version=BaseClient.PUBLIC_API_VERSION, **kwargs):
        return self._request_api('get', path, signed, version, **kwargs)

    def _post(self, path, signed=False, version=BaseClient.PUBLIC_API_VERSION, **kwargs):
        return self._request_api('post', path, signed, version, **kwargs)

    def _put(self, path, signed=False, version=BaseClient.PUBLIC_API_VERSION, **kwargs):
        return self._request_api('put', path, signed, version, **kwargs)

    def _delete(self, path, signed=False, version=BaseClient.PUBLIC_API_VERSION, **kwargs):
        return self._request_api('delete', path, signed, version, **kwargs)

    # Exchange Endpoints

    def get_products(self):
        """Return list of products currently listed on Binance

        Use get_exchange_info() call instead

        :returns: list - List of product dictionaries

        :raises: BinanceRequestException, BinanceAPIException

        """

        products = self._request_website('get', 'exchange/public/product')
        return products

    def get_exchange_info(self):
        """Return rate limits and list of symbols

        :returns: list - List of product dictionaries

        .. code-block:: python

            {
                "timezone": "UTC",
                "serverTime": 1508631584636,
                "rateLimits": [
                    {
                        "rateLimitType": "REQUESTS",
                        "interval": "MINUTE",
                        "limit": 1200
                    },
                    {
                        "rateLimitType": "ORDERS",
                        "interval": "SECOND",
                        "limit": 10
                    },
                    {
                        "rateLimitType": "ORDERS",
                        "interval": "DAY",
                        "limit": 100000
                    }
                ],
                "exchangeFilters": [],
                "symbols": [
                    {
                        "symbol": "ETHBTC",
                        "status": "TRADING",
                        "baseAsset": "ETH",
                        "baseAssetPrecision": 8,
                        "quoteAsset": "BTC",
                        "quotePrecision": 8,
                        "orderTypes": ["LIMIT", "MARKET"],
                        "icebergAllowed": false,
                        "filters": [
                            {
                                "filterType": "PRICE_FILTER",
                                "minPrice": "0.00000100",
                                "maxPrice": "100000.00000000",
                                "tickSize": "0.00000100"
                            }, {
                                "filterType": "LOT_SIZE",
                                "minQty": "0.00100000",
                                "maxQty": "100000.00000000",
                                "stepSize": "0.00100000"
                            }, {
                                "filterType": "MIN_NOTIONAL",
                                "minNotional": "0.00100000"
                            }
                        ]
                    }
                ]
            }

        :raises: BinanceRequestException, BinanceAPIException

        """

        return self._get('exchangeInfo')

    def get_symbol_info(self, symbol):
        """Return information about a symbol

        :param symbol: required e.g BNBBTC
        :type symbol: str

        :returns: Dict if found, None if not

        .. code-block:: python

            {
                "symbol": "ETHBTC",
                "status": "TRADING",
                "baseAsset": "ETH",
                "baseAssetPrecision": 8,
                "quoteAsset": "BTC",
                "quotePrecision": 8,
                "orderTypes": ["LIMIT", "MARKET"],
                "icebergAllowed": false,
                "filters": [
                    {
                        "filterType": "PRICE_FILTER",
                        "minPrice": "0.00000100",
                        "maxPrice": "100000.00000000",
                        "tickSize": "0.00000100"
                    }, {
                        "filterType": "LOT_SIZE",
                        "minQty": "0.00100000",
                        "maxQty": "100000.00000000",
                        "stepSize": "0.00100000"
                    }, {
                        "filterType": "MIN_NOTIONAL",
                        "minNotional": "0.00100000"
                    }
                ]
            }

        :raises: BinanceRequestException, BinanceAPIException

        """

        res = self.get_exchange_info()

        for item in res['symbols']:
            if item['symbol'] == symbol.upper():
                return item

        return None

    # General Endpoints

    def ping(self):
        """Test connectivity to the Rest API.

        https://github.com/binance-exchange/binance-official-api-docs/blob/master/rest-api.md#test-connectivity

        :returns: Empty array

        .. code-block:: python

            {}

        :raises: BinanceRequestException, BinanceAPIException

        """
        return self._get('ping')

    def get_server_time(self):
        """Test connectivity to the Rest API and get the current server time.

        https://github.com/binance-exchange/binance-official-api-docs/blob/master/rest-api.md#check-server-time

        :returns: Current server time

        .. code-block:: python

            {
                "serverTime": 1499827319559
            }

        :raises: BinanceRequestException, BinanceAPIException

        """
        return self._get('time')

    # Market Data Endpoints

    def get_all_tickers(self):
        """Latest price for all symbols.

        https://www.binance.com/restapipub.html#symbols-price-ticker

        :returns: List of market tickers

        .. code-block:: python

            [
                {
                    "symbol": "LTCBTC",
                    "price": "4.00000200"
                },
                {
                    "symbol": "ETHBTC",
                    "price": "0.07946600"
                }
            ]

        :raises: BinanceRequestException, BinanceAPIException

        """
        return self._get('ticker/allPrices')

    def get_orderbook_tickers(self):
        """Best price/qty on the order book for all symbols.

        https://www.binance.com/restapipub.html#symbols-order-book-ticker

        :returns: List of order book market entries

        .. code-block:: python

            [
                {
                    "symbol": "LTCBTC",
                    "bidPrice": "4.00000000",
                    "bidQty": "431.00000000",
                    "askPrice": "4.00000200",
                    "askQty": "9.00000000"
                },
                {
                    "symbol": "ETHBTC",
                    "bidPrice": "0.07946700",
                    "bidQty": "9.00000000",
                    "askPrice": "100000.00000000",
                    "askQty": "1000.00000000"
                }
            ]

        :raises: BinanceRequestException, BinanceAPIException

        """
        return self._get('ticker/allBookTickers')

    def get_order_book(self, **params):
        """Get the Order Book for the market

        https://github.com/binance-exchange/binance-official-api-docs/blob/master/rest-api.md#order-book

        :param symbol: required
        :type symbol: str
        :param limit:  Default 100; max 1000
        :type limit: int

        :returns: API response

        .. code-block:: python

            {
                "lastUpdateId": 1027024,
                "bids": [
                    [
                        "4.00000000",     # PRICE
                        "431.00000000",   # QTY
                        []                # Can be ignored
                    ]
                ],
                "asks": [
                    [
                        "4.00000200",
                        "12.00000000",
                        []
                    ]
                ]
            }

        :raises: BinanceRequestException, BinanceAPIException

        """
        return self._get('depth', data=params)

    def get_recent_trades(self, **params):
        """Get recent trades (up to last 500).

        https://github.com/binance-exchange/binance-official-api-docs/blob/master/rest-api.md#recent-trades-list

        :param symbol: required
        :type symbol: str
        :param limit:  Default 500; max 500.
        :type limit: int

        :returns: API response

        .. code-block:: python

            [
                {
                    "id": 28457,
                    "price": "4.00000100",
                    "qty": "12.00000000",
                    "time": 1499865549590,
                    "isBuyerMaker": true,
                    "isBestMatch": true
                }
            ]

        :raises: BinanceRequestException, BinanceAPIException

        """
        return self._get('trades', data=params)

    def get_historical_trades(self, **params):
        """Get older trades.

        https://github.com/binance-exchange/binance-official-api-docs/blob/master/rest-api.md#recent-trades-list

        :param symbol: required
        :type symbol: str
        :param limit:  Default 500; max 500.
        :type limit: int
        :param fromId:  TradeId to fetch from. Default gets most recent trades.
        :type fromId: str

        :returns: API response

        .. code-block:: python

            [
                {
                    "id": 28457,
                    "price": "4.00000100",
                    "qty": "12.00000000",
                    "time": 1499865549590,
                    "isBuyerMaker": true,
                    "isBestMatch": true
                }
            ]

        :raises: BinanceRequestException, BinanceAPIException

        """
        return self._get('historicalTrades', data=params)

    def get_aggregate_trades(self, **params):
        """Get compressed, aggregate trades. Trades that fill at the time,
        from the same order, with the same price will have the quantity aggregated.

        https://github.com/binance-exchange/binance-official-api-docs/blob/master/rest-api.md#compressedaggregate-trades-list

        :param symbol: required
        :type symbol: str
        :param fromId:  ID to get aggregate trades from INCLUSIVE.
        :type fromId: str
        :param startTime: Timestamp in ms to get aggregate trades from INCLUSIVE.
        :type startTime: int
        :param endTime: Timestamp in ms to get aggregate trades until INCLUSIVE.
        :type endTime: int
        :param limit:  Default 500; max 500.
        :type limit: int

        :returns: API response

        .. code-block:: python

            [
                {
                    "a": 26129,         # Aggregate tradeId
                    "p": "0.01633102",  # Price
                    "q": "4.70443515",  # Quantity
                    "f": 27781,         # First tradeId
                    "l": 27781,         # Last tradeId
                    "T": 1498793709153, # Timestamp
                    "m": true,          # Was the buyer the maker?
                    "M": true           # Was the trade the best price match?
                }
            ]

        :raises: BinanceRequestException, BinanceAPIException

        """
        return self._get('aggTrades', data=params)

    def aggregate_trade_iter(self, symbol, start_str=None, last_id=None):
        """Iterate over aggregate trade data from (start_time or last_id) to
        the end of the history so far.

        If start_time is specified, start with the first trade after
        start_time. Meant to initialise a local cache of trade data.

        If last_id is specified, start with the trade after it. This is meant
        for updating a pre-existing local trade data cache.

        Only allows start_str or last_id—not both. Not guaranteed to work
        right if you're running more than one of these simultaneously. You
        will probably hit your rate limit.

        See dateparser docs for valid start and end string formats http://dateparser.readthedocs.io/en/latest/

        If using offset strings for dates add "UTC" to date string e.g. "now UTC", "11 hours ago UTC"

        :param symbol: Symbol string e.g. ETHBTC
        :type symbol: str
        :param start_str: Start date string in UTC format or timestamp in milliseconds. The iterator will
        return the first trade occurring later than this time.
        :type start_str: str|int
        :param last_id: aggregate trade ID of the last known aggregate trade.
        Not a regular trade ID. See https://github.com/binance-exchange/binance-official-api-docs/blob/master/rest-api.md#compressedaggregate-trades-list.

        :returns: an iterator of JSON objects, one per trade. The format of
        each object is identical to Client.aggregate_trades().

        :type last_id: int
        """
        if start_str is not None and last_id is not None:
            raise ValueError(
                'start_time and last_id may not be simultaneously specified.')

        # If there's no last_id, get one.
        if last_id is None:
            # Without a last_id, we actually need the first trade.  Normally,
            # we'd get rid of it. See the next loop.
            if start_str is None:
                trades = self.get_aggregate_trades(symbol=symbol, fromId=0)
            else:
                # The difference between startTime and endTime should be less
                # or equal than an hour and the result set should contain at
                # least one trade.
                if type(start_str) == int:
                    start_ts = start_str
                else:
                    start_ts = date_to_milliseconds(start_str)
                # If the resulting set is empty (i.e. no trades in that interval)
                # then we just move forward hour by hour until we find at least one
                # trade or reach present moment
                while True:
                    end_ts = start_ts + (60 * 60 * 1000)
                    trades = self.get_aggregate_trades(
                        symbol=symbol,
                        startTime=start_ts,
                        endTime=end_ts)
                    if len(trades) > 0:
                        break
                    # If we reach present moment and find no trades then there is
                    # nothing to iterate, so we're done
                    if end_ts > int(time.time() * 1000):
                        return
                    start_ts = end_ts
            for t in trades:
                yield t
            last_id = trades[-1][self.AGG_ID]

        while True:
            # There is no need to wait between queries, to avoid hitting the
            # rate limit. We're using blocking IO, and as long as we're the
            # only thread running calls like this, Binance will automatically
            # add the right delay time on their end, forcing us to wait for
            # data. That really simplifies this function's job. Binance is
            # fucking awesome.
            trades = self.get_aggregate_trades(symbol=symbol, fromId=last_id)
            # fromId=n returns a set starting with id n, but we already have
            # that one. So get rid of the first item in the result set.
            trades = trades[1:]
            if len(trades) == 0:
                return
            for t in trades:
                yield t
            last_id = trades[-1][self.AGG_ID]

    def get_klines(self, **params):
        """Kline/candlestick bars for a symbol. Klines are uniquely identified by their open time.

        https://github.com/binance-exchange/binance-official-api-docs/blob/master/rest-api.md#klinecandlestick-data

        :param symbol: required
        :type symbol: str
        :param interval: -
        :type interval: str
        :param limit: - Default 500; max 500.
        :type limit: int
        :param startTime:
        :type startTime: int
        :param endTime:
        :type endTime: int

        :returns: API response

        .. code-block:: python

            [
                [
                    1499040000000,      # Open time
                    "0.01634790",       # Open
                    "0.80000000",       # High
                    "0.01575800",       # Low
                    "0.01577100",       # Close
                    "148976.11427815",  # Volume
                    1499644799999,      # Close time
                    "2434.19055334",    # Quote asset volume
                    308,                # Number of trades
                    "1756.87402397",    # Taker buy base asset volume
                    "28.46694368",      # Taker buy quote asset volume
                    "17928899.62484339" # Can be ignored
                ]
            ]

        :raises: BinanceRequestException, BinanceAPIException

        """
        return self._get('klines', data=params)

    def _get_earliest_valid_timestamp(self, symbol, interval):
        """Get earliest valid open timestamp from Binance

        :param symbol: Name of symbol pair e.g BNBBTC
        :type symbol: str
        :param interval: Binance Kline interval
        :type interval: str

        :return: first valid timestamp

        """
        kline = self.get_klines(
            symbol=symbol,
            interval=interval,
            limit=1,
            startTime=0,
            endTime=int(time.time() * 1000)
        )
        return kline[0][0]

    def get_historical_klines(self, symbol, interval, start_str, end_str=None,
                              limit=500):
        """Get Historical Klines from Binance

        See dateparser docs for valid start and end string formats http://dateparser.readthedocs.io/en/latest/

        If using offset strings for dates add "UTC" to date string e.g. "now UTC", "11 hours ago UTC"

        :param symbol: Name of symbol pair e.g BNBBTC
        :type symbol: str
        :param interval: Binance Kline interval
        :type interval: str
        :param start_str: Start date string in UTC format or timestamp in milliseconds
        :type start_str: str|int
        :param end_str: optional - end date string in UTC format or timestamp in milliseconds (default will fetch everything up to now)
        :type end_str: str|int
        :param limit: Default 500; max 1000.
        :type limit: int

        :return: list of OHLCV values

        """
        # init our list
        output_data = []

        # setup the max limit
        limit = limit

        # convert interval to useful value in seconds
        timeframe = interval_to_milliseconds(interval)

        # convert our date strings to milliseconds
        if type(start_str) == int:
            start_ts = start_str
        else:
            start_ts = date_to_milliseconds(start_str)

        # establish first available start timestamp
        first_valid_ts = self._get_earliest_valid_timestamp(symbol, interval)
        start_ts = max(start_ts, first_valid_ts)

        # if an end time was passed convert it
        end_ts = None
        if end_str:
            if type(end_str) == int:
                end_ts = end_str
            else:
                end_ts = date_to_milliseconds(end_str)

        idx = 0
        while True:
            # fetch the klines from start_ts up to max 500 entries or the end_ts if set
            temp_data = self.get_klines(
                symbol=symbol,
                interval=interval,
                limit=limit,
                startTime=start_ts,
                endTime=end_ts
            )

            # handle the case where exactly the limit amount of data was returned last loop
            if not len(temp_data):
                break

            # append this loops data to our output data
            output_data += temp_data

            # set our start timestamp using the last value in the array
            start_ts = temp_data[-1][0]

            idx += 1
            # check if we received less than the required limit and exit the loop
            if len(temp_data) < limit:
                # exit the while loop
                break

            # increment next call by our timeframe
            start_ts += timeframe

            # sleep after every 3rd call to be kind to the API
            if idx % 3 == 0:
                time.sleep(1)

        return output_data

    def get_historical_klines_generator(self, symbol, interval, start_str, end_str=None):
        """Get Historical Klines from Binance

        See dateparser docs for valid start and end string formats http://dateparser.readthedocs.io/en/latest/

        If using offset strings for dates add "UTC" to date string e.g. "now UTC", "11 hours ago UTC"

        :param symbol: Name of symbol pair e.g BNBBTC
        :type symbol: str
        :param interval: Binance Kline interval
        :type interval: str
        :param start_str: Start date string in UTC format or timestamp in milliseconds
        :type start_str: str|int
        :param end_str: optional - end date string in UTC format or timestamp in milliseconds (default will fetch everything up to now)
        :type end_str: str|int

        :return: generator of OHLCV values

        """

        # setup the max limit
        limit = 500

        # convert interval to useful value in seconds
        timeframe = interval_to_milliseconds(interval)

        # convert our date strings to milliseconds
        if type(start_str) == int:
            start_ts = start_str
        else:
            start_ts = date_to_milliseconds(start_str)

        # establish first available start timestamp
        first_valid_ts = self._get_earliest_valid_timestamp(symbol, interval)
        start_ts = max(start_ts, first_valid_ts)

        # if an end time was passed convert it
        end_ts = None
        if end_str:
            if type(end_str) == int:
                end_ts = end_str
            else:
                end_ts = date_to_milliseconds(end_str)

        idx = 0
        while True:
            # fetch the klines from start_ts up to max 500 entries or the end_ts if set
            output_data = self.get_klines(
                symbol=symbol,
                interval=interval,
                limit=limit,
                startTime=start_ts,
                endTime=end_ts
            )

            # handle the case where exactly the limit amount of data was returned last loop
            if not len(output_data):
                break

            # yield data
            for o in output_data:
                yield o

            # set our start timestamp using the last value in the array
            start_ts = output_data[-1][0]

            idx += 1
            # check if we received less than the required limit and exit the loop
            if len(output_data) < limit:
                # exit the while loop
                break

            # increment next call by our timeframe
            start_ts += timeframe

            # sleep after every 3rd call to be kind to the API
            if idx % 3 == 0:
                time.sleep(1)

    def get_ticker(self, **params):
        """24 hour price change statistics.

        https://github.com/binance-exchange/binance-official-api-docs/blob/master/rest-api.md#24hr-ticker-price-change-statistics

        :param symbol:
        :type symbol: str

        :returns: API response

        .. code-block:: python

            {
                "priceChange": "-94.99999800",
                "priceChangePercent": "-95.960",
                "weightedAvgPrice": "0.29628482",
                "prevClosePrice": "0.10002000",
                "lastPrice": "4.00000200",
                "bidPrice": "4.00000000",
                "askPrice": "4.00000200",
                "openPrice": "99.00000000",
                "highPrice": "100.00000000",
                "lowPrice": "0.10000000",
                "volume": "8913.30000000",
                "openTime": 1499783499040,
                "closeTime": 1499869899040,
                "fristId": 28385,   # First tradeId
                "lastId": 28460,    # Last tradeId
                "count": 76         # Trade count
            }

        OR

        .. code-block:: python

            [
                {
                    "priceChange": "-94.99999800",
                    "priceChangePercent": "-95.960",
                    "weightedAvgPrice": "0.29628482",
                    "prevClosePrice": "0.10002000",
                    "lastPrice": "4.00000200",
                    "bidPrice": "4.00000000",
                    "askPrice": "4.00000200",
                    "openPrice": "99.00000000",
                    "highPrice": "100.00000000",
                    "lowPrice": "0.10000000",
                    "volume": "8913.30000000",
                    "openTime": 1499783499040,
                    "closeTime": 1499869899040,
                    "fristId": 28385,   # First tradeId
                    "lastId": 28460,    # Last tradeId
                    "count": 76         # Trade count
                }
            ]

        :raises: BinanceRequestException, BinanceAPIException

        """
        return self._get('ticker/24hr', data=params)

    def get_symbol_ticker(self, **params):
        """Latest price for a symbol or symbols.

        https://github.com/binance-exchange/binance-official-api-docs/blob/master/rest-api.md#24hr-ticker-price-change-statistics

        :param symbol:
        :type symbol: str

        :returns: API response

        .. code-block:: python

            {
                "symbol": "LTCBTC",
                "price": "4.00000200"
            }

        OR

        .. code-block:: python

            [
                {
                    "symbol": "LTCBTC",
                    "price": "4.00000200"
                },
                {
                    "symbol": "ETHBTC",
                    "price": "0.07946600"
                }
            ]

        :raises: BinanceRequestException, BinanceAPIException

        """
        return self._get('ticker/price', data=params, version=self.PRIVATE_API_VERSION)

    def get_orderbook_ticker(self, **params):
        """Latest price for a symbol or symbols.

        https://github.com/binance-exchange/binance-official-api-docs/blob/master/rest-api.md#symbol-order-book-ticker

        :param symbol:
        :type symbol: str

        :returns: API response

        .. code-block:: python

            {
                "symbol": "LTCBTC",
                "bidPrice": "4.00000000",
                "bidQty": "431.00000000",
                "askPrice": "4.00000200",
                "askQty": "9.00000000"
            }

        OR

        .. code-block:: python

            [
                {
                    "symbol": "LTCBTC",
                    "bidPrice": "4.00000000",
                    "bidQty": "431.00000000",
                    "askPrice": "4.00000200",
                    "askQty": "9.00000000"
                },
                {
                    "symbol": "ETHBTC",
                    "bidPrice": "0.07946700",
                    "bidQty": "9.00000000",
                    "askPrice": "100000.00000000",
                    "askQty": "1000.00000000"
                }
            ]

        :raises: BinanceRequestException, BinanceAPIException

        """
        return self._get('ticker/bookTicker', data=params, version=self.PRIVATE_API_VERSION)

    # Account Endpoints

    def create_order(self, **params):
        """Send in a new order

        Any order with an icebergQty MUST have timeInForce set to GTC.

        https://github.com/binance-exchange/binance-official-api-docs/blob/master/rest-api.md#new-order--trade

        :param symbol: required
        :type symbol: str
        :param side: required
        :type side: str
        :param type: required
        :type type: str
        :param timeInForce: required if limit order
        :type timeInForce: str
        :param quantity: required
        :type quantity: decimal
        :param price: required
        :type price: str
        :param newClientOrderId: A unique id for the order. Automatically generated if not sent.
        :type newClientOrderId: str
        :param icebergQty: Used with LIMIT, STOP_LOSS_LIMIT, and TAKE_PROFIT_LIMIT to create an iceberg order.
        :type icebergQty: decimal
        :param newOrderRespType: Set the response JSON. ACK, RESULT, or FULL; default: RESULT.
        :type newOrderRespType: str
        :param recvWindow: the number of milliseconds the request is valid for
        :type recvWindow: int

        :returns: API response

        Response ACK:

        .. code-block:: python

            {
                "symbol":"LTCBTC",
                "orderId": 1,
                "clientOrderId": "myOrder1" # Will be newClientOrderId
                "transactTime": 1499827319559
            }

        Response RESULT:

        .. code-block:: python

            {
                "symbol": "BTCUSDT",
                "orderId": 28,
                "clientOrderId": "6gCrw2kRUAF9CvJDGP16IP",
                "transactTime": 1507725176595,
                "price": "0.00000000",
                "origQty": "10.00000000",
                "executedQty": "10.00000000",
                "status": "FILLED",
                "timeInForce": "GTC",
                "type": "MARKET",
                "side": "SELL"
            }

        Response FULL:

        .. code-block:: python

            {
                "symbol": "BTCUSDT",
                "orderId": 28,
                "clientOrderId": "6gCrw2kRUAF9CvJDGP16IP",
                "transactTime": 1507725176595,
                "price": "0.00000000",
                "origQty": "10.00000000",
                "executedQty": "10.00000000",
                "status": "FILLED",
                "timeInForce": "GTC",
                "type": "MARKET",
                "side": "SELL",
                "fills": [
                    {
                        "price": "4000.00000000",
                        "qty": "1.00000000",
                        "commission": "4.00000000",
                        "commissionAsset": "USDT"
                    },
                    {
                        "price": "3999.00000000",
                        "qty": "5.00000000",
                        "commission": "19.99500000",
                        "commissionAsset": "USDT"
                    },
                    {
                        "price": "3998.00000000",
                        "qty": "2.00000000",
                        "commission": "7.99600000",
                        "commissionAsset": "USDT"
                    },
                    {
                        "price": "3997.00000000",
                        "qty": "1.00000000",
                        "commission": "3.99700000",
                        "commissionAsset": "USDT"
                    },
                    {
                        "price": "3995.00000000",
                        "qty": "1.00000000",
                        "commission": "3.99500000",
                        "commissionAsset": "USDT"
                    }
                ]
            }

        :raises: BinanceRequestException, BinanceAPIException, BinanceOrderException, BinanceOrderMinAmountException, BinanceOrderMinPriceException, BinanceOrderMinTotalException, BinanceOrderUnknownSymbolException, BinanceOrderInactiveSymbolException

        """
        return self._post('order', True, data=params)

    def order_limit(self, timeInForce=BaseClient.TIME_IN_FORCE_GTC, **params):
        """Send in a new limit order

        Any order with an icebergQty MUST have timeInForce set to GTC.

        :param symbol: required
        :type symbol: str
        :param side: required
        :type side: str
        :param quantity: required
        :type quantity: decimal
        :param price: required
        :type price: str
        :param timeInForce: default Good till cancelled
        :type timeInForce: str
        :param newClientOrderId: A unique id for the order. Automatically generated if not sent.
        :type newClientOrderId: str
        :param icebergQty: Used with LIMIT, STOP_LOSS_LIMIT, and TAKE_PROFIT_LIMIT to create an iceberg order.
        :type icebergQty: decimal
        :param newOrderRespType: Set the response JSON. ACK, RESULT, or FULL; default: RESULT.
        :type newOrderRespType: str
        :param recvWindow: the number of milliseconds the request is valid for
        :type recvWindow: int

        :returns: API response

        See order endpoint for full response options

        :raises: BinanceRequestException, BinanceAPIException, BinanceOrderException, BinanceOrderMinAmountException, BinanceOrderMinPriceException, BinanceOrderMinTotalException, BinanceOrderUnknownSymbolException, BinanceOrderInactiveSymbolException

        """
        params.update({
            'type': self.ORDER_TYPE_LIMIT,
            'timeInForce': timeInForce
        })
        return self.create_order(**params)

    def order_limit_buy(self, timeInForce=BaseClient.TIME_IN_FORCE_GTC, **params):
        """Send in a new limit buy order

        Any order with an icebergQty MUST have timeInForce set to GTC.

        :param symbol: required
        :type symbol: str
        :param quantity: required
        :type quantity: decimal
        :param price: required
        :type price: str
        :param timeInForce: default Good till cancelled
        :type timeInForce: str
        :param newClientOrderId: A unique id for the order. Automatically generated if not sent.
        :type newClientOrderId: str
        :param stopPrice: Used with stop orders
        :type stopPrice: decimal
        :param icebergQty: Used with iceberg orders
        :type icebergQty: decimal
        :param newOrderRespType: Set the response JSON. ACK, RESULT, or FULL; default: RESULT.
        :type newOrderRespType: str
        :param recvWindow: the number of milliseconds the request is valid for
        :type recvWindow: int

        :returns: API response

        See order endpoint for full response options

        :raises: BinanceRequestException, BinanceAPIException, BinanceOrderException, BinanceOrderMinAmountException, BinanceOrderMinPriceException, BinanceOrderMinTotalException, BinanceOrderUnknownSymbolException, BinanceOrderInactiveSymbolException

        """
        params.update({
            'side': self.SIDE_BUY,
        })
        return self.order_limit(timeInForce=timeInForce, **params)

    def order_limit_sell(self, timeInForce=BaseClient.TIME_IN_FORCE_GTC, **params):
        """Send in a new limit sell order

        :param symbol: required
        :type symbol: str
        :param quantity: required
        :type quantity: decimal
        :param price: required
        :type price: str
        :param timeInForce: default Good till cancelled
        :type timeInForce: str
        :param newClientOrderId: A unique id for the order. Automatically generated if not sent.
        :type newClientOrderId: str
        :param stopPrice: Used with stop orders
        :type stopPrice: decimal
        :param icebergQty: Used with iceberg orders
        :type icebergQty: decimal
        :param newOrderRespType: Set the response JSON. ACK, RESULT, or FULL; default: RESULT.
        :type newOrderRespType: str
        :param recvWindow: the number of milliseconds the request is valid for
        :type recvWindow: int

        :returns: API response

        See order endpoint for full response options

        :raises: BinanceRequestException, BinanceAPIException, BinanceOrderException, BinanceOrderMinAmountException, BinanceOrderMinPriceException, BinanceOrderMinTotalException, BinanceOrderUnknownSymbolException, BinanceOrderInactiveSymbolException

        """
        params.update({
            'side': self.SIDE_SELL
        })
        return self.order_limit(timeInForce=timeInForce, **params)

    def order_market(self, **params):
        """Send in a new market order

        :param symbol: required
        :type symbol: str
        :param side: required
        :type side: str
        :param quantity: required
        :type quantity: decimal
        :param newClientOrderId: A unique id for the order. Automatically generated if not sent.
        :type newClientOrderId: str
        :param newOrderRespType: Set the response JSON. ACK, RESULT, or FULL; default: RESULT.
        :type newOrderRespType: str
        :param recvWindow: the number of milliseconds the request is valid for
        :type recvWindow: int

        :returns: API response

        See order endpoint for full response options

        :raises: BinanceRequestException, BinanceAPIException, BinanceOrderException, BinanceOrderMinAmountException, BinanceOrderMinPriceException, BinanceOrderMinTotalException, BinanceOrderUnknownSymbolException, BinanceOrderInactiveSymbolException

        """
        params.update({
            'type': self.ORDER_TYPE_MARKET
        })
        return self.create_order(**params)

    def order_market_buy(self, **params):
        """Send in a new market buy order

        :param symbol: required
        :type symbol: str
        :param quantity: required
        :type quantity: decimal
        :param newClientOrderId: A unique id for the order. Automatically generated if not sent.
        :type newClientOrderId: str
        :param newOrderRespType: Set the response JSON. ACK, RESULT, or FULL; default: RESULT.
        :type newOrderRespType: str
        :param recvWindow: the number of milliseconds the request is valid for
        :type recvWindow: int

        :returns: API response

        See order endpoint for full response options

        :raises: BinanceRequestException, BinanceAPIException, BinanceOrderException, BinanceOrderMinAmountException, BinanceOrderMinPriceException, BinanceOrderMinTotalException, BinanceOrderUnknownSymbolException, BinanceOrderInactiveSymbolException

        """
        params.update({
            'side': self.SIDE_BUY
        })
        return self.order_market(**params)

    def order_market_sell(self, **params):
        """Send in a new market sell order

        :param symbol: required
        :type symbol: str
        :param quantity: required
        :type quantity: decimal
        :param newClientOrderId: A unique id for the order. Automatically generated if not sent.
        :type newClientOrderId: str
        :param newOrderRespType: Set the response JSON. ACK, RESULT, or FULL; default: RESULT.
        :type newOrderRespType: str
        :param recvWindow: the number of milliseconds the request is valid for
        :type recvWindow: int

        :returns: API response

        See order endpoint for full response options

        :raises: BinanceRequestException, BinanceAPIException, BinanceOrderException, BinanceOrderMinAmountException, BinanceOrderMinPriceException, BinanceOrderMinTotalException, BinanceOrderUnknownSymbolException, BinanceOrderInactiveSymbolException

        """
        params.update({
            'side': self.SIDE_SELL
        })
        return self.order_market(**params)

    def create_test_order(self, **params):
        """Test new order creation and signature/recvWindow long. Creates and validates a new order but does not send it into the matching engine.

        https://github.com/binance-exchange/binance-official-api-docs/blob/master/rest-api.md#test-new-order-trade

        :param symbol: required
        :type symbol: str
        :param side: required
        :type side: str
        :param type: required
        :type type: str
        :param timeInForce: required if limit order
        :type timeInForce: str
        :param quantity: required
        :type quantity: decimal
        :param price: required
        :type price: str
        :param newClientOrderId: A unique id for the order. Automatically generated if not sent.
        :type newClientOrderId: str
        :param icebergQty: Used with iceberg orders
        :type icebergQty: decimal
        :param newOrderRespType: Set the response JSON. ACK, RESULT, or FULL; default: RESULT.
        :type newOrderRespType: str
        :param recvWindow: The number of milliseconds the request is valid for
        :type recvWindow: int

        :returns: API response

        .. code-block:: python

            {}

        :raises: BinanceRequestException, BinanceAPIException, BinanceOrderException, BinanceOrderMinAmountException, BinanceOrderMinPriceException, BinanceOrderMinTotalException, BinanceOrderUnknownSymbolException, BinanceOrderInactiveSymbolException


        """
        return self._post('order/test', True, data=params)

    def get_order(self, **params):
        """Check an order's status. Either orderId or origClientOrderId must be sent.

        https://github.com/binance-exchange/binance-official-api-docs/blob/master/rest-api.md#query-order-user_data

        :param symbol: required
        :type symbol: str
        :param orderId: The unique order id
        :type orderId: int
        :param origClientOrderId: optional
        :type origClientOrderId: str
        :param recvWindow: the number of milliseconds the request is valid for
        :type recvWindow: int

        :returns: API response

        .. code-block:: python

            {
                "symbol": "LTCBTC",
                "orderId": 1,
                "clientOrderId": "myOrder1",
                "price": "0.1",
                "origQty": "1.0",
                "executedQty": "0.0",
                "status": "NEW",
                "timeInForce": "GTC",
                "type": "LIMIT",
                "side": "BUY",
                "stopPrice": "0.0",
                "icebergQty": "0.0",
                "time": 1499827319559
            }

        :raises: BinanceRequestException, BinanceAPIException

        """
        return self._get('order', True, data=params)

    def get_all_orders(self, **params):
        """Get all account orders; active, canceled, or filled.

        https://github.com/binance-exchange/binance-official-api-docs/blob/master/rest-api.md#all-orders-user_data

        :param symbol: required
        :type symbol: str
        :param orderId: The unique order id
        :type orderId: int
        :param limit: Default 500; max 500.
        :type limit: int
        :param recvWindow: the number of milliseconds the request is valid for
        :type recvWindow: int

        :returns: API response

        .. code-block:: python

            [
                {
                    "symbol": "LTCBTC",
                    "orderId": 1,
                    "clientOrderId": "myOrder1",
                    "price": "0.1",
                    "origQty": "1.0",
                    "executedQty": "0.0",
                    "status": "NEW",
                    "timeInForce": "GTC",
                    "type": "LIMIT",
                    "side": "BUY",
                    "stopPrice": "0.0",
                    "icebergQty": "0.0",
                    "time": 1499827319559
                }
            ]

        :raises: BinanceRequestException, BinanceAPIException

        """
        return self._get('allOrders', True, data=params)

    def cancel_order(self, **params):
        """Cancel an active order. Either orderId or origClientOrderId must be sent.

        https://github.com/binance-exchange/binance-official-api-docs/blob/master/rest-api.md#cancel-order-trade

        :param symbol: required
        :type symbol: str
        :param orderId: The unique order id
        :type orderId: int
        :param origClientOrderId: optional
        :type origClientOrderId: str
        :param newClientOrderId: Used to uniquely identify this cancel. Automatically generated by default.
        :type newClientOrderId: str
        :param recvWindow: the number of milliseconds the request is valid for
        :type recvWindow: int

        :returns: API response

        .. code-block:: python

            {
                "symbol": "LTCBTC",
                "origClientOrderId": "myOrder1",
                "orderId": 1,
                "clientOrderId": "cancelMyOrder1"
            }

        :raises: BinanceRequestException, BinanceAPIException

        """
        return self._delete('order', True, data=params)

    def get_open_orders(self, **params):
        """Get all open orders on a symbol.

        https://github.com/binance-exchange/binance-official-api-docs/blob/master/rest-api.md#current-open-orders-user_data

        :param symbol: optional
        :type symbol: str
        :param recvWindow: the number of milliseconds the request is valid for
        :type recvWindow: int

        :returns: API response

        .. code-block:: python

            [
                {
                    "symbol": "LTCBTC",
                    "orderId": 1,
                    "clientOrderId": "myOrder1",
                    "price": "0.1",
                    "origQty": "1.0",
                    "executedQty": "0.0",
                    "status": "NEW",
                    "timeInForce": "GTC",
                    "type": "LIMIT",
                    "side": "BUY",
                    "stopPrice": "0.0",
                    "icebergQty": "0.0",
                    "time": 1499827319559
                }
            ]

        :raises: BinanceRequestException, BinanceAPIException

        """
        return self._get('openOrders', True, data=params)

    # User Stream Endpoints
    def get_account(self, **params):
        """Get current account information.

        https://github.com/binance-exchange/binance-official-api-docs/blob/master/rest-api.md#account-information-user_data

        :param recvWindow: the number of milliseconds the request is valid for
        :type recvWindow: int

        :returns: API response

        .. code-block:: python

            {
                "makerCommission": 15,
                "takerCommission": 15,
                "buyerCommission": 0,
                "sellerCommission": 0,
                "canTrade": true,
                "canWithdraw": true,
                "canDeposit": true,
                "balances": [
                    {
                        "asset": "BTC",
                        "free": "4723846.89208129",
                        "locked": "0.00000000"
                    },
                    {
                        "asset": "LTC",
                        "free": "4763368.68006011",
                        "locked": "0.00000000"
                    }
                ]
            }

        :raises: BinanceRequestException, BinanceAPIException

        """
        return self._get('account', True, data=params)

    def get_asset_balance(self, asset, **params):
        """Get current asset balance.

        https://github.com/binance-exchange/binance-official-api-docs/blob/master/rest-api.md#account-information-user_data

        :param asset: required
        :type asset: str
        :param recvWindow: the number of milliseconds the request is valid for
        :type recvWindow: int

        :returns: dictionary or None if not found

        .. code-block:: python

            {
                "asset": "BTC",
                "free": "4723846.89208129",
                "locked": "0.00000000"
            }

        :raises: BinanceRequestException, BinanceAPIException

        """
        res = self.get_account(**params)
        # find asset balance in list of balances
        if "balances" in res:
            for bal in res['balances']:
                if bal['asset'].lower() == asset.lower():
                    return bal
        return None

    def get_my_trades(self, **params):
        """Get trades for a specific symbol.

        https://github.com/binance-exchange/binance-official-api-docs/blob/master/rest-api.md#account-trade-list-user_data

        :param symbol: required
        :type symbol: str
        :param limit: Default 500; max 500.
        :type limit: int
        :param fromId: TradeId to fetch from. Default gets most recent trades.
        :type fromId: int
        :param recvWindow: the number of milliseconds the request is valid for
        :type recvWindow: int

        :returns: API response

        .. code-block:: python

            [
                {
                    "id": 28457,
                    "price": "4.00000100",
                    "qty": "12.00000000",
                    "commission": "10.10000000",
                    "commissionAsset": "BNB",
                    "time": 1499865549590,
                    "isBuyer": true,
                    "isMaker": false,
                    "isBestMatch": true
                }
            ]

        :raises: BinanceRequestException, BinanceAPIException

        """
        return self._get('myTrades', True, data=params)

    def get_system_status(self):
        """Get system status detail.

        https://github.com/binance-exchange/binance-official-api-docs/blob/master/wapi-api.md#system-status-system

        :returns: API response

        .. code-block:: python

            {
                "status": 0,        # 0: normal，1：system maintenance
                "msg": "normal"     # normal or System maintenance.
            }

        :raises: BinanceAPIException

        """
        return self._request_withdraw_api('get', 'systemStatus.html')

    def get_account_status(self, **params):
        """Get account status detail.

        https://github.com/binance-exchange/binance-official-api-docs/blob/master/wapi-api.md#account-status-user_data

        :param recvWindow: the number of milliseconds the request is valid for
        :type recvWindow: int

        :returns: API response

        .. code-block:: python

            {
                "msg": "Order failed:Low Order fill rate! Will be reactivated after 5 minutes.",
                "success": true,
                "objs": [
                    "5"
                ]
            }

        :raises: BinanceWithdrawException

        """
        res = self._request_withdraw_api('get', 'accountStatus.html', True, data=params)
        if not res['success']:
            raise BinanceWithdrawException(res['msg'])
        return res

    def get_dust_log(self, **params):
        """Get log of small amounts exchanged for BNB.

        https://github.com/binance-exchange/binance-official-api-docs/blob/master/wapi-api.md#dustlog-user_data

        :param recvWindow: the number of milliseconds the request is valid for
        :type recvWindow: int

        :returns: API response

        .. code-block:: python

            {
                "success": true,
                "results": {
                    "total": 2,   //Total counts of exchange
                    "rows": [
                        {
                            "transfered_total": "0.00132256", # Total transfered BNB amount for this exchange.
                            "service_charge_total": "0.00002699",   # Total service charge amount for this exchange.
                            "tran_id": 4359321,
                            "logs": [           # Details of  this exchange.
                                {
                                    "tranId": 4359321,
                                    "serviceChargeAmount": "0.000009",
                                    "uid": "10000015",
                                    "amount": "0.0009",
                                    "operateTime": "2018-05-03 17:07:04",
                                    "transferedAmount": "0.000441",
                                    "fromAsset": "USDT"
                                },
                                {
                                    "tranId": 4359321,
                                    "serviceChargeAmount": "0.00001799",
                                    "uid": "10000015",
                                    "amount": "0.0009",
                                    "operateTime": "2018-05-03 17:07:04",
                                    "transferedAmount": "0.00088156",
                                    "fromAsset": "ETH"
                                }
                            ],
                            "operate_time": "2018-05-03 17:07:04" //The time of this exchange.
                        },
                        {
                            "transfered_total": "0.00058795",
                            "service_charge_total": "0.000012",
                            "tran_id": 4357015,
                            "logs": [       // Details of  this exchange.
                                {
                                    "tranId": 4357015,
                                    "serviceChargeAmount": "0.00001",
                                    "uid": "10000015",
                                    "amount": "0.001",
                                    "operateTime": "2018-05-02 13:52:24",
                                    "transferedAmount": "0.00049",
                                    "fromAsset": "USDT"
                                },
                                {
                                    "tranId": 4357015,
                                    "serviceChargeAmount": "0.000002",
                                    "uid": "10000015",
                                    "amount": "0.0001",
                                    "operateTime": "2018-05-02 13:51:11",
                                    "transferedAmount": "0.00009795",
                                    "fromAsset": "ETH"
                                }
                            ],
                            "operate_time": "2018-05-02 13:51:11"
                        }
                    ]
                }
            }

        :raises: BinanceWithdrawException

        """
        res = self._request_withdraw_api('get', 'userAssetDribbletLog.html', True, data=params)
        if not res['success']:
            raise BinanceWithdrawException(res['msg'])
        return res

    def get_trade_fee(self, **params):
        """Get trade fee.

        https://github.com/binance-exchange/binance-official-api-docs/blob/master/wapi-api.md#trade-fee-user_data

        :param symbol: optional
        :type symbol: str
        :param recvWindow: the number of milliseconds the request is valid for
        :type recvWindow: int

        :returns: API response

        .. code-block:: python

            {
                "tradeFee": [
                    {
                        "symbol": "ADABNB",
                        "maker": 0.9000,
                        "taker": 1.0000
                    }, {
                        "symbol": "BNBBTC",
                        "maker": 0.3000,
                        "taker": 0.3000
                    }
                ],
                "success": true
            }

        :raises: BinanceWithdrawException

        """
        res = self._request_withdraw_api('get', 'tradeFee.html', True, data=params)
        if not res['success']:
            raise BinanceWithdrawException(res['msg'])
        return res

    def get_asset_details(self, **params):
        """Fetch details on assets.

        https://github.com/binance-exchange/binance-official-api-docs/blob/master/wapi-api.md#asset-detail-user_data

        :param recvWindow: the number of milliseconds the request is valid for
        :type recvWindow: int

        :returns: API response

        .. code-block:: python

            {
                "success": true,
                "assetDetail": {
                    "CTR": {
                        "minWithdrawAmount": "70.00000000", //min withdraw amount
                        "depositStatus": false,//deposit status
                        "withdrawFee": 35, // withdraw fee
                        "withdrawStatus": true, //withdraw status
                        "depositTip": "Delisted, Deposit Suspended" //reason
                    },
                    "SKY": {
                        "minWithdrawAmount": "0.02000000",
                        "depositStatus": true,
                        "withdrawFee": 0.01,
                        "withdrawStatus": true
                    }
                }
            }

        :raises: BinanceWithdrawException

        """
        res = self._request_withdraw_api('get', 'assetDetail.html', True, data=params)
        if not res['success']:
            raise BinanceWithdrawException(res['msg'])
        return res

    # Withdraw Endpoints

    def withdraw(self, **params):
        """Submit a withdraw request.

        https://www.binance.com/restapipub.html

        Assumptions:

        - You must have Withdraw permissions enabled on your API key
        - You must have withdrawn to the address specified through the website and approved the transaction via email

        :param asset: required
        :type asset: str
        :type address: required
        :type address: str
        :type addressTag: optional - Secondary address identifier for coins like XRP,XMR etc.
        :type address: str
        :param amount: required
        :type amount: decimal
        :param name: optional - Description of the address, default asset value passed will be used
        :type name: str
        :param recvWindow: the number of milliseconds the request is valid for
        :type recvWindow: int

        :returns: API response

        .. code-block:: python

            {
                "msg": "success",
                "success": true,
                "id":"7213fea8e94b4a5593d507237e5a555b"
            }

        :raises: BinanceRequestException, BinanceAPIException, BinanceWithdrawException

        """
        # force a name for the withdrawal if one not set
        if 'asset' in params and 'name' not in params:
            params['name'] = params['asset']
        res = self._request_withdraw_api('post', 'withdraw.html', True, data=params)
        if not res['success']:
            raise BinanceWithdrawException(res['msg'])
        return res

    def get_deposit_history(self, **params):
        """Fetch deposit history.

        https://www.binance.com/restapipub.html

        :param asset: optional
        :type asset: str
        :type status: 0(0:pending,1:success) optional
        :type status: int
        :param startTime: optional
        :type startTime: long
        :param endTime: optional
        :type endTime: long
        :param recvWindow: the number of milliseconds the request is valid for
        :type recvWindow: int

        :returns: API response

        .. code-block:: python

            {
                "depositList": [
                    {
                        "insertTime": 1508198532000,
                        "amount": 0.04670582,
                        "asset": "ETH",
                        "status": 1
                    }
                ],
                "success": true
            }

        :raises: BinanceRequestException, BinanceAPIException

        """
        return self._request_withdraw_api('get', 'depositHistory.html', True, data=params)

    def get_withdraw_history(self, **params):
        """Fetch withdraw history.

        https://www.binance.com/restapipub.html

        :param asset: optional
        :type asset: str
        :type status: 0(0:Email Sent,1:Cancelled 2:Awaiting Approval 3:Rejected 4:Processing 5:Failure 6Completed) optional
        :type status: int
        :param startTime: optional
        :type startTime: long
        :param endTime: optional
        :type endTime: long
        :param recvWindow: the number of milliseconds the request is valid for
        :type recvWindow: int

        :returns: API response

        .. code-block:: python

            {
                "withdrawList": [
                    {
                        "amount": 1,
                        "address": "0x6915f16f8791d0a1cc2bf47c13a6b2a92000504b",
                        "asset": "ETH",
                        "applyTime": 1508198532000
                        "status": 4
                    },
                    {
                        "amount": 0.005,
                        "address": "0x6915f16f8791d0a1cc2bf47c13a6b2a92000504b",
                        "txId": "0x80aaabed54bdab3f6de5868f89929a2371ad21d666f20f7393d1a3389fad95a1",
                        "asset": "ETH",
                        "applyTime": 1508198532000,
                        "status": 4
                    }
                ],
                "success": true
            }

        :raises: BinanceRequestException, BinanceAPIException

        """
        return self._request_withdraw_api('get', 'withdrawHistory.html', True, data=params)

    def get_deposit_address(self, **params):
        """Fetch a deposit address for a symbol

        https://www.binance.com/restapipub.html

        :param asset: required
        :type asset: str
        :param recvWindow: the number of milliseconds the request is valid for
        :type recvWindow: int

        :returns: API response

        .. code-block:: python

            {
                "address": "0x6915f16f8791d0a1cc2bf47c13a6b2a92000504b",
                "success": true,
                "addressTag": "1231212",
                "asset": "BNB"
            }

        :raises: BinanceRequestException, BinanceAPIException

        """
        return self._request_withdraw_api('get', 'depositAddress.html', True, data=params)

    def get_withdraw_fee(self, **params):
        """Fetch the withdrawal fee for an asset

        :param asset: required
        :type asset: str
        :param recvWindow: the number of milliseconds the request is valid for
        :type recvWindow: int

        :returns: API response

        .. code-block:: python

            {
                "withdrawFee": "0.0005",
                "success": true
            }

        :raises: BinanceRequestException, BinanceAPIException

        """
        return self._request_withdraw_api('get', 'withdrawFee.html', True, data=params)

    # User Stream Endpoints

    def stream_get_listen_key(self):
        """Start a new user data stream and return the listen key
        If a stream already exists it should return the same key.
        If the stream becomes invalid a new key is returned.

        Can be used to keep the user stream alive.

        https://github.com/binance-exchange/binance-official-api-docs/blob/master/rest-api.md#start-user-data-stream-user_stream

        :returns: API response

        .. code-block:: python

            {
                "listenKey": "pqia91ma19a5s61cv6a81va65sdf19v8a65a1a5s61cv6a81va65sdf19v8a65a1"
            }

        :raises: BinanceRequestException, BinanceAPIException

        """
        res = self._post('userDataStream', False, data={})
        return res['listenKey']

    def stream_keepalive(self, listenKey):
        """PING a user data stream to prevent a time out.

        https://github.com/binance-exchange/binance-official-api-docs/blob/master/rest-api.md#keepalive-user-data-stream-user_stream

        :param listenKey: required
        :type listenKey: str

        :returns: API response

        .. code-block:: python

            {}

        :raises: BinanceRequestException, BinanceAPIException

        """
        params = {
            'listenKey': listenKey
        }
        return self._put('userDataStream', False, data=params)

    def stream_close(self, listenKey):
        """Close out a user data stream.

        https://github.com/binance-exchange/binance-official-api-docs/blob/master/rest-api.md#close-user-data-stream-user_stream

        :param listenKey: required
        :type listenKey: str

        :returns: API response

        .. code-block:: python

            {}

        :raises: BinanceRequestException, BinanceAPIException

        """
        params = {
            'listenKey': listenKey
        }
        return self._delete('userDataStream', False, data=params)<|MERGE_RESOLUTION|>--- conflicted
+++ resolved
@@ -119,7 +119,8 @@
         m = hmac.new(self.API_SECRET.encode('utf-8'), query_string.encode('utf-8'), hashlib.sha256)
         return m.hexdigest()
 
-    def _order_params(self, data):
+    @staticmethod
+    def _order_params(data):
         """Convert params to list with signature as last element
 
         :param data:
@@ -151,13 +152,6 @@
         data = kwargs.get('data', None)
         if data and isinstance(data, dict):
             kwargs['data'] = data
-<<<<<<< HEAD
-        if signed:
-            # generate signature
-            kwargs['data']['timestamp'] = str(int(time.time() * 1000))
-            kwargs['data']['signature'] = self._generate_signature(kwargs['data'])
-=======
->>>>>>> fd99e288
 
             # find any requests params passed and apply them
             if 'requests_params' in kwargs['data']:
@@ -207,6 +201,7 @@
         response = getattr(self.session, method)(uri, **kwargs)
         return self._handle_response(response)
 
+    @staticmethod
     def _handle_response(self, response):
         """Internal helper for handling API responses from the Binance server.
         Raises the appropriate exceptions when necessary; otherwise, returns the
