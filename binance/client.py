--- conflicted
+++ resolved
@@ -6481,24 +6481,22 @@
         """
         return self._request_options_api('get', 'userTrades', signed=True, data=params)
 
-<<<<<<< HEAD
+    # Fiat Endpoints
+
+    def get_fiat_deposit_withdraw_history(self, **params):
+        """Get Fiat Deposit/Withdraw History
+
+        https://binance-docs.github.io/apidocs/spot/en/#get-fiat-deposit-withdraw-history-user_data
+
+        """
+        return self._request_margin_api('get', 'fiat/orders', True, data=params)
+
     def close_connection(self):
         if self.session:
             self.session.close()
 
     def __del__(self):
         self.close_connection()
-=======
-    # Fiat Endpoints
-
-    def get_fiat_deposit_withdraw_history(self, **params):
-        """Get Fiat Deposit/Withdraw History
-
-        https://binance-docs.github.io/apidocs/spot/en/#get-fiat-deposit-withdraw-history-user_data
-
-        """
-        return self._request_margin_api('get', 'fiat/orders', True, data=params)
->>>>>>> 9788af26
 
 
 class AsyncClient(BaseClient):
