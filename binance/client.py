# coding=utf-8

import hashlib
import hmac
import requests
import time
from operator import itemgetter
from .helpers import date_to_milliseconds, interval_to_milliseconds
from .exceptions import BinanceAPIException, BinanceRequestException, BinanceWithdrawException


class Client(object):

    API_URL = 'https://api.binance.{}/api'
    WITHDRAW_API_URL = 'https://api.binance.{}/wapi'
    MARGIN_API_URL = 'https://api.binance.{}/sapi'
    WEBSITE_URL = 'https://www.binance.{}'
    FUTURES_URL = 'https://fapi.binance.{}/fapi'
    FUTURES_DATA_URL = 'https://fapi.binance.{}/futures/data'
    FUTURES_COIN_URL = "https://dapi.binance.{}/dapi"
    FUTURES_COIN_DATA_URL = "https://dapi.binance.{}/futures/data"
    OPTIONS_URL = 'https://vapi.binance.{}/vapi'
    OPTIONS_TESTNET_URL = 'https://testnet.binanceops.{}/vapi'
    PUBLIC_API_VERSION = 'v1'
    PRIVATE_API_VERSION = 'v3'
    WITHDRAW_API_VERSION = 'v3'
    MARGIN_API_VERSION = 'v1'
    FUTURES_API_VERSION = 'v1'
    FUTURES_API_VERSION2 = "v2"
    OPTIONS_API_VERSION = 'v1'

    SYMBOL_TYPE_SPOT = 'SPOT'

    ORDER_STATUS_NEW = 'NEW'
    ORDER_STATUS_PARTIALLY_FILLED = 'PARTIALLY_FILLED'
    ORDER_STATUS_FILLED = 'FILLED'
    ORDER_STATUS_CANCELED = 'CANCELED'
    ORDER_STATUS_PENDING_CANCEL = 'PENDING_CANCEL'
    ORDER_STATUS_REJECTED = 'REJECTED'
    ORDER_STATUS_EXPIRED = 'EXPIRED'

    KLINE_INTERVAL_1MINUTE = '1m'
    KLINE_INTERVAL_3MINUTE = '3m'
    KLINE_INTERVAL_5MINUTE = '5m'
    KLINE_INTERVAL_15MINUTE = '15m'
    KLINE_INTERVAL_30MINUTE = '30m'
    KLINE_INTERVAL_1HOUR = '1h'
    KLINE_INTERVAL_2HOUR = '2h'
    KLINE_INTERVAL_4HOUR = '4h'
    KLINE_INTERVAL_6HOUR = '6h'
    KLINE_INTERVAL_8HOUR = '8h'
    KLINE_INTERVAL_12HOUR = '12h'
    KLINE_INTERVAL_1DAY = '1d'
    KLINE_INTERVAL_3DAY = '3d'
    KLINE_INTERVAL_1WEEK = '1w'
    KLINE_INTERVAL_1MONTH = '1M'

    SIDE_BUY = 'BUY'
    SIDE_SELL = 'SELL'

    ORDER_TYPE_LIMIT = 'LIMIT'
    ORDER_TYPE_MARKET = 'MARKET'
    ORDER_TYPE_STOP_LOSS = 'STOP_LOSS'
    ORDER_TYPE_STOP_LOSS_LIMIT = 'STOP_LOSS_LIMIT'
    ORDER_TYPE_TAKE_PROFIT = 'TAKE_PROFIT'
    ORDER_TYPE_TAKE_PROFIT_LIMIT = 'TAKE_PROFIT_LIMIT'
    ORDER_TYPE_LIMIT_MAKER = 'LIMIT_MAKER'

    FUTURE_ORDER_TYPE_LIMIT = 'LIMIT'
    FUTURE_ORDER_TYPE_MARKET = 'MARKET'
    FUTURE_ORDER_TYPE_STOP = 'STOP'
    FUTURE_ORDER_TYPE_STOP_MARKET = 'STOP_MARKET'
    FUTURE_ORDER_TYPE_TAKE_PROFIT = 'TAKE_PROFIT'
    FUTURE_ORDER_TYPE_TAKE_PROFIT_MARKET = 'TAKE_PROFIT_MARKET'
    FUTURE_ORDER_TYPE_LIMIT_MAKER = 'LIMIT_MAKER'
	
    TIME_IN_FORCE_GTC = 'GTC'  # Good till cancelled
    TIME_IN_FORCE_IOC = 'IOC'  # Immediate or cancel
    TIME_IN_FORCE_FOK = 'FOK'  # Fill or kill

    ORDER_RESP_TYPE_ACK = 'ACK'
    ORDER_RESP_TYPE_RESULT = 'RESULT'
    ORDER_RESP_TYPE_FULL = 'FULL'

    # For accessing the data returned by Client.aggregate_trades().
    AGG_ID = 'a'
    AGG_PRICE = 'p'
    AGG_QUANTITY = 'q'
    AGG_FIRST_TRADE_ID = 'f'
    AGG_LAST_TRADE_ID = 'l'
    AGG_TIME = 'T'
    AGG_BUYER_MAKES = 'm'
    AGG_BEST_MATCH = 'M'

    # new asset transfer api enum
    SPOT_TO_FIAT = "MAIN_C2C"
    SPOT_TO_USDT_FUTURE = "MAIN_UMFUTURE"
    SPOT_TO_COIN_FUTURE = "MAIN_CMFUTURE"
    SPOT_TO_MARGIN_CROSS = "MAIN_MARGIN"
    SPOT_TO_MINING = "MAIN_MINING"
    FIAT_TO_SPOT = "C2C_MAIN"
    FIAT_TO_USDT_FUTURE = "C2C_UMFUTURE"
    FIAT_TO_MINING = "C2C_MINING"
    USDT_FUTURE_TO_SPOT = "UMFUTURE_MAIN"
    USDT_FUTURE_TO_FIAT = "UMFUTURE_C2C"
    USDT_FUTURE_TO_MARGIN_CROSS = "UMFUTURE_MARGIN"
    COIN_FUTURE_TO_SPOT = "CMFUTURE_MAIN"
    MARGIN_CROSS_TO_SPOT = "MARGIN_MAIN"
    MARGIN_CROSS_TO_USDT_FUTURE = "MARGIN_UMFUTURE"
    MINING_TO_SPOT = "MINING_MAIN"
    MINING_TO_USDT_FUTURE = "MINING_UMFUTURE"
    MINING_TO_FIAT = "MINING_C2C"

    def __init__(self, api_key=None, api_secret=None, requests_params=None, tld='com', testnet=False):
        """Binance API Client constructor

        :param api_key: Api Key
        :type api_key: str.
        :param api_secret: Api Secret
        :type api_secret: str.
        :param requests_params: optional - Dictionary of requests params to use for all calls
        :type requests_params: dict.
        :param testnet: Use testnet environment - only available for vanilla options at the moment
        :type testnet: bool

        """

        self.API_URL = self.API_URL.format(tld)
        self.WITHDRAW_API_URL = self.WITHDRAW_API_URL.format(tld)
        self.MARGIN_API_URL = self.MARGIN_API_URL.format(tld)
        self.WEBSITE_URL = self.WEBSITE_URL.format(tld)
        self.FUTURES_URL = self.FUTURES_URL.format(tld)
        self.FUTURES_DATA_URL = self.FUTURES_DATA_URL.format(tld)
        self.FUTURES_COIN_URL = self.FUTURES_COIN_URL.format(tld)
        self.FUTURES_COIN_DATA_URL = self.FUTURES_COIN_DATA_URL.format(tld)
        self.OPTIONS_URL = self.OPTIONS_URL.format(tld)
        self.OPTIONS_TESTNET_URL = self.OPTIONS_TESTNET_URL.format(tld)

        self.API_KEY = api_key
        self.API_SECRET = api_secret
        self.session = self._init_session()
        self._requests_params = requests_params
        self.response = None
        self.testnet = testnet
        self.timestamp_offset = 0

        # init DNS and SSL cert
        self.ping()
        # calculate timestamp offset between local and binance server
        res = self.get_server_time()
        self.timestamp_offset = res['serverTime'] - int(time.time() * 1000)

    def _init_session(self):

        session = requests.session()
        session.headers.update({'Accept': 'application/json',
                                'User-Agent': 'Mozilla/5.0 (X11; Linux x86_64) AppleWebKit/537.36 (KHTML, like Gecko) Chrome/56.0.2924.87 Safari/537.36',
                                'X-MBX-APIKEY': self.API_KEY})
        return session

    def _create_api_uri(self, path, signed=True, version=PUBLIC_API_VERSION):
        v = self.PRIVATE_API_VERSION if signed else version
        return self.API_URL + '/' + v + '/' + path

    def _create_withdraw_api_uri(self, path):
        return self.WITHDRAW_API_URL + '/' + self.WITHDRAW_API_VERSION + '/' + path

    def _create_margin_api_uri(self, path):
        return self.MARGIN_API_URL + '/' + self.MARGIN_API_VERSION + '/' + path

    def _create_website_uri(self, path):
        return self.WEBSITE_URL + '/' + path

    def _create_futures_api_uri(self, path):
        return self.FUTURES_URL + '/' + self.FUTURES_API_VERSION + '/' + path

    def _create_futures_data_api_uri(self, path):
        return self.FUTURES_DATA_URL + '/' + path

    def _create_futures_coin_api_url(self, path, version=1):
        options = {1: self.FUTURES_API_VERSION, 2: self.FUTURES_API_VERSION2}
        return self.FUTURES_COIN_URL + "/" + options[version] + "/" + path

    def _create_futures_coin_data_api_url(self, path, version=1):
        return self.FUTURES_COIN_DATA_URL + "/" + path

    def _create_options_api_uri(self, path):
        if self.testnet:
            url =  self.OPTIONS_TESTNET_URL
        else:
            url = self.OPTIONS_URL
        return url + '/' + self.OPTIONS_API_VERSION + '/' + path

    def _generate_signature(self, data):

        ordered_data = self._order_params(data)
        query_string = '&'.join(["{}={}".format(d[0], d[1]) for d in ordered_data])
        m = hmac.new(self.API_SECRET.encode('utf-8'), query_string.encode('utf-8'), hashlib.sha256)
        return m.hexdigest()

    def _order_params(self, data):
        """Convert params to list with signature as last element

        :param data:
        :return:

        """
        has_signature = False
        params = []
        for key, value in data.items():
            if key == 'signature':
                has_signature = True
            else:
                params.append((key, value))
        # sort parameters by key
        params.sort(key=itemgetter(0))
        if has_signature:
            params.append(('signature', data['signature']))
        return params

    def _request(self, method, uri, signed, force_params=False, **kwargs):

        # set default requests timeout
        kwargs['timeout'] = 10

        # add our global requests params
        if self._requests_params:
            kwargs.update(self._requests_params)

        data = kwargs.get('data', None)
        if data and isinstance(data, dict):
            kwargs['data'] = data

            # find any requests params passed and apply them
            if 'requests_params' in kwargs['data']:
                # merge requests params into kwargs
                kwargs.update(kwargs['data']['requests_params'])
                del(kwargs['data']['requests_params'])

        if signed:
            # generate signature
            kwargs['data']['timestamp'] = int(time.time() * 1000 + self.timestamp_offset)
            kwargs['data']['signature'] = self._generate_signature(kwargs['data'])

        # sort get and post params to match signature order
        if data:
            # sort post params
            kwargs['data'] = self._order_params(kwargs['data'])
            # Remove any arguments with values of None.
            null_args = [i for i, (key, value) in enumerate(kwargs['data']) if value is None]
            for i in reversed(null_args):
                del kwargs['data'][i]

        # if get request assign data array to params value for requests lib
        if data and (method == 'get' or force_params):
            kwargs['params'] = '&'.join('%s=%s' % (data[0], data[1]) for data in kwargs['data'])
            del(kwargs['data'])

        self.response = getattr(self.session, method)(uri, **kwargs)
        return self._handle_response()

    def _request_api(self, method, path, signed=False, version=PUBLIC_API_VERSION, **kwargs):
        uri = self._create_api_uri(path, signed, version)

        return self._request(method, uri, signed, **kwargs)

    def _request_withdraw_api(self, method, path, signed=False, **kwargs):
        uri = self._create_withdraw_api_uri(path)

        return self._request(method, uri, signed, True, **kwargs)

    def _request_margin_api(self, method, path, signed=False, **kwargs):
        uri = self._create_margin_api_uri(path)

        return self._request(method, uri, signed, **kwargs)

    def _request_website(self, method, path, signed=False, **kwargs):
        uri = self._create_website_uri(path)

        return self._request(method, uri, signed, **kwargs)

    def _request_futures_api(self, method, path, signed=False, **kwargs):
        uri = self._create_futures_api_uri(path)

        return self._request(method, uri, signed, True, **kwargs)

    def _request_futures_data_api(self, method, path, signed=False, **kwargs):
        uri = self._create_futures_data_api_uri(path)

        return self._request(method, uri, signed, True, **kwargs)

    def _request_futures_coin_api(self, method, path, signed=False, version=1, **kwargs):
        uri = self._create_futures_coin_api_url(path, version=version)

        return self._request(method, uri, signed, True, **kwargs)

    def _request_futures_coin_data_api(self, method, path, signed=False, version=1, **kwargs):
        uri = self._create_futures_coin_data_api_url(path, version=version)

        return self._request(method, uri, signed, True, **kwargs)

    def _request_options_api(self, method, path, signed=False, **kwargs):
        uri = self._create_options_api_uri(path)

        return self._request(method, uri, signed, True, **kwargs)

    def _handle_response(self):
        """Internal helper for handling API responses from the Binance server.
        Raises the appropriate exceptions when necessary; otherwise, returns the
        response.
        """
        if not (200 <= self.response.status_code < 300):
            raise BinanceAPIException(self.response)
        try:
            return self.response.json()
        except ValueError:
            raise BinanceRequestException('Invalid Response: %s' % self.response.text)

    def _get(self, path, signed=False, version=PUBLIC_API_VERSION, **kwargs):
        return self._request_api('get', path, signed, version, **kwargs)

    def _post(self, path, signed=False, version=PUBLIC_API_VERSION, **kwargs):
        return self._request_api('post', path, signed, version, **kwargs)

    def _put(self, path, signed=False, version=PUBLIC_API_VERSION, **kwargs):
        return self._request_api('put', path, signed, version, **kwargs)

    def _delete(self, path, signed=False, version=PUBLIC_API_VERSION, **kwargs):
        return self._request_api('delete', path, signed, version, **kwargs)

    # Exchange Endpoints

    def get_products(self):
        """Return list of products currently listed on Binance

        Use get_exchange_info() call instead

        :returns: list - List of product dictionaries

        :raises: BinanceRequestException, BinanceAPIException

        """
        products = self._request_website('get', 'exchange-api/v1/public/asset-service/product/get-products')
        return products

    def get_exchange_info(self):
        """Return rate limits and list of symbols

        :returns: list - List of product dictionaries

        .. code-block:: python

            {
                "timezone": "UTC",
                "serverTime": 1508631584636,
                "rateLimits": [
                    {
                        "rateLimitType": "REQUESTS",
                        "interval": "MINUTE",
                        "limit": 1200
                    },
                    {
                        "rateLimitType": "ORDERS",
                        "interval": "SECOND",
                        "limit": 10
                    },
                    {
                        "rateLimitType": "ORDERS",
                        "interval": "DAY",
                        "limit": 100000
                    }
                ],
                "exchangeFilters": [],
                "symbols": [
                    {
                        "symbol": "ETHBTC",
                        "status": "TRADING",
                        "baseAsset": "ETH",
                        "baseAssetPrecision": 8,
                        "quoteAsset": "BTC",
                        "quotePrecision": 8,
                        "orderTypes": ["LIMIT", "MARKET"],
                        "icebergAllowed": false,
                        "filters": [
                            {
                                "filterType": "PRICE_FILTER",
                                "minPrice": "0.00000100",
                                "maxPrice": "100000.00000000",
                                "tickSize": "0.00000100"
                            }, {
                                "filterType": "LOT_SIZE",
                                "minQty": "0.00100000",
                                "maxQty": "100000.00000000",
                                "stepSize": "0.00100000"
                            }, {
                                "filterType": "MIN_NOTIONAL",
                                "minNotional": "0.00100000"
                            }
                        ]
                    }
                ]
            }

        :raises: BinanceRequestException, BinanceAPIException

        """

        return self._get('exchangeInfo', version=self.PRIVATE_API_VERSION)

    def get_symbol_info(self, symbol):
        """Return information about a symbol

        :param symbol: required e.g BNBBTC
        :type symbol: str

        :returns: Dict if found, None if not

        .. code-block:: python

            {
                "symbol": "ETHBTC",
                "status": "TRADING",
                "baseAsset": "ETH",
                "baseAssetPrecision": 8,
                "quoteAsset": "BTC",
                "quotePrecision": 8,
                "orderTypes": ["LIMIT", "MARKET"],
                "icebergAllowed": false,
                "filters": [
                    {
                        "filterType": "PRICE_FILTER",
                        "minPrice": "0.00000100",
                        "maxPrice": "100000.00000000",
                        "tickSize": "0.00000100"
                    }, {
                        "filterType": "LOT_SIZE",
                        "minQty": "0.00100000",
                        "maxQty": "100000.00000000",
                        "stepSize": "0.00100000"
                    }, {
                        "filterType": "MIN_NOTIONAL",
                        "minNotional": "0.00100000"
                    }
                ]
            }

        :raises: BinanceRequestException, BinanceAPIException

        """

        res = self._get('exchangeInfo', version=self.PRIVATE_API_VERSION)

        for item in res['symbols']:
            if item['symbol'] == symbol.upper():
                return item

        return None

    # General Endpoints

    def ping(self):
        """Test connectivity to the Rest API.

        https://github.com/binance/binance-spot-api-docs/blob/master/rest-api.md#test-connectivity

        :returns: Empty array

        .. code-block:: python

            {}

        :raises: BinanceRequestException, BinanceAPIException

        """
        return self._get('ping', version=self.PRIVATE_API_VERSION)

    def get_server_time(self):
        """Test connectivity to the Rest API and get the current server time.

        https://github.com/binance/binance-spot-api-docs/blob/master/rest-api.md#check-server-time

        :returns: Current server time

        .. code-block:: python

            {
                "serverTime": 1499827319559
            }

        :raises: BinanceRequestException, BinanceAPIException

        """
        return self._get('time', version=self.PRIVATE_API_VERSION)

    # Market Data Endpoints

    def get_all_tickers(self):
        """Latest price for all symbols.

        https://www.binance.com/restapipub.html#symbols-price-ticker

        :returns: List of market tickers

        .. code-block:: python

            [
                {
                    "symbol": "LTCBTC",
                    "price": "4.00000200"
                },
                {
                    "symbol": "ETHBTC",
                    "price": "0.07946600"
                }
            ]

        :raises: BinanceRequestException, BinanceAPIException

        """
        return self._get('ticker/price', version=self.PRIVATE_API_VERSION)

    def get_orderbook_tickers(self):
        """Best price/qty on the order book for all symbols.

        https://www.binance.com/restapipub.html#symbols-order-book-ticker

        :returns: List of order book market entries

        .. code-block:: python

            [
                {
                    "symbol": "LTCBTC",
                    "bidPrice": "4.00000000",
                    "bidQty": "431.00000000",
                    "askPrice": "4.00000200",
                    "askQty": "9.00000000"
                },
                {
                    "symbol": "ETHBTC",
                    "bidPrice": "0.07946700",
                    "bidQty": "9.00000000",
                    "askPrice": "100000.00000000",
                    "askQty": "1000.00000000"
                }
            ]

        :raises: BinanceRequestException, BinanceAPIException

        """
        return self._get('ticker/bookTicker', version=self.PRIVATE_API_VERSION)

    def get_order_book(self, **params):
        """Get the Order Book for the market

        https://github.com/binance/binance-spot-api-docs/blob/master/rest-api.md#order-book

        :param symbol: required
        :type symbol: str
        :param limit:  Default 100; max 1000
        :type limit: int

        :returns: API response

        .. code-block:: python

            {
                "lastUpdateId": 1027024,
                "bids": [
                    [
                        "4.00000000",     # PRICE
                        "431.00000000",   # QTY
                        []                # Can be ignored
                    ]
                ],
                "asks": [
                    [
                        "4.00000200",
                        "12.00000000",
                        []
                    ]
                ]
            }

        :raises: BinanceRequestException, BinanceAPIException

        """
        return self._get('depth', data=params, version=self.PRIVATE_API_VERSION)

    def get_recent_trades(self, **params):
        """Get recent trades (up to last 500).

        https://github.com/binance/binance-spot-api-docs/blob/master/rest-api.md#recent-trades-list

        :param symbol: required
        :type symbol: str
        :param limit:  Default 500; max 500.
        :type limit: int

        :returns: API response

        .. code-block:: python

            [
                {
                    "id": 28457,
                    "price": "4.00000100",
                    "qty": "12.00000000",
                    "time": 1499865549590,
                    "isBuyerMaker": true,
                    "isBestMatch": true
                }
            ]

        :raises: BinanceRequestException, BinanceAPIException

        """
        return self._get('trades', data=params)

    def get_historical_trades(self, **params):
        """Get older trades.

        https://github.com/binance/binance-spot-api-docs/blob/master/rest-api.md#recent-trades-list

        :param symbol: required
        :type symbol: str
        :param limit:  Default 500; max 500.
        :type limit: int
        :param fromId:  TradeId to fetch from. Default gets most recent trades.
        :type fromId: str

        :returns: API response

        .. code-block:: python

            [
                {
                    "id": 28457,
                    "price": "4.00000100",
                    "qty": "12.00000000",
                    "time": 1499865549590,
                    "isBuyerMaker": true,
                    "isBestMatch": true
                }
            ]

        :raises: BinanceRequestException, BinanceAPIException

        """
        return self._get('historicalTrades', data=params, version=self.PRIVATE_API_VERSION)

    def get_aggregate_trades(self, **params):
        """Get compressed, aggregate trades. Trades that fill at the time,
        from the same order, with the same price will have the quantity aggregated.

        https://github.com/binance/binance-spot-api-docs/blob/master/rest-api.md#compressedaggregate-trades-list

        :param symbol: required
        :type symbol: str
        :param fromId:  ID to get aggregate trades from INCLUSIVE.
        :type fromId: str
        :param startTime: Timestamp in ms to get aggregate trades from INCLUSIVE.
        :type startTime: int
        :param endTime: Timestamp in ms to get aggregate trades until INCLUSIVE.
        :type endTime: int
        :param limit:  Default 500; max 500.
        :type limit: int

        :returns: API response

        .. code-block:: python

            [
                {
                    "a": 26129,         # Aggregate tradeId
                    "p": "0.01633102",  # Price
                    "q": "4.70443515",  # Quantity
                    "f": 27781,         # First tradeId
                    "l": 27781,         # Last tradeId
                    "T": 1498793709153, # Timestamp
                    "m": true,          # Was the buyer the maker?
                    "M": true           # Was the trade the best price match?
                }
            ]

        :raises: BinanceRequestException, BinanceAPIException

        """
        return self._get('aggTrades', data=params, version=self.PRIVATE_API_VERSION)

    def aggregate_trade_iter(self, symbol, start_str=None, last_id=None):
        """Iterate over aggregate trade data from (start_time or last_id) to
        the end of the history so far.

        If start_time is specified, start with the first trade after
        start_time. Meant to initialise a local cache of trade data.

        If last_id is specified, start with the trade after it. This is meant
        for updating a pre-existing local trade data cache.

        Only allows start_str or last_id—not both. Not guaranteed to work
        right if you're running more than one of these simultaneously. You
        will probably hit your rate limit.

        See dateparser docs for valid start and end string formats http://dateparser.readthedocs.io/en/latest/

        If using offset strings for dates add "UTC" to date string e.g. "now UTC", "11 hours ago UTC"

        :param symbol: Symbol string e.g. ETHBTC
        :type symbol: str
        :param start_str: Start date string in UTC format or timestamp in milliseconds. The iterator will
        return the first trade occurring later than this time.
        :type start_str: str|int
        :param last_id: aggregate trade ID of the last known aggregate trade.
        Not a regular trade ID. See https://github.com/binance/binance-spot-api-docs/blob/master/rest-api.md#compressedaggregate-trades-list.

        :returns: an iterator of JSON objects, one per trade. The format of
        each object is identical to Client.aggregate_trades().

        :type last_id: int
        """
        if start_str is not None and last_id is not None:
            raise ValueError(
                'start_time and last_id may not be simultaneously specified.')

        # If there's no last_id, get one.
        if last_id is None:
            # Without a last_id, we actually need the first trade.  Normally,
            # we'd get rid of it. See the next loop.
            if start_str is None:
                trades = self.get_aggregate_trades(symbol=symbol, fromId=0)
            else:
                # The difference between startTime and endTime should be less
                # or equal than an hour and the result set should contain at
                # least one trade.
                if type(start_str) == int:
                    start_ts = start_str
                else:
                    start_ts = date_to_milliseconds(start_str)
                # If the resulting set is empty (i.e. no trades in that interval)
                # then we just move forward hour by hour until we find at least one
                # trade or reach present moment
                while True:
                    end_ts = start_ts + (60 * 60 * 1000)
                    trades = self.get_aggregate_trades(
                        symbol=symbol,
                        startTime=start_ts,
                        endTime=end_ts)
                    if len(trades) > 0:
                        break
                    # If we reach present moment and find no trades then there is
                    # nothing to iterate, so we're done
                    if end_ts > int(time.time() * 1000):
                        return
                    start_ts = end_ts
            for t in trades:
                yield t
            last_id = trades[-1][self.AGG_ID]

        while True:
            # There is no need to wait between queries, to avoid hitting the
            # rate limit. We're using blocking IO, and as long as we're the
            # only thread running calls like this, Binance will automatically
            # add the right delay time on their end, forcing us to wait for
            # data. That really simplifies this function's job. Binance is
            # fucking awesome.
            trades = self.get_aggregate_trades(symbol=symbol, fromId=last_id)
            # fromId=n returns a set starting with id n, but we already have
            # that one. So get rid of the first item in the result set.
            trades = trades[1:]
            if len(trades) == 0:
                return
            for t in trades:
                yield t
            last_id = trades[-1][self.AGG_ID]

    def get_klines(self, **params):
        """Kline/candlestick bars for a symbol. Klines are uniquely identified by their open time.

        https://github.com/binance/binance-spot-api-docs/blob/master/rest-api.md#klinecandlestick-data

        :param symbol: required
        :type symbol: str
        :param interval: -
        :type interval: str
        :param limit: - Default 500; max 500.
        :type limit: int
        :param startTime:
        :type startTime: int
        :param endTime:
        :type endTime: int

        :returns: API response

        .. code-block:: python

            [
                [
                    1499040000000,      # Open time
                    "0.01634790",       # Open
                    "0.80000000",       # High
                    "0.01575800",       # Low
                    "0.01577100",       # Close
                    "148976.11427815",  # Volume
                    1499644799999,      # Close time
                    "2434.19055334",    # Quote asset volume
                    308,                # Number of trades
                    "1756.87402397",    # Taker buy base asset volume
                    "28.46694368",      # Taker buy quote asset volume
                    "17928899.62484339" # Can be ignored
                ]
            ]

        :raises: BinanceRequestException, BinanceAPIException

        """
        return self._get('klines', data=params, version=self.PRIVATE_API_VERSION)

    def _klines(self, spot=True, **params):
        """Get klines of spot (get_klines) or futures (futures_klines) endpoints.

        :param spot: Spot klines functions, otherwise futures
        :type spot: bool

        :return: klines, see get_klines

        """
        if spot:
            return self.get_klines(**params)
        else:
            return self.futures_klines(**params)

    def _get_earliest_valid_timestamp(self, symbol, interval, spot):
        """Get earliest valid open timestamp from Binance

        :param symbol: Name of symbol pair e.g BNBBTC
        :type symbol: str
        :param interval: Binance Kline interval
        :type interval: str
        :param spot: Spot endpoint, otherwise futures
        :type spot: bool

        :return: first valid timestamp

        """
        kline = self._klines(spot=spot,
                             symbol=symbol,
                             interval=interval,
                             limit=1,
                             startTime=0,
                             endTime=None
                             )
        return kline[0][0]

    def get_historical_klines(self, symbol, interval, start_str, end_str=None,
                           limit=500):
        """Get Historical Klines from Binance

        :param symbol: Name of symbol pair e.g BNBBTC
        :type symbol: str
        :param interval: Binance Kline interval
        :type interval: str
        :param start_str: Start date string in UTC format or timestamp in milliseconds
        :type start_str: str|int
        :param end_str: optional - end date string in UTC format or timestamp in milliseconds (default will fetch everything up to now)
        :type end_str: str|int
        :param limit: Default 500; max 1000.
        :type limit: int

        :return: list of OHLCV values

        """
        return self._historical_klines(symbol, interval, start_str, end_str=None, limit=500, spot=True)

    def _historical_klines(self, symbol, interval, start_str, end_str=None,
                           limit=500, spot=True):
        """Get Historical Klines from Binance (spot or futures)

        See dateparser docs for valid start and end string formats http://dateparser.readthedocs.io/en/latest/

        If using offset strings for dates add "UTC" to date string e.g. "now UTC", "11 hours ago UTC"

        :param symbol: Name of symbol pair e.g BNBBTC
        :type symbol: str
        :param interval: Binance Kline interval
        :type interval: str
        :param start_str: Start date string in UTC format or timestamp in milliseconds
        :type start_str: str|int
        :param end_str: optional - end date string in UTC format or timestamp in milliseconds (default will fetch everything up to now)
        :type end_str: str|int
        :param limit: Default 500; max 1000.
        :type limit: int
        :param limit: Default 500; max 1000.
        :type limit: int
        :param spot: Historical klines from spot endpoint, otherwise futures
        :type spot: bool

        :return: list of OHLCV values

        """
        # init our list
        output_data = []

        # setup the max limit
        limit = limit

        # convert interval to useful value in seconds
        timeframe = interval_to_milliseconds(interval)

        # convert our date strings to milliseconds
        if type(start_str) == int:
            start_ts = start_str
        else:
            start_ts = date_to_milliseconds(start_str)

        # establish first available start timestamp
        first_valid_ts = self._get_earliest_valid_timestamp(symbol, interval, spot)
        start_ts = max(start_ts, first_valid_ts)

        # if an end time was passed convert it
        end_ts = None
        if end_str:
            if type(end_str) == int:
                end_ts = end_str
            else:
                end_ts = date_to_milliseconds(end_str)

        idx = 0
        while True:
            # fetch the klines from start_ts up to max 500 entries or the end_ts if set
            temp_data = self._klines(
                spot=spot,
                symbol=symbol,
                interval=interval,
                limit=limit,
                startTime=start_ts,
                endTime=end_ts
            )

            # handle the case where exactly the limit amount of data was returned last loop
            if not len(temp_data):
                break

            # append this loops data to our output data
            output_data += temp_data

            # set our start timestamp using the last value in the array
            start_ts = temp_data[-1][0]

            idx += 1
            # check if we received less than the required limit and exit the loop
            if len(temp_data) < limit:
                # exit the while loop
                break

            # increment next call by our timeframe
            start_ts += timeframe

            # sleep after every 3rd call to be kind to the API
            if idx % 3 == 0:
                time.sleep(1)

        return output_data

    def get_historical_klines_generator(self, symbol, interval, start_str, end_str=None):
        """Get Historical Klines generator from Binance

        :param symbol: Name of symbol pair e.g BNBBTC
        :type symbol: str
        :param interval: Binance Kline interval
        :type interval: str
        :param start_str: Start date string in UTC format or timestamp in milliseconds
        :type start_str: str|int
        :param end_str: optional - end date string in UTC format or timestamp in milliseconds (default will fetch everything up to now)
        :type end_str: str|int

        :return: generator of OHLCV values

        """

        return self._historical_klines_generator(symbol, interval, start_str, end_str=end_str, spot=True)

    def _historical_klines_generator(self, symbol, interval, start_str, end_str=None, spot=True):
        """Get Historical Klines generator from Binance (spot or futures)

        See dateparser docs for valid start and end string formats http://dateparser.readthedocs.io/en/latest/

        If using offset strings for dates add "UTC" to date string e.g. "now UTC", "11 hours ago UTC"

        :param symbol: Name of symbol pair e.g BNBBTC
        :type symbol: str
        :param interval: Binance Kline interval
        :type interval: str
        :param start_str: Start date string in UTC format or timestamp in milliseconds
        :type start_str: str|int
        :param end_str: optional - end date string in UTC format or timestamp in milliseconds (default will fetch everything up to now)
        :type end_str: str|int
        :param spot: Historical klines generator from spot endpoint, otherwise futures
        :type spot: bool

        :return: generator of OHLCV values

        """

        # setup the max limit
        limit = 500

        # convert interval to useful value in seconds
        timeframe = interval_to_milliseconds(interval)

        # convert our date strings to milliseconds
        if type(start_str) == int:
            start_ts = start_str
        else:
            start_ts = date_to_milliseconds(start_str)

        # establish first available start timestamp
        first_valid_ts = self._get_earliest_valid_timestamp(symbol, interval, spot)
        start_ts = max(start_ts, first_valid_ts)

        # if an end time was passed convert it
        end_ts = None
        if end_str:
            if type(end_str) == int:
                end_ts = end_str
            else:
                end_ts = date_to_milliseconds(end_str)

        idx = 0
        while True:
            # fetch the klines from start_ts up to max 500 entries or the end_ts if set
            output_data = self.get_klines(
                spot=spot,
                symbol=symbol,
                interval=interval,
                limit=limit,
                startTime=start_ts,
                endTime=end_ts
            )

            # handle the case where exactly the limit amount of data was returned last loop
            if not len(output_data):
                break

            # yield data
            for o in output_data:
                yield o

            # set our start timestamp using the last value in the array
            start_ts = output_data[-1][0]

            idx += 1
            # check if we received less than the required limit and exit the loop
            if len(output_data) < limit:
                # exit the while loop
                break

            # increment next call by our timeframe
            start_ts += timeframe

            # sleep after every 3rd call to be kind to the API
            if idx % 3 == 0:
                time.sleep(1)

    def get_avg_price(self, **params):
        """Current average price for a symbol.

        https://github.com/binance/binance-spot-api-docs/blob/master/rest-api.md#current-average-price

        :param symbol:
        :type symbol: str

        :returns: API response

        .. code-block:: python

            {
                "mins": 5,
                "price": "9.35751834"
            }
        """
        return self._get('avgPrice', data=params, version=self.PRIVATE_API_VERSION)

    def get_ticker(self, **params):
        """24 hour price change statistics.

        https://github.com/binance/binance-spot-api-docs/blob/master/rest-api.md#24hr-ticker-price-change-statistics

        :param symbol:
        :type symbol: str

        :returns: API response

        .. code-block:: python

            {
                "priceChange": "-94.99999800",
                "priceChangePercent": "-95.960",
                "weightedAvgPrice": "0.29628482",
                "prevClosePrice": "0.10002000",
                "lastPrice": "4.00000200",
                "bidPrice": "4.00000000",
                "askPrice": "4.00000200",
                "openPrice": "99.00000000",
                "highPrice": "100.00000000",
                "lowPrice": "0.10000000",
                "volume": "8913.30000000",
                "openTime": 1499783499040,
                "closeTime": 1499869899040,
                "fristId": 28385,   # First tradeId
                "lastId": 28460,    # Last tradeId
                "count": 76         # Trade count
            }

        OR

        .. code-block:: python

            [
                {
                    "priceChange": "-94.99999800",
                    "priceChangePercent": "-95.960",
                    "weightedAvgPrice": "0.29628482",
                    "prevClosePrice": "0.10002000",
                    "lastPrice": "4.00000200",
                    "bidPrice": "4.00000000",
                    "askPrice": "4.00000200",
                    "openPrice": "99.00000000",
                    "highPrice": "100.00000000",
                    "lowPrice": "0.10000000",
                    "volume": "8913.30000000",
                    "openTime": 1499783499040,
                    "closeTime": 1499869899040,
                    "fristId": 28385,   # First tradeId
                    "lastId": 28460,    # Last tradeId
                    "count": 76         # Trade count
                }
            ]

        :raises: BinanceRequestException, BinanceAPIException

        """
        return self._get('ticker/24hr', data=params, version=self.PRIVATE_API_VERSION)

    def get_symbol_ticker(self, **params):
        """Latest price for a symbol or symbols.

        https://github.com/binance/binance-spot-api-docs/blob/master/rest-api.md#24hr-ticker-price-change-statistics

        :param symbol:
        :type symbol: str

        :returns: API response

        .. code-block:: python

            {
                "symbol": "LTCBTC",
                "price": "4.00000200"
            }

        OR

        .. code-block:: python

            [
                {
                    "symbol": "LTCBTC",
                    "price": "4.00000200"
                },
                {
                    "symbol": "ETHBTC",
                    "price": "0.07946600"
                }
            ]

        :raises: BinanceRequestException, BinanceAPIException

        """
        return self._get('ticker/price', data=params, version=self.PRIVATE_API_VERSION)

    def get_orderbook_ticker(self, **params):
        """Latest price for a symbol or symbols.

        https://github.com/binance/binance-spot-api-docs/blob/master/rest-api.md#symbol-order-book-ticker

        :param symbol:
        :type symbol: str

        :returns: API response

        .. code-block:: python

            {
                "symbol": "LTCBTC",
                "bidPrice": "4.00000000",
                "bidQty": "431.00000000",
                "askPrice": "4.00000200",
                "askQty": "9.00000000"
            }

        OR

        .. code-block:: python

            [
                {
                    "symbol": "LTCBTC",
                    "bidPrice": "4.00000000",
                    "bidQty": "431.00000000",
                    "askPrice": "4.00000200",
                    "askQty": "9.00000000"
                },
                {
                    "symbol": "ETHBTC",
                    "bidPrice": "0.07946700",
                    "bidQty": "9.00000000",
                    "askPrice": "100000.00000000",
                    "askQty": "1000.00000000"
                }
            ]

        :raises: BinanceRequestException, BinanceAPIException

        """
        return self._get('ticker/bookTicker', data=params, version=self.PRIVATE_API_VERSION)

    # Account Endpoints

    def create_order(self, **params):
        """Send in a new order

        Any order with an icebergQty MUST have timeInForce set to GTC.

        https://github.com/binance/binance-spot-api-docs/blob/master/rest-api.md#new-order--trade

        :param symbol: required
        :type symbol: str
        :param side: required
        :type side: str
        :param type: required
        :type type: str
        :param timeInForce: required if limit order
        :type timeInForce: str
        :param quantity: required
        :type quantity: decimal
        :param quoteOrderQty: amount the user wants to spend (when buying) or receive (when selling)
            of the quote asset, applicable to MARKET orders
        :type quoteOrderQty: decimal
        :param price: required
        :type price: str
        :param newClientOrderId: A unique id for the order. Automatically generated if not sent.
        :type newClientOrderId: str
        :param icebergQty: Used with LIMIT, STOP_LOSS_LIMIT, and TAKE_PROFIT_LIMIT to create an iceberg order.
        :type icebergQty: decimal
        :param newOrderRespType: Set the response JSON. ACK, RESULT, or FULL; default: RESULT.
        :type newOrderRespType: str
        :param recvWindow: the number of milliseconds the request is valid for
        :type recvWindow: int

        :returns: API response

        Response ACK:

        .. code-block:: python

            {
                "symbol":"LTCBTC",
                "orderId": 1,
                "clientOrderId": "myOrder1" # Will be newClientOrderId
                "transactTime": 1499827319559
            }

        Response RESULT:

        .. code-block:: python

            {
                "symbol": "BTCUSDT",
                "orderId": 28,
                "clientOrderId": "6gCrw2kRUAF9CvJDGP16IP",
                "transactTime": 1507725176595,
                "price": "0.00000000",
                "origQty": "10.00000000",
                "executedQty": "10.00000000",
                "status": "FILLED",
                "timeInForce": "GTC",
                "type": "MARKET",
                "side": "SELL"
            }

        Response FULL:

        .. code-block:: python

            {
                "symbol": "BTCUSDT",
                "orderId": 28,
                "clientOrderId": "6gCrw2kRUAF9CvJDGP16IP",
                "transactTime": 1507725176595,
                "price": "0.00000000",
                "origQty": "10.00000000",
                "executedQty": "10.00000000",
                "status": "FILLED",
                "timeInForce": "GTC",
                "type": "MARKET",
                "side": "SELL",
                "fills": [
                    {
                        "price": "4000.00000000",
                        "qty": "1.00000000",
                        "commission": "4.00000000",
                        "commissionAsset": "USDT"
                    },
                    {
                        "price": "3999.00000000",
                        "qty": "5.00000000",
                        "commission": "19.99500000",
                        "commissionAsset": "USDT"
                    },
                    {
                        "price": "3998.00000000",
                        "qty": "2.00000000",
                        "commission": "7.99600000",
                        "commissionAsset": "USDT"
                    },
                    {
                        "price": "3997.00000000",
                        "qty": "1.00000000",
                        "commission": "3.99700000",
                        "commissionAsset": "USDT"
                    },
                    {
                        "price": "3995.00000000",
                        "qty": "1.00000000",
                        "commission": "3.99500000",
                        "commissionAsset": "USDT"
                    }
                ]
            }

        :raises: BinanceRequestException, BinanceAPIException, BinanceOrderException, BinanceOrderMinAmountException, BinanceOrderMinPriceException, BinanceOrderMinTotalException, BinanceOrderUnknownSymbolException, BinanceOrderInactiveSymbolException

        """
        return self._post('order', True, data=params)

    def order_limit(self, timeInForce=TIME_IN_FORCE_GTC, **params):
        """Send in a new limit order

        Any order with an icebergQty MUST have timeInForce set to GTC.

        :param symbol: required
        :type symbol: str
        :param side: required
        :type side: str
        :param quantity: required
        :type quantity: decimal
        :param price: required
        :type price: str
        :param timeInForce: default Good till cancelled
        :type timeInForce: str
        :param newClientOrderId: A unique id for the order. Automatically generated if not sent.
        :type newClientOrderId: str
        :param icebergQty: Used with LIMIT, STOP_LOSS_LIMIT, and TAKE_PROFIT_LIMIT to create an iceberg order.
        :type icebergQty: decimal
        :param newOrderRespType: Set the response JSON. ACK, RESULT, or FULL; default: RESULT.
        :type newOrderRespType: str
        :param recvWindow: the number of milliseconds the request is valid for
        :type recvWindow: int

        :returns: API response

        See order endpoint for full response options

        :raises: BinanceRequestException, BinanceAPIException, BinanceOrderException, BinanceOrderMinAmountException, BinanceOrderMinPriceException, BinanceOrderMinTotalException, BinanceOrderUnknownSymbolException, BinanceOrderInactiveSymbolException

        """
        params.update({
            'type': self.ORDER_TYPE_LIMIT,
            'timeInForce': timeInForce
        })
        return self.create_order(**params)

    def order_limit_buy(self, timeInForce=TIME_IN_FORCE_GTC, **params):
        """Send in a new limit buy order

        Any order with an icebergQty MUST have timeInForce set to GTC.

        :param symbol: required
        :type symbol: str
        :param quantity: required
        :type quantity: decimal
        :param price: required
        :type price: str
        :param timeInForce: default Good till cancelled
        :type timeInForce: str
        :param newClientOrderId: A unique id for the order. Automatically generated if not sent.
        :type newClientOrderId: str
        :param stopPrice: Used with stop orders
        :type stopPrice: decimal
        :param icebergQty: Used with iceberg orders
        :type icebergQty: decimal
        :param newOrderRespType: Set the response JSON. ACK, RESULT, or FULL; default: RESULT.
        :type newOrderRespType: str
        :param recvWindow: the number of milliseconds the request is valid for
        :type recvWindow: int

        :returns: API response

        See order endpoint for full response options

        :raises: BinanceRequestException, BinanceAPIException, BinanceOrderException, BinanceOrderMinAmountException, BinanceOrderMinPriceException, BinanceOrderMinTotalException, BinanceOrderUnknownSymbolException, BinanceOrderInactiveSymbolException

        """
        params.update({
            'side': self.SIDE_BUY,
        })
        return self.order_limit(timeInForce=timeInForce, **params)

    def order_limit_sell(self, timeInForce=TIME_IN_FORCE_GTC, **params):
        """Send in a new limit sell order

        :param symbol: required
        :type symbol: str
        :param quantity: required
        :type quantity: decimal
        :param price: required
        :type price: str
        :param timeInForce: default Good till cancelled
        :type timeInForce: str
        :param newClientOrderId: A unique id for the order. Automatically generated if not sent.
        :type newClientOrderId: str
        :param stopPrice: Used with stop orders
        :type stopPrice: decimal
        :param icebergQty: Used with iceberg orders
        :type icebergQty: decimal
        :param newOrderRespType: Set the response JSON. ACK, RESULT, or FULL; default: RESULT.
        :type newOrderRespType: str
        :param recvWindow: the number of milliseconds the request is valid for
        :type recvWindow: int

        :returns: API response

        See order endpoint for full response options

        :raises: BinanceRequestException, BinanceAPIException, BinanceOrderException, BinanceOrderMinAmountException, BinanceOrderMinPriceException, BinanceOrderMinTotalException, BinanceOrderUnknownSymbolException, BinanceOrderInactiveSymbolException

        """
        params.update({
            'side': self.SIDE_SELL
        })
        return self.order_limit(timeInForce=timeInForce, **params)

    def order_market(self, **params):
        """Send in a new market order

        :param symbol: required
        :type symbol: str
        :param side: required
        :type side: str
        :param quantity: required
        :type quantity: decimal
        :param quoteOrderQty: amount the user wants to spend (when buying) or receive (when selling)
            of the quote asset
        :type quoteOrderQty: decimal
        :param newClientOrderId: A unique id for the order. Automatically generated if not sent.
        :type newClientOrderId: str
        :param newOrderRespType: Set the response JSON. ACK, RESULT, or FULL; default: RESULT.
        :type newOrderRespType: str
        :param recvWindow: the number of milliseconds the request is valid for
        :type recvWindow: int

        :returns: API response

        See order endpoint for full response options

        :raises: BinanceRequestException, BinanceAPIException, BinanceOrderException, BinanceOrderMinAmountException, BinanceOrderMinPriceException, BinanceOrderMinTotalException, BinanceOrderUnknownSymbolException, BinanceOrderInactiveSymbolException

        """
        params.update({
            'type': self.ORDER_TYPE_MARKET
        })
        return self.create_order(**params)

    def order_market_buy(self, **params):
        """Send in a new market buy order

        :param symbol: required
        :type symbol: str
        :param quantity: required
        :type quantity: decimal
        :param quoteOrderQty: the amount the user wants to spend of the quote asset
        :type quoteOrderQty: decimal
        :param newClientOrderId: A unique id for the order. Automatically generated if not sent.
        :type newClientOrderId: str
        :param newOrderRespType: Set the response JSON. ACK, RESULT, or FULL; default: RESULT.
        :type newOrderRespType: str
        :param recvWindow: the number of milliseconds the request is valid for
        :type recvWindow: int

        :returns: API response

        See order endpoint for full response options

        :raises: BinanceRequestException, BinanceAPIException, BinanceOrderException, BinanceOrderMinAmountException, BinanceOrderMinPriceException, BinanceOrderMinTotalException, BinanceOrderUnknownSymbolException, BinanceOrderInactiveSymbolException

        """
        params.update({
            'side': self.SIDE_BUY
        })
        return self.order_market(**params)

    def order_market_sell(self, **params):
        """Send in a new market sell order

        :param symbol: required
        :type symbol: str
        :param quantity: required
        :type quantity: decimal
        :param quoteOrderQty: the amount the user wants to receive of the quote asset
        :type quoteOrderQty: decimal
        :param newClientOrderId: A unique id for the order. Automatically generated if not sent.
        :type newClientOrderId: str
        :param newOrderRespType: Set the response JSON. ACK, RESULT, or FULL; default: RESULT.
        :type newOrderRespType: str
        :param recvWindow: the number of milliseconds the request is valid for
        :type recvWindow: int

        :returns: API response

        See order endpoint for full response options

        :raises: BinanceRequestException, BinanceAPIException, BinanceOrderException, BinanceOrderMinAmountException, BinanceOrderMinPriceException, BinanceOrderMinTotalException, BinanceOrderUnknownSymbolException, BinanceOrderInactiveSymbolException

        """
        params.update({
            'side': self.SIDE_SELL
        })
        return self.order_market(**params)

    def create_oco_order(self, **params):
        """Send in a new OCO order

        https://github.com/binance/binance-spot-api-docs/blob/master/rest-api.md#new-oco-trade

        :param symbol: required
        :type symbol: str
        :param listClientOrderId: A unique id for the list order. Automatically generated if not sent.
        :type listClientOrderId: str
        :param side: required
        :type side: str
        :param quantity: required
        :type quantity: decimal
        :param limitClientOrderId: A unique id for the limit order. Automatically generated if not sent.
        :type limitClientOrderId: str
        :param price: required
        :type price: str
        :param limitIcebergQty: Used to make the LIMIT_MAKER leg an iceberg order.
        :type limitIcebergQty: decimal
        :param stopClientOrderId: A unique id for the stop order. Automatically generated if not sent.
        :type stopClientOrderId: str
        :param stopPrice: required
        :type stopPrice: str
        :param stopLimitPrice: If provided, stopLimitTimeInForce is required.
        :type stopLimitPrice: str
        :param stopIcebergQty: Used with STOP_LOSS_LIMIT leg to make an iceberg order.
        :type stopIcebergQty: decimal
        :param stopLimitTimeInForce: Valid values are GTC/FOK/IOC.
        :type stopLimitTimeInForce: str
        :param newOrderRespType: Set the response JSON. ACK, RESULT, or FULL; default: RESULT.
        :type newOrderRespType: str
        :param recvWindow: the number of milliseconds the request is valid for
        :type recvWindow: int

        :returns: API response

        Response ACK:

        .. code-block:: python

            {
            }

        Response RESULT:

        .. code-block:: python

            {
            }

        Response FULL:

        .. code-block:: python

            {
            }

        :raises: BinanceRequestException, BinanceAPIException, BinanceOrderException, BinanceOrderMinAmountException, BinanceOrderMinPriceException, BinanceOrderMinTotalException, BinanceOrderUnknownSymbolException, BinanceOrderInactiveSymbolException

        """
        return self._post('order/oco', True, data=params)

    def order_oco_buy(self, **params):
        """Send in a new OCO buy order

        :param symbol: required
        :type symbol: str
        :param listClientOrderId: A unique id for the list order. Automatically generated if not sent.
        :type listClientOrderId: str
        :param quantity: required
        :type quantity: decimal
        :param limitClientOrderId: A unique id for the limit order. Automatically generated if not sent.
        :type limitClientOrderId: str
        :param price: required
        :type price: str
        :param limitIcebergQty: Used to make the LIMIT_MAKER leg an iceberg order.
        :type limitIcebergQty: decimal
        :param stopClientOrderId: A unique id for the stop order. Automatically generated if not sent.
        :type stopClientOrderId: str
        :param stopPrice: required
        :type stopPrice: str
        :param stopLimitPrice: If provided, stopLimitTimeInForce is required.
        :type stopLimitPrice: str
        :param stopIcebergQty: Used with STOP_LOSS_LIMIT leg to make an iceberg order.
        :type stopIcebergQty: decimal
        :param stopLimitTimeInForce: Valid values are GTC/FOK/IOC.
        :type stopLimitTimeInForce: str
        :param newOrderRespType: Set the response JSON. ACK, RESULT, or FULL; default: RESULT.
        :type newOrderRespType: str
        :param recvWindow: the number of milliseconds the request is valid for
        :type recvWindow: int

        :returns: API response

        See OCO order endpoint for full response options

        :raises: BinanceRequestException, BinanceAPIException, BinanceOrderException, BinanceOrderMinAmountException, BinanceOrderMinPriceException, BinanceOrderMinTotalException, BinanceOrderUnknownSymbolException, BinanceOrderInactiveSymbolException

        """
        params.update({
            'side': self.SIDE_BUY
        })
        return self.create_oco_order(**params)

    def order_oco_sell(self, **params):
        """Send in a new OCO sell order

        :param symbol: required
        :type symbol: str
        :param listClientOrderId: A unique id for the list order. Automatically generated if not sent.
        :type listClientOrderId: str
        :param quantity: required
        :type quantity: decimal
        :param limitClientOrderId: A unique id for the limit order. Automatically generated if not sent.
        :type limitClientOrderId: str
        :param price: required
        :type price: str
        :param limitIcebergQty: Used to make the LIMIT_MAKER leg an iceberg order.
        :type limitIcebergQty: decimal
        :param stopClientOrderId: A unique id for the stop order. Automatically generated if not sent.
        :type stopClientOrderId: str
        :param stopPrice: required
        :type stopPrice: str
        :param stopLimitPrice: If provided, stopLimitTimeInForce is required.
        :type stopLimitPrice: str
        :param stopIcebergQty: Used with STOP_LOSS_LIMIT leg to make an iceberg order.
        :type stopIcebergQty: decimal
        :param stopLimitTimeInForce: Valid values are GTC/FOK/IOC.
        :type stopLimitTimeInForce: str
        :param newOrderRespType: Set the response JSON. ACK, RESULT, or FULL; default: RESULT.
        :type newOrderRespType: str
        :param recvWindow: the number of milliseconds the request is valid for
        :type recvWindow: int

        :returns: API response

        See OCO order endpoint for full response options

        :raises: BinanceRequestException, BinanceAPIException, BinanceOrderException, BinanceOrderMinAmountException, BinanceOrderMinPriceException, BinanceOrderMinTotalException, BinanceOrderUnknownSymbolException, BinanceOrderInactiveSymbolException

        """
        params.update({
            'side': self.SIDE_SELL
        })
        return self.create_oco_order(**params)

    def create_test_order(self, **params):
        """Test new order creation and signature/recvWindow long. Creates and validates a new order but does not send it into the matching engine.

        https://github.com/binance/binance-spot-api-docs/blob/master/rest-api.md#test-new-order-trade

        :param symbol: required
        :type symbol: str
        :param side: required
        :type side: str
        :param type: required
        :type type: str
        :param timeInForce: required if limit order
        :type timeInForce: str
        :param quantity: required
        :type quantity: decimal
        :param price: required
        :type price: str
        :param newClientOrderId: A unique id for the order. Automatically generated if not sent.
        :type newClientOrderId: str
        :param icebergQty: Used with iceberg orders
        :type icebergQty: decimal
        :param newOrderRespType: Set the response JSON. ACK, RESULT, or FULL; default: RESULT.
        :type newOrderRespType: str
        :param recvWindow: The number of milliseconds the request is valid for
        :type recvWindow: int

        :returns: API response

        .. code-block:: python

            {}

        :raises: BinanceRequestException, BinanceAPIException, BinanceOrderException, BinanceOrderMinAmountException, BinanceOrderMinPriceException, BinanceOrderMinTotalException, BinanceOrderUnknownSymbolException, BinanceOrderInactiveSymbolException


        """
        return self._post('order/test', True, data=params)

    def get_order(self, **params):
        """Check an order's status. Either orderId or origClientOrderId must be sent.

        https://github.com/binance/binance-spot-api-docs/blob/master/rest-api.md#query-order-user_data

        :param symbol: required
        :type symbol: str
        :param orderId: The unique order id
        :type orderId: int
        :param origClientOrderId: optional
        :type origClientOrderId: str
        :param recvWindow: the number of milliseconds the request is valid for
        :type recvWindow: int

        :returns: API response

        .. code-block:: python

            {
                "symbol": "LTCBTC",
                "orderId": 1,
                "clientOrderId": "myOrder1",
                "price": "0.1",
                "origQty": "1.0",
                "executedQty": "0.0",
                "status": "NEW",
                "timeInForce": "GTC",
                "type": "LIMIT",
                "side": "BUY",
                "stopPrice": "0.0",
                "icebergQty": "0.0",
                "time": 1499827319559
            }

        :raises: BinanceRequestException, BinanceAPIException

        """
        return self._get('order', True, data=params)

    def get_all_orders(self, **params):
        """Get all account orders; active, canceled, or filled.

        https://github.com/binance/binance-spot-api-docs/blob/master/rest-api.md#all-orders-user_data

        :param symbol: required
        :type symbol: str
        :param orderId: The unique order id
        :type orderId: int
        :param limit: Default 500; max 500.
        :type limit: int
        :param recvWindow: the number of milliseconds the request is valid for
        :type recvWindow: int

        :returns: API response

        .. code-block:: python

            [
                {
                    "symbol": "LTCBTC",
                    "orderId": 1,
                    "clientOrderId": "myOrder1",
                    "price": "0.1",
                    "origQty": "1.0",
                    "executedQty": "0.0",
                    "status": "NEW",
                    "timeInForce": "GTC",
                    "type": "LIMIT",
                    "side": "BUY",
                    "stopPrice": "0.0",
                    "icebergQty": "0.0",
                    "time": 1499827319559
                }
            ]

        :raises: BinanceRequestException, BinanceAPIException

        """
        return self._get('allOrders', True, data=params)

    def cancel_order(self, **params):
        """Cancel an active order. Either orderId or origClientOrderId must be sent.

        https://github.com/binance/binance-spot-api-docs/blob/master/rest-api.md#cancel-order-trade

        :param symbol: required
        :type symbol: str
        :param orderId: The unique order id
        :type orderId: int
        :param origClientOrderId: optional
        :type origClientOrderId: str
        :param newClientOrderId: Used to uniquely identify this cancel. Automatically generated by default.
        :type newClientOrderId: str
        :param recvWindow: the number of milliseconds the request is valid for
        :type recvWindow: int

        :returns: API response

        .. code-block:: python

            {
                "symbol": "LTCBTC",
                "origClientOrderId": "myOrder1",
                "orderId": 1,
                "clientOrderId": "cancelMyOrder1"
            }

        :raises: BinanceRequestException, BinanceAPIException

        """
        return self._delete('order', True, data=params)

    def get_open_orders(self, **params):
        """Get all open orders on a symbol.

        https://github.com/binance/binance-spot-api-docs/blob/master/rest-api.md#current-open-orders-user_data

        :param symbol: optional
        :type symbol: str
        :param recvWindow: the number of milliseconds the request is valid for
        :type recvWindow: int

        :returns: API response

        .. code-block:: python

            [
                {
                    "symbol": "LTCBTC",
                    "orderId": 1,
                    "clientOrderId": "myOrder1",
                    "price": "0.1",
                    "origQty": "1.0",
                    "executedQty": "0.0",
                    "status": "NEW",
                    "timeInForce": "GTC",
                    "type": "LIMIT",
                    "side": "BUY",
                    "stopPrice": "0.0",
                    "icebergQty": "0.0",
                    "time": 1499827319559
                }
            ]

        :raises: BinanceRequestException, BinanceAPIException

        """
        return self._get('openOrders', True, data=params)

    # User Stream Endpoints
    def get_account(self, **params):
        """Get current account information.

        https://github.com/binance/binance-spot-api-docs/blob/master/rest-api.md#account-information-user_data

        :param recvWindow: the number of milliseconds the request is valid for
        :type recvWindow: int

        :returns: API response

        .. code-block:: python

            {
                "makerCommission": 15,
                "takerCommission": 15,
                "buyerCommission": 0,
                "sellerCommission": 0,
                "canTrade": true,
                "canWithdraw": true,
                "canDeposit": true,
                "balances": [
                    {
                        "asset": "BTC",
                        "free": "4723846.89208129",
                        "locked": "0.00000000"
                    },
                    {
                        "asset": "LTC",
                        "free": "4763368.68006011",
                        "locked": "0.00000000"
                    }
                ]
            }

        :raises: BinanceRequestException, BinanceAPIException

        """
        return self._get('account', True, data=params)

    def get_asset_balance(self, asset, **params):
        """Get current asset balance.

        https://github.com/binance/binance-spot-api-docs/blob/master/rest-api.md#account-information-user_data

        :param asset: required
        :type asset: str
        :param recvWindow: the number of milliseconds the request is valid for
        :type recvWindow: int

        :returns: dictionary or None if not found

        .. code-block:: python

            {
                "asset": "BTC",
                "free": "4723846.89208129",
                "locked": "0.00000000"
            }

        :raises: BinanceRequestException, BinanceAPIException

        """
        res = self.get_account(**params)
        # find asset balance in list of balances
        if "balances" in res:
            for bal in res['balances']:
                if bal['asset'].lower() == asset.lower():
                    return bal
        return None

    def get_my_trades(self, **params):
        """Get trades for a specific symbol.

        https://github.com/binance/binance-spot-api-docs/blob/master/rest-api.md#account-trade-list-user_data

        :param symbol: required
        :type symbol: str
        :param limit: Default 500; max 500.
        :type limit: int
        :param fromId: TradeId to fetch from. Default gets most recent trades.
        :type fromId: int
        :param recvWindow: the number of milliseconds the request is valid for
        :type recvWindow: int

        :returns: API response

        .. code-block:: python

            [
                {
                    "id": 28457,
                    "price": "4.00000100",
                    "qty": "12.00000000",
                    "commission": "10.10000000",
                    "commissionAsset": "BNB",
                    "time": 1499865549590,
                    "isBuyer": true,
                    "isMaker": false,
                    "isBestMatch": true
                }
            ]

        :raises: BinanceRequestException, BinanceAPIException

        """
        return self._get('myTrades', True, data=params)

    def get_system_status(self):
        """Get system status detail.

        https://binance-docs.github.io/apidocs/spot/en/#system-status-system

        :returns: API response

        .. code-block:: python

            {
                "status": 0,        # 0: normal，1：system maintenance
                "msg": "normal"     # normal or System maintenance.
            }

        :raises: BinanceAPIException

        """
        return self._request_withdraw_api('get', 'systemStatus.html')

    def get_account_status(self, **params):
        """Get account status detail.

        https://binance-docs.github.io/apidocs/spot/en/#account-status-user_data

        :param recvWindow: the number of milliseconds the request is valid for
        :type recvWindow: int

        :returns: API response

        .. code-block:: python

            {
                "msg": "Order failed:Low Order fill rate! Will be reactivated after 5 minutes.",
                "success": true,
                "objs": [
                    "5"
                ]
            }

        :raises: BinanceWithdrawException

        """
        res = self._request_withdraw_api('get', 'accountStatus.html', True, data=params)
        if not res.get('success'):
            raise BinanceWithdrawException(res['msg'])
        return res

    def get_account_api_trading_status(self, **params):
        """Fetch account api trading status detail.

        https://binance-docs.github.io/apidocs/spot/en/#account-api-trading-status-user_data

        :param recvWindow: the number of milliseconds the request is valid for
        :type recvWindow: int

        :returns: API response

        .. code-block:: python

        {
            "success": true,     // Query result
            "status": {          // API trading status detail
                "isLocked": false,   // API trading function is locked or not
                "plannedRecoverTime": 0,  // If API trading function is locked, this is the planned recover time
                "triggerCondition": {
                        "gcr": 150,  // Number of GTC orders
                        "ifer": 150, // Number of FOK/IOC orders
                        "ufr": 300   // Number of orders
                },
                "indicators": {  // The indicators updated every 30 seconds
                     "BTCUSDT": [  // The symbol
                        {
                            "i": "UFR",  // Unfilled Ratio (UFR)
                            "c": 20,     // Count of all orders
                            "v": 0.05,   // Current UFR value
                            "t": 0.995   // Trigger UFR value
                        },
                        {
                            "i": "IFER", // IOC/FOK Expiration Ratio (IFER)
                            "c": 20,     // Count of FOK/IOC orders
                            "v": 0.99,   // Current IFER value
                            "t": 0.99    // Trigger IFER value
                        },
                        {
                            "i": "GCR",  // GTC Cancellation Ratio (GCR)
                            "c": 20,     // Count of GTC orders
                            "v": 0.99,   // Current GCR value
                            "t": 0.99    // Trigger GCR value
                        }
                    ],
                    "ETHUSDT": [
                        {
                            "i": "UFR",
                            "c": 20,
                            "v": 0.05,
                            "t": 0.995
                        },
                        {
                            "i": "IFER",
                            "c": 20,
                            "v": 0.99,
                            "t": 0.99
                        },
                        {
                            "i": "GCR",
                            "c": 20,
                            "v": 0.99,
                            "t": 0.99
                        }
                    ]
                },
                "updateTime": 1547630471725   // The query result return time
            }
        }


        :raises: BinanceWithdrawException

        """
        res = self._request_withdraw_api('get', 'apiTradingStatus.html', True, data=params)
        if not res.get('success'):
            raise BinanceWithdrawException(res['msg'])
        return res

    def get_dust_log(self, **params):
        """Get log of small amounts exchanged for BNB.

        https://binance-docs.github.io/apidocs/spot/en/#dustlog-user_data

        :param recvWindow: the number of milliseconds the request is valid for
        :type recvWindow: int

        :returns: API response

        .. code-block:: python

            {
                "success": true,
                "results": {
                    "total": 2,   //Total counts of exchange
                    "rows": [
                        {
                            "transfered_total": "0.00132256", # Total transfered BNB amount for this exchange.
                            "service_charge_total": "0.00002699",   # Total service charge amount for this exchange.
                            "tran_id": 4359321,
                            "logs": [           # Details of  this exchange.
                                {
                                    "tranId": 4359321,
                                    "serviceChargeAmount": "0.000009",
                                    "uid": "10000015",
                                    "amount": "0.0009",
                                    "operateTime": "2018-05-03 17:07:04",
                                    "transferedAmount": "0.000441",
                                    "fromAsset": "USDT"
                                },
                                {
                                    "tranId": 4359321,
                                    "serviceChargeAmount": "0.00001799",
                                    "uid": "10000015",
                                    "amount": "0.0009",
                                    "operateTime": "2018-05-03 17:07:04",
                                    "transferedAmount": "0.00088156",
                                    "fromAsset": "ETH"
                                }
                            ],
                            "operate_time": "2018-05-03 17:07:04" //The time of this exchange.
                        },
                        {
                            "transfered_total": "0.00058795",
                            "service_charge_total": "0.000012",
                            "tran_id": 4357015,
                            "logs": [       // Details of  this exchange.
                                {
                                    "tranId": 4357015,
                                    "serviceChargeAmount": "0.00001",
                                    "uid": "10000015",
                                    "amount": "0.001",
                                    "operateTime": "2018-05-02 13:52:24",
                                    "transferedAmount": "0.00049",
                                    "fromAsset": "USDT"
                                },
                                {
                                    "tranId": 4357015,
                                    "serviceChargeAmount": "0.000002",
                                    "uid": "10000015",
                                    "amount": "0.0001",
                                    "operateTime": "2018-05-02 13:51:11",
                                    "transferedAmount": "0.00009795",
                                    "fromAsset": "ETH"
                                }
                            ],
                            "operate_time": "2018-05-02 13:51:11"
                        }
                    ]
                }
            }

        :raises: BinanceWithdrawException

        """
        res = self._request_withdraw_api('get', 'userAssetDribbletLog.html', True, data=params)
        if not res.get('success'):
            raise BinanceWithdrawException(res['msg'])
        return res

    def transfer_dust(self, **params):
        """Convert dust assets to BNB.

        https://binance-docs.github.io/apidocs/spot/en/#dust-transfer-user_data

        :param asset: The asset being converted. e.g: 'ONE'
        :type asset: str
        :param recvWindow: the number of milliseconds the request is valid for
        :type recvWindow: int

        .. code:: python

            result = client.transfer_dust(asset='ONE')

        :returns: API response

        .. code-block:: python

            {
                "totalServiceCharge":"0.02102542",
                "totalTransfered":"1.05127099",
                "transferResult":[
                    {
                        "amount":"0.03000000",
                        "fromAsset":"ETH",
                        "operateTime":1563368549307,
                        "serviceChargeAmount":"0.00500000",
                        "tranId":2970932918,
                        "transferedAmount":"0.25000000"
                    }
                ]
            }

        :raises: BinanceRequestException, BinanceAPIException

        """
        return self._request_margin_api('post', 'asset/dust', True, data=params)

    def get_asset_dividend_history(self, **params):
        """Query asset dividend record.

        https://binance-docs.github.io/apidocs/spot/en/#asset-dividend-record-user_data

        :param asset: optional
        :type asset: str
        :param startTime: optional
        :type startTime: long
        :param endTime: optional
        :type endTime: long
        :param recvWindow: the number of milliseconds the request is valid for
        :type recvWindow: int

        .. code:: python

            result = client.get_asset_dividend_history()

        :returns: API response

        .. code-block:: python

            {
                "rows":[
                    {
                        "amount":"10.00000000",
                        "asset":"BHFT",
                        "divTime":1563189166000,
                        "enInfo":"BHFT distribution",
                        "tranId":2968885920
                    },
                    {
                        "amount":"10.00000000",
                        "asset":"BHFT",
                        "divTime":1563189165000,
                        "enInfo":"BHFT distribution",
                        "tranId":2968885920
                    }
                ],
                "total":2
            }

        :raises: BinanceRequestException, BinanceAPIException

        """
        return self._request_margin_api('get', 'asset/assetDividend', True, data=params)

    def make_universal_transfer(self, **params):
        """User Universal Transfer

        https://binance-docs.github.io/apidocs/spot/en/#user-universal-transfer

        :param type: required
        :type type: str (ENUM)
        :param asset: required
        :type asset: str
        :param amount: required
        :type amount: str
        :param recvWindow: the number of milliseconds the request is valid for
        :type recvWindow: int

        .. code:: python

            transfer_status = client.make_universal_transfer(params)

        :returns: API response

        .. code-block:: python

            {
                "tranId":13526853623
            }


        :raises: BinanceRequestException, BinanceAPIException

        """
        return self._request_margin_api('post', 'asset/transfer', signed=True, data=params)

    def query_universal_transfer_history(self, **params):
        """Query User Universal Transfer History

        https://binance-docs.github.io/apidocs/spot/en/#query-user-universal-transfer-history

        :param type: required
        :type type: str (ENUM)
        :param startTime: optional
        :type startTime: int
        :param endTime: optional
        :type endTime: int
        :param current: optional - Default 1
        :type current: int
        :param size: required - Default 10, Max 100
        :type size: int
        :param recvWindow: the number of milliseconds the request is valid for
        :type recvWindow: int

        .. code:: python

            transfer_status = client.query_universal_transfer_history(params)

        :returns: API response

        .. code-block:: python

            {
                "total":2,
                "rows":[
                    {
                        "asset":"USDT",
                        "amount":"1",
                        "type":"MAIN_UMFUTURE"
                        "status": "CONFIRMED",
                        "tranId": 11415955596,
                        "timestamp":1544433328000
                    },
                    {
                        "asset":"USDT",
                        "amount":"2",
                        "type":"MAIN_UMFUTURE",
                        "status": "CONFIRMED",
                        "tranId": 11366865406,
                        "timestamp":1544433328000
                    }
                ]
            }


        :raises: BinanceRequestException, BinanceAPIException

        """
        return self._request_margin_api('get', 'asset/transfer', signed=True, data=params)

    def get_trade_fee(self, **params):
        """Get trade fee.

        https://binance-docs.github.io/apidocs/spot/en/#trade-fee-user_data

        :param symbol: optional
        :type symbol: str
        :param recvWindow: the number of milliseconds the request is valid for
        :type recvWindow: int

        :returns: API response

        .. code-block:: python

            {
                "tradeFee": [
                    {
                        "symbol": "ADABNB",
                        "maker": 0.9000,
                        "taker": 1.0000
                    }, {
                        "symbol": "BNBBTC",
                        "maker": 0.3000,
                        "taker": 0.3000
                    }
                ],
                "success": true
            }

        :raises: BinanceWithdrawException

        """
        res = self._request_withdraw_api('get', 'tradeFee.html', True, data=params)
        if not res.get('success'):
            raise BinanceWithdrawException(res['msg'])
        return res

    def get_asset_details(self, **params):
        """Fetch details on assets.

        https://binance-docs.github.io/apidocs/spot/en/#asset-detail-user_data

        :param recvWindow: the number of milliseconds the request is valid for
        :type recvWindow: int

        :returns: API response

        .. code-block:: python

            {
                "success": true,
                "assetDetail": {
                    "CTR": {
                        "minWithdrawAmount": "70.00000000", //min withdraw amount
                        "depositStatus": false,//deposit status
                        "withdrawFee": 35, // withdraw fee
                        "withdrawStatus": true, //withdraw status
                        "depositTip": "Delisted, Deposit Suspended" //reason
                    },
                    "SKY": {
                        "minWithdrawAmount": "0.02000000",
                        "depositStatus": true,
                        "withdrawFee": 0.01,
                        "withdrawStatus": true
                    }
                }
            }

        :raises: BinanceWithdrawException

        """
        res = self._request_withdraw_api('get', 'assetDetail.html', True, data=params)
        if not res.get('success'):
            raise BinanceWithdrawException(res['msg'])
        return res

    # Withdraw Endpoints

    def withdraw(self, **params):
        """Submit a withdraw request.

        https://www.binance.com/restapipub.html

        Assumptions:

        - You must have Withdraw permissions enabled on your API key
        - You must have withdrawn to the address specified through the website and approved the transaction via email

        :param asset: required
        :type asset: str
        :type address: required
        :type address: str
        :type addressTag: optional - Secondary address identifier for coins like XRP,XMR etc.
        :param amount: required
        :type amount: decimal
        :param name: optional - Description of the address, default asset value passed will be used
        :type name: str
        :param recvWindow: the number of milliseconds the request is valid for
        :type recvWindow: int

        :returns: API response

        .. code-block:: python

            {
                "msg": "success",
                "success": true,
                "id":"7213fea8e94b4a5593d507237e5a555b"
            }

        :raises: BinanceRequestException, BinanceAPIException, BinanceWithdrawException

        """
        # force a name for the withdrawal if one not set
        if 'asset' in params and 'name' not in params:
            params['name'] = params['asset']
        res = self._request_withdraw_api('post', 'withdraw.html', True, data=params)
        if not res.get('success'):
            raise BinanceWithdrawException(res['msg'])
        return res

    def get_deposit_history(self, **params):
        """Fetch deposit history.

        https://www.binance.com/restapipub.html

        :param asset: optional
        :type asset: str
        :type status: 0(0:pending,1:success) optional
        :type status: int
        :param startTime: optional
        :type startTime: long
        :param endTime: optional
        :type endTime: long
        :param recvWindow: the number of milliseconds the request is valid for
        :type recvWindow: int

        :returns: API response

        .. code-block:: python

            {
                "depositList": [
                    {
                        "insertTime": 1508198532000,
                        "amount": 0.04670582,
                        "asset": "ETH",
                        "status": 1
                    }
                ],
                "success": true
            }

        :raises: BinanceRequestException, BinanceAPIException

        """
        return self._request_withdraw_api('get', 'depositHistory.html', True, data=params)

    def get_withdraw_history(self, **params):
        """Fetch withdraw history.

        https://www.binance.com/restapipub.html

        :param asset: optional
        :type asset: str
        :type status: 0(0:Email Sent,1:Cancelled 2:Awaiting Approval 3:Rejected 4:Processing 5:Failure 6Completed) optional
        :type status: int
        :param startTime: optional
        :type startTime: long
        :param endTime: optional
        :type endTime: long
        :param recvWindow: the number of milliseconds the request is valid for
        :type recvWindow: int

        :returns: API response

        .. code-block:: python

            {
                "withdrawList": [
                    {
                        "amount": 1,
                        "address": "0x6915f16f8791d0a1cc2bf47c13a6b2a92000504b",
                        "asset": "ETH",
                        "applyTime": 1508198532000
                        "status": 4
                    },
                    {
                        "amount": 0.005,
                        "address": "0x6915f16f8791d0a1cc2bf47c13a6b2a92000504b",
                        "txId": "0x80aaabed54bdab3f6de5868f89929a2371ad21d666f20f7393d1a3389fad95a1",
                        "asset": "ETH",
                        "applyTime": 1508198532000,
                        "status": 4
                    }
                ],
                "success": true
            }

        :raises: BinanceRequestException, BinanceAPIException

        """
        return self._request_withdraw_api('get', 'withdrawHistory.html', True, data=params)

    def get_withdraw_history_id(self, withdraw_id, **params):
        """Fetch withdraw history.

        https://www.binance.com/restapipub.html
        :param withdraw_id: required
        :type withdraw_id: str
        :param asset: optional
        :type asset: str
        :type status: 0(0:Email Sent,1:Cancelled 2:Awaiting Approval 3:Rejected 4:Processing 5:Failure 6Completed) optional
        :type status: int
        :param startTime: optional
        :type startTime: long
        :param endTime: optional
        :type endTime: long
        :param recvWindow: the number of milliseconds the request is valid for
        :type recvWindow: int

        :returns: API response

        .. code-block:: python

            {
                "amount": 1,
                "address": "0x6915f16f8791d0a1cc2bf47c13a6b2a92000504b",
                "asset": "ETH",
                "applyTime": 1508198532000
                "status": 4
            }

        :raises: BinanceRequestException, BinanceAPIException

        """
        result = self._request_withdraw_api('get', 'withdrawHistory.html', True, data=params)

        for entry in result['withdrawList']:
            if 'id' in entry and entry['id'] == withdraw_id:
                return entry
        
        raise Exception("There is no entry with withdraw id", result)

    def get_deposit_address(self, **params):
        """Fetch a deposit address for a symbol

        https://www.binance.com/restapipub.html

        :param asset: required
        :type asset: str
        :param recvWindow: the number of milliseconds the request is valid for
        :type recvWindow: int

        :returns: API response

        .. code-block:: python

            {
                "address": "0x6915f16f8791d0a1cc2bf47c13a6b2a92000504b",
                "success": true,
                "addressTag": "1231212",
                "asset": "BNB"
            }

        :raises: BinanceRequestException, BinanceAPIException

        """
        return self._request_withdraw_api('get', 'depositAddress.html', True, data=params)

    # User Stream Endpoints

    def stream_get_listen_key(self):
        """Start a new user data stream and return the listen key
        If a stream already exists it should return the same key.
        If the stream becomes invalid a new key is returned.

        Can be used to keep the user stream alive.

        https://github.com/binance/binance-spot-api-docs/blob/master/rest-api.md#start-user-data-stream-user_stream

        :returns: API response

        .. code-block:: python

            {
                "listenKey": "pqia91ma19a5s61cv6a81va65sdf19v8a65a1a5s61cv6a81va65sdf19v8a65a1"
            }

        :raises: BinanceRequestException, BinanceAPIException

        """
        res = self._post('userDataStream', False, data={}, version=self.PRIVATE_API_VERSION)
        return res['listenKey']

    def stream_keepalive(self, listenKey):
        """PING a user data stream to prevent a time out.

        https://github.com/binance/binance-spot-api-docs/blob/master/rest-api.md#keepalive-user-data-stream-user_stream

        :param listenKey: required
        :type listenKey: str

        :returns: API response

        .. code-block:: python

            {}

        :raises: BinanceRequestException, BinanceAPIException

        """
        params = {
            'listenKey': listenKey
        }
        return self._put('userDataStream', False, data=params, version=self.PRIVATE_API_VERSION)

    def stream_close(self, listenKey):
        """Close out a user data stream.

        https://github.com/binance/binance-spot-api-docs/blob/master/rest-api.md#close-user-data-stream-user_stream

        :param listenKey: required
        :type listenKey: str

        :returns: API response

        .. code-block:: python

            {}

        :raises: BinanceRequestException, BinanceAPIException

        """
        params = {
            'listenKey': listenKey
        }
        return self._delete('userDataStream', False, data=params, version=self.PRIVATE_API_VERSION)

    # Margin Trading Endpoints

    def get_margin_account(self, **params):
        """Query cross-margin account details

        https://binance-docs.github.io/apidocs/spot/en/#query-cross-margin-account-details-user_data

        :returns: API response

        .. code-block:: python

            {
                "borrowEnabled": true,
                "marginLevel": "11.64405625",
                "totalAssetOfBtc": "6.82728457",
                "totalLiabilityOfBtc": "0.58633215",
                "totalNetAssetOfBtc": "6.24095242",
                "tradeEnabled": true,
                "transferEnabled": true,
                "userAssets": [
                    {
                        "asset": "BTC",
                        "borrowed": "0.00000000",
                        "free": "0.00499500",
                        "interest": "0.00000000",
                        "locked": "0.00000000",
                        "netAsset": "0.00499500"
                    },
                    {
                        "asset": "BNB",
                        "borrowed": "201.66666672",
                        "free": "2346.50000000",
                        "interest": "0.00000000",
                        "locked": "0.00000000",
                        "netAsset": "2144.83333328"
                    },
                    {
                        "asset": "ETH",
                        "borrowed": "0.00000000",
                        "free": "0.00000000",
                        "interest": "0.00000000",
                        "locked": "0.00000000",
                        "netAsset": "0.00000000"
                    },
                    {
                        "asset": "USDT",
                        "borrowed": "0.00000000",
                        "free": "0.00000000",
                        "interest": "0.00000000",
                        "locked": "0.00000000",
                        "netAsset": "0.00000000"
                    }
                ]
            }

        :raises: BinanceRequestException, BinanceAPIException

        """
        return self._request_margin_api('get', 'margin/account', True, data=params)

    def get_isolated_margin_account(self, **params):
        """Query isolated margin account details

        https://binance-docs.github.io/apidocs/spot/en/#query-isolated-margin-account-info-user_data

        :param symbols: optional up to 5 margin pairs as a comma separated string
        :type asset: str

        .. code:: python

            account_info = client.get_isolated_margin_account()
            account_info = client.get_isolated_margin_account(symbols="BTCUSDT,ETHUSDT")

        :returns: API response

        .. code-block:: python

            If "symbols" is not sent:

                {
                "assets":[
                    {
                        "baseAsset": 
                        {
                        "asset": "BTC",
                        "borrowEnabled": true,
                        "borrowed": "0.00000000",
                        "free": "0.00000000",
                        "interest": "0.00000000",
                        "locked": "0.00000000",
                        "netAsset": "0.00000000",
                        "netAssetOfBtc": "0.00000000",
                        "repayEnabled": true,
                        "totalAsset": "0.00000000"
                        },
                        "quoteAsset": 
                        {
                        "asset": "USDT",
                        "borrowEnabled": true,
                        "borrowed": "0.00000000",
                        "free": "0.00000000",
                        "interest": "0.00000000",
                        "locked": "0.00000000",
                        "netAsset": "0.00000000",
                        "netAssetOfBtc": "0.00000000",
                        "repayEnabled": true,
                        "totalAsset": "0.00000000"
                        },
                        "symbol": "BTCUSDT"
                        "isolatedCreated": true, 
                        "marginLevel": "0.00000000", 
                        "marginLevelStatus": "EXCESSIVE", // "EXCESSIVE", "NORMAL", "MARGIN_CALL", "PRE_LIQUIDATION", "FORCE_LIQUIDATION"
                        "marginRatio": "0.00000000",
                        "indexPrice": "10000.00000000"
                        "liquidatePrice": "1000.00000000",
                        "liquidateRate": "1.00000000"
                        "tradeEnabled": true
                    }
                    ],
                    "totalAssetOfBtc": "0.00000000",
                    "totalLiabilityOfBtc": "0.00000000",
                    "totalNetAssetOfBtc": "0.00000000" 
                }

            If "symbols" is sent:

                {
                "assets":[
                    {
                        "baseAsset": 
                        {
                        "asset": "BTC",
                        "borrowEnabled": true,
                        "borrowed": "0.00000000",
                        "free": "0.00000000",
                        "interest": "0.00000000",
                        "locked": "0.00000000",
                        "netAsset": "0.00000000",
                        "netAssetOfBtc": "0.00000000",
                        "repayEnabled": true,
                        "totalAsset": "0.00000000"
                        },
                        "quoteAsset": 
                        {
                        "asset": "USDT",
                        "borrowEnabled": true,
                        "borrowed": "0.00000000",
                        "free": "0.00000000",
                        "interest": "0.00000000",
                        "locked": "0.00000000",
                        "netAsset": "0.00000000",
                        "netAssetOfBtc": "0.00000000",
                        "repayEnabled": true,
                        "totalAsset": "0.00000000"
                        },
                        "symbol": "BTCUSDT"
                        "isolatedCreated": true, 
                        "marginLevel": "0.00000000", 
                        "marginLevelStatus": "EXCESSIVE", // "EXCESSIVE", "NORMAL", "MARGIN_CALL", "PRE_LIQUIDATION", "FORCE_LIQUIDATION"
                        "marginRatio": "0.00000000",
                        "indexPrice": "10000.00000000"
                        "liquidatePrice": "1000.00000000",
                        "liquidateRate": "1.00000000"
                        "tradeEnabled": true
                    }
                    ]
                }

        """
        return self._request_margin_api('get', 'margin/isolated/account', True, data=params)

    def get_margin_asset(self, **params):
        """Query cross-margin asset

        https://binance-docs.github.io/apidocs/spot/en/#query-margin-asset-market_data

        :param asset: name of the asset
        :type asset: str

        .. code:: python

            asset_details = client.get_margin_asset(asset='BNB')

        :returns: API response

        .. code-block:: python

            {
                "assetFullName": "Binance Coin",
                "assetName": "BNB",
                "isBorrowable": false,
                "isMortgageable": true,
                "userMinBorrow": "0.00000000",
                "userMinRepay": "0.00000000"
            }

        :raises: BinanceRequestException, BinanceAPIException

        """
        return self._request_margin_api('get', 'margin/asset', data=params)

    def get_margin_symbol(self, **params):
        """Query cross-margin symbol info

        https://binance-docs.github.io/apidocs/spot/en/#query-cross-margin-pair-market_data

        :param symbol: name of the symbol pair
        :type symbol: str

        .. code:: python

            pair_details = client.get_margin_symbol(symbol='BTCUSDT')

        :returns: API response

        .. code-block:: python

            {
                "id":323355778339572400,
                "symbol":"BTCUSDT",
                "base":"BTC",
                "quote":"USDT",
                "isMarginTrade":true,
                "isBuyAllowed":true,
                "isSellAllowed":true
            }


        :raises: BinanceRequestException, BinanceAPIException

        """
        return self._request_margin_api('get', 'margin/pair', data=params)

    def create_isolated_margin_account(self, **params):
        """Create isolated margin account for symbol

        https://binance-docs.github.io/apidocs/spot/en/#create-isolated-margin-account-margin

        :param base: Base asset of symbol
        :type base: str
        :param quote: Quote asset of symbol
        :type quote: str

        .. code:: python

            pair_details = client.create_isolated_margin_account(base='USDT', quote='BTC')

        :returns: API response

        .. code-block:: python

            {
                "success": true,
                "symbol": "BTCUSDT"
            }


        :raises: BinanceRequestException, BinanceAPIException

        """
        return self._request_margin_api('post', 'margin/isolated/create', signed=True, data=params)


    def get_isolated_margin_symbol(self, **params):
        """Query isolated margin symbol info

        https://binance-docs.github.io/apidocs/spot/en/#query-isolated-margin-symbol-user_data

        :param symbol: name of the symbol pair
        :type symbol: str

        .. code:: python

            pair_details = client.get_isolated_margin_symbol(symbol='BTCUSDT')

        :returns: API response

        .. code-block:: python

            {
            "symbol":"BTCUSDT",
            "base":"BTC",
            "quote":"USDT",
            "isMarginTrade":true,
            "isBuyAllowed":true,
            "isSellAllowed":true      
            }


        :raises: BinanceRequestException, BinanceAPIException

        """
        return self._request_margin_api('get', 'margin/isolated/pair', signed=True, data=params)

    def get_all_isolated_margin_symbols(self, **params):
        """Query isolated margin symbol info for all pairs

        https://binance-docs.github.io/apidocs/spot/en/#get-all-isolated-margin-symbol-user_data

        .. code:: python

            pair_details = client.get_all_isolated_margin_symbols()

        :returns: API response

        .. code-block:: python

            [
                {
                    "base": "BNB",
                    "isBuyAllowed": true,
                    "isMarginTrade": true,
                    "isSellAllowed": true,
                    "quote": "BTC",
                    "symbol": "BNBBTC"     
                },
                {
                    "base": "TRX",
                    "isBuyAllowed": true,
                    "isMarginTrade": true,
                    "isSellAllowed": true,
                    "quote": "BTC",
                    "symbol": "TRXBTC"    
                }
            ]


        :raises: BinanceRequestException, BinanceAPIException

        """
        return self._request_margin_api('get', 'margin/isolated/allPairs', signed=True, data=params)

    def toggle_bnb_burn_spot_margin(self, **params):
        """Toggle BNB Burn On Spot Trade And Margin Interest

        https://binance-docs.github.io/apidocs/spot/en/#toggle-bnb-burn-on-spot-trade-and-margin-interest-user_data

        :param spotBNBBurn: Determines whether to use BNB to pay for trading fees on SPOT
        :type spotBNBBurn: bool
        :param interestBNBBurn: Determines whether to use BNB to pay for margin loan's interest
        :type interestBNBBurn: bool

        .. code:: python

            response = client.toggle_bnb_burn_spot_margin()

        :returns: API response

        .. code-block:: python

            {
               "spotBNBBurn":true,
               "interestBNBBurn": false
            }


        :raises: BinanceRequestException, BinanceAPIException

        """
        return self._request_margin_api('post', 'bnbBurn', signed=True, data=params)

    def get_bnb_burn_spot_margin(self, **params):
        """Get BNB Burn Status

        https://binance-docs.github.io/apidocs/spot/en/#get-bnb-burn-status-user_data

        .. code:: python

            status = client.get_bnb_burn_spot_margin()

        :returns: API response

        .. code-block:: python

            {
               "spotBNBBurn":true,
               "interestBNBBurn": false
            }


        :raises: BinanceRequestException, BinanceAPIException

        """
        return self._request_margin_api('get', 'bnbBurn', signed=True, data=params)

    def get_margin_price_index(self, **params):
        """Query margin priceIndex

        https://binance-docs.github.io/apidocs/spot/en/#query-margin-priceindex-market_data

        :param symbol: name of the symbol pair
        :type symbol: str

        .. code:: python

            price_index_details = client.get_margin_price_index(symbol='BTCUSDT')

        :returns: API response

        .. code-block:: python

            {
                "calcTime": 1562046418000,
                "price": "0.00333930",
                "symbol": "BNBBTC"
            }

        :raises: BinanceRequestException, BinanceAPIException

        """
        return self._request_margin_api('get', 'margin/priceIndex', data=params)

    def transfer_margin_to_spot(self, **params):
        """Execute transfer between cross-margin account and spot account.

        https://binance-docs.github.io/apidocs/spot/en/#cross-margin-account-transfer-margin

        :param asset: name of the asset
        :type asset: str
        :param amount: amount to transfer
        :type amount: str
        :param recvWindow: the number of milliseconds the request is valid for
        :type recvWindow: int

        .. code:: python

            transfer = client.transfer_margin_to_spot(asset='BTC', amount='1.1')

        :returns: API response

        .. code-block:: python

            {
                "tranId": 100000001
            }

        :raises: BinanceRequestException, BinanceAPIException

        """
        params['type'] = 2
        return self._request_margin_api('post', 'margin/transfer', signed=True, data=params)

    def transfer_spot_to_margin(self, **params):
        """Execute transfer between spot account and cross-margin account.

        https://binance-docs.github.io/apidocs/spot/en/#cross-margin-account-transfer-margin

        :param asset: name of the asset
        :type asset: str
        :param amount: amount to transfer
        :type amount: str
        :param recvWindow: the number of milliseconds the request is valid for
        :type recvWindow: int

        .. code:: python

            transfer = client.transfer_spot_to_margin(asset='BTC', amount='1.1')

        :returns: API response

        .. code-block:: python

            {
                "tranId": 100000001
            }

        :raises: BinanceRequestException, BinanceAPIException

        """
        params['type'] = 1
        return self._request_margin_api('post', 'margin/transfer', signed=True, data=params)


    def transfer_isolated_margin_to_spot(self, **params):
        """Execute transfer between isolated margin account and spot account.

        https://binance-docs.github.io/apidocs/spot/en/#isolated-margin-account-transfer-margin

        :param asset: name of the asset
        :type asset: str
        :param symbol: pair symbol
        :type symbol: str
        :param amount: amount to transfer
        :type amount: str
        :param recvWindow: the number of milliseconds the request is valid for
        :type recvWindow: int

        .. code:: python

            transfer = client.transfer_isolated_margin_to_spot(asset='BTC', 
                                                                symbol='ETHBTC', amount='1.1')

        :returns: API response

        .. code-block:: python

            {
                "tranId": 100000001
            }

        :raises: BinanceRequestException, BinanceAPIException

        """
        params['transFrom'] = "ISOLATED_MARGIN"
        params['transTo'] = "SPOT"
        return self._request_margin_api('post', 'margin/isolated/transfer', signed=True, data=params)

    def transfer_spot_to_isolated_margin(self, **params):
        """Execute transfer between spot account and isolated margin account.

        https://binance-docs.github.io/apidocs/spot/en/#isolated-margin-account-transfer-margin

        :param asset: name of the asset
        :type asset: str
        :param symbol: pair symbol
        :type symbol: str
        :param amount: amount to transfer
        :type amount: str
        :param recvWindow: the number of milliseconds the request is valid for
        :type recvWindow: int

        .. code:: python

            transfer = client.transfer_spot_to_isolated_margin(asset='BTC', 
                                                                symbol='ETHBTC', amount='1.1')

        :returns: API response

        .. code-block:: python

            {
                "tranId": 100000001
            }

        :raises: BinanceRequestException, BinanceAPIException

        """
        params['transFrom'] = "SPOT"
        params['transTo'] = "ISOLATED_MARGIN"
        return self._request_margin_api('post', 'margin/isolated/transfer', signed=True, data=params)

    def create_margin_loan(self, **params):
        """Apply for a loan in cross-margin or isolated-margin account.

        https://binance-docs.github.io/apidocs/spot/en/#margin-account-borrow-margin

        :param asset: name of the asset
        :type asset: str
        :param amount: amount to transfer
        :type amount: str
        :param isIsolated: set to 'TRUE' for isolated margin (default 'FALSE')
        :type isIsolated: str
        :param symbol: Isolated margin symbol (default blank for cross-margin)
        :type symbol: str
        :param recvWindow: the number of milliseconds the request is valid for
        :type recvWindow: int

        .. code:: python

            transaction = client.margin_create_loan(asset='BTC', amount='1.1')

            transaction = client.margin_create_loan(asset='BTC', amount='1.1', 
                                                    isIsolated='TRUE', symbol='ETHBTC')

        :returns: API response

        .. code-block:: python

            {
                "tranId": 100000001
            }

        :raises: BinanceRequestException, BinanceAPIException

        """
        return self._request_margin_api('post', 'margin/loan', signed=True, data=params)

    def repay_margin_loan(self, **params):
        """Repay loan in cross-margin or isolated-margin account.

        If amount is more than the amount borrowed, the full loan will be repaid. 

        https://binance-docs.github.io/apidocs/spot/en/#margin-account-repay-margin

        :param asset: name of the asset
        :type asset: str
        :param amount: amount to transfer
        :type amount: str
        :param isIsolated: set to 'TRUE' for isolated margin (default 'FALSE')
        :type isIsolated: str
        :param symbol: Isolated margin symbol (default blank for cross-margin)
        :type symbol: str
        :param recvWindow: the number of milliseconds the request is valid for
        :type recvWindow: int

        .. code:: python

            transaction = client.margin_repay_loan(asset='BTC', amount='1.1')

            transaction = client.margin_repay_loan(asset='BTC', amount='1.1', 
                                                    isIsolated='TRUE', symbol='ETHBTC')

        :returns: API response

        .. code-block:: python

            {
                "tranId": 100000001
            }

        :raises: BinanceRequestException, BinanceAPIException

        """
        return self._request_margin_api('post', 'margin/repay', signed=True, data=params)

    def create_margin_order(self, **params):
        """Post a new order for margin account.

        https://binance-docs.github.io/apidocs/spot/en/#margin-account-new-order-trade

        :param symbol: required
        :type symbol: str
        :param isIsolated: set to 'TRUE' for isolated margin (default 'FALSE')
        :type isIsolated: str
        :param side: required
        :type side: str
        :param type: required
        :type type: str
        :param quantity: required
        :type quantity: decimal
        :param price: required
        :type price: str
        :param stopPrice: Used with STOP_LOSS, STOP_LOSS_LIMIT, TAKE_PROFIT, and TAKE_PROFIT_LIMIT orders.
        :type stopPrice: str
        :param timeInForce: required if limit order GTC,IOC,FOK
        :type timeInForce: str
        :param newClientOrderId: A unique id for the order. Automatically generated if not sent.
        :type newClientOrderId: str
        :param icebergQty: Used with LIMIT, STOP_LOSS_LIMIT, and TAKE_PROFIT_LIMIT to create an iceberg order.
        :type icebergQty: str
        :param newOrderRespType: Set the response JSON. ACK, RESULT, or FULL; MARKET and LIMIT order types default to
            FULL, all other orders default to ACK.
        :type newOrderRespType: str
        :param recvWindow: the number of milliseconds the request is valid for
        :type recvWindow: int

        :returns: API response

        Response ACK:

        .. code-block:: python

            {
                "symbol": "BTCUSDT",
                "orderId": 28,
                "clientOrderId": "6gCrw2kRUAF9CvJDGP16IP",
                "transactTime": 1507725176595
            }

        Response RESULT:

        .. code-block:: python

            {
                "symbol": "BTCUSDT",
                "orderId": 28,
                "clientOrderId": "6gCrw2kRUAF9CvJDGP16IP",
                "transactTime": 1507725176595,
                "price": "1.00000000",
                "origQty": "10.00000000",
                "executedQty": "10.00000000",
                "cummulativeQuoteQty": "10.00000000",
                "status": "FILLED",
                "timeInForce": "GTC",
                "type": "MARKET",
                "side": "SELL"
            }

        Response FULL:

        .. code-block:: python

            {
                "symbol": "BTCUSDT",
                "orderId": 28,
                "clientOrderId": "6gCrw2kRUAF9CvJDGP16IP",
                "transactTime": 1507725176595,
                "price": "1.00000000",
                "origQty": "10.00000000",
                "executedQty": "10.00000000",
                "cummulativeQuoteQty": "10.00000000",
                "status": "FILLED",
                "timeInForce": "GTC",
                "type": "MARKET",
                "side": "SELL",
                "fills": [
                    {
                        "price": "4000.00000000",
                        "qty": "1.00000000",
                        "commission": "4.00000000",
                        "commissionAsset": "USDT"
                    },
                    {
                        "price": "3999.00000000",
                        "qty": "5.00000000",
                        "commission": "19.99500000",
                        "commissionAsset": "USDT"
                    },
                    {
                        "price": "3998.00000000",
                        "qty": "2.00000000",
                        "commission": "7.99600000",
                        "commissionAsset": "USDT"
                    },
                    {
                        "price": "3997.00000000",
                        "qty": "1.00000000",
                        "commission": "3.99700000",
                        "commissionAsset": "USDT"
                    },
                    {
                        "price": "3995.00000000",
                        "qty": "1.00000000",
                        "commission": "3.99500000",
                        "commissionAsset": "USDT"
                    }
                ]
            }

        :raises: BinanceRequestException, BinanceAPIException, BinanceOrderException, BinanceOrderMinAmountException,
            BinanceOrderMinPriceException, BinanceOrderMinTotalException, BinanceOrderUnknownSymbolException,
            BinanceOrderInactiveSymbolException

        """
        return self._request_margin_api('post', 'margin/order', signed=True, data=params)

    def cancel_margin_order(self, **params):
        """Cancel an active order for margin account.

        Either orderId or origClientOrderId must be sent.

        https://binance-docs.github.io/apidocs/spot/en/#margin-account-cancel-order-trade

        :param symbol: required
        :type symbol: str
        :param isIsolated: set to 'TRUE' for isolated margin (default 'FALSE')
        :type isIsolated: str
        :param orderId:
        :type orderId: str
        :param origClientOrderId:
        :type origClientOrderId: str
        :param newClientOrderId: Used to uniquely identify this cancel. Automatically generated by default.
        :type newClientOrderId: str
        :param recvWindow: the number of milliseconds the request is valid for
        :type recvWindow: int

        :returns: API response

            {
                "symbol": "LTCBTC",
                "orderId": 28,
                "origClientOrderId": "myOrder1",
                "clientOrderId": "cancelMyOrder1",
                "transactTime": 1507725176595,
                "price": "1.00000000",
                "origQty": "10.00000000",
                "executedQty": "8.00000000",
                "cummulativeQuoteQty": "8.00000000",
                "status": "CANCELED",
                "timeInForce": "GTC",
                "type": "LIMIT",
                "side": "SELL"
            }

        :raises: BinanceRequestException, BinanceAPIException

        """
        return self._request_margin_api('delete', 'margin/order', signed=True, data=params)

    def get_margin_loan_details(self, **params):
        """Query loan record

        txId or startTime must be sent. txId takes precedence.

        https://binance-docs.github.io/apidocs/spot/en/#query-loan-record-user_data

        :param asset: required
        :type asset: str
        :param isolatedSymbol: isolated symbol (if querying isolated margin)
        :type isolatedSymbol: str
        :param txId: the tranId in of the created loan
        :type txId: str
        :param startTime: earliest timestamp to filter transactions
        :type startTime: str
        :param endTime: Used to uniquely identify this cancel. Automatically generated by default.
        :type endTime: str
        :param current: Currently querying page. Start from 1. Default:1
        :type current: str
        :param size: Default:10 Max:100
        :type size: int
        :param recvWindow: the number of milliseconds the request is valid for
        :type recvWindow: int

        :returns: API response

            {
                "rows": [
                    {
                        "asset": "BNB",
                        "principal": "0.84624403",
                        "timestamp": 1555056425000,
                        //one of PENDING (pending to execution), CONFIRMED (successfully loaned), FAILED (execution failed, nothing happened to your account);
                        "status": "CONFIRMED"
                    }
                ],
                "total": 1
            }

        :raises: BinanceRequestException, BinanceAPIException

        """
        return self._request_margin_api('get', 'margin/loan', signed=True, data=params)

    def get_margin_repay_details(self, **params):
        """Query repay record

        txId or startTime must be sent. txId takes precedence.

        https://binance-docs.github.io/apidocs/spot/en/#query-repay-record-user_data

        :param asset: required
        :type asset: str
        :param isolatedSymbol: isolated symbol (if querying isolated margin)
        :type isolatedSymbol: str
        :param txId: the tranId in of the created loan
        :type txId: str
        :param startTime:
        :type startTime: str
        :param endTime: Used to uniquely identify this cancel. Automatically generated by default.
        :type endTime: str
        :param current: Currently querying page. Start from 1. Default:1
        :type current: str
        :param size: Default:10 Max:100
        :type size: int
        :param recvWindow: the number of milliseconds the request is valid for
        :type recvWindow: int

        :returns: API response

            {
                "rows": [
                    {
                        //Total amount repaid
                        "amount": "14.00000000",
                        "asset": "BNB",
                        //Interest repaid
                        "interest": "0.01866667",
                        //Principal repaid
                        "principal": "13.98133333",
                        //one of PENDING (pending to execution), CONFIRMED (successfully loaned), FAILED (execution failed, nothing happened to your account);
                        "status": "CONFIRMED",
                        "timestamp": 1563438204000,
                        "txId": 2970933056
                    }
                ],
                "total": 1
            }

        :raises: BinanceRequestException, BinanceAPIException

        """
        return self._request_margin_api('get', 'margin/repay', signed=True, data=params)

    def get_margin_order(self, **params):
        """Query margin accounts order

        Either orderId or origClientOrderId must be sent.

        For some historical orders cummulativeQuoteQty will be < 0, meaning the data is not available at this time.

        https://binance-docs.github.io/apidocs/spot/en/#query-margin-account-39-s-order-user_data

        :param symbol: required
        :type symbol: str
        :param isIsolated: set to 'TRUE' for isolated margin (default 'FALSE')
        :type isIsolated: str
        :param orderId:
        :type orderId: str
        :param origClientOrderId:
        :type origClientOrderId: str
        :param recvWindow: the number of milliseconds the request is valid for
        :type recvWindow: int

        :returns: API response

            {
                "clientOrderId": "ZwfQzuDIGpceVhKW5DvCmO",
                "cummulativeQuoteQty": "0.00000000",
                "executedQty": "0.00000000",
                "icebergQty": "0.00000000",
                "isWorking": true,
                "orderId": 213205622,
                "origQty": "0.30000000",
                "price": "0.00493630",
                "side": "SELL",
                "status": "NEW",
                "stopPrice": "0.00000000",
                "symbol": "BNBBTC",
                "time": 1562133008725,
                "timeInForce": "GTC",
                "type": "LIMIT",
                "updateTime": 1562133008725
            }

        :raises: BinanceRequestException, BinanceAPIException

        """
        return self._request_margin_api('get', 'margin/order', signed=True, data=params)

    def get_open_margin_orders(self, **params):
        """Query margin accounts open orders

        If the symbol is not sent, orders for all symbols will be returned in an array (cross-margin only).

        If querying isolated margin orders, both the isIsolated='TRUE' and symbol=symbol_name must be set.

        When all symbols are returned, the number of requests counted against the rate limiter is equal to the number
        of symbols currently trading on the exchange.

        https://binance-docs.github.io/apidocs/spot/en/#query-margin-account-39-s-open-order-user_data

        :param symbol: optional
        :type symbol: str
        :param isIsolated: set to 'TRUE' for isolated margin (default 'FALSE')
        :type isIsolated: str
        :param recvWindow: the number of milliseconds the request is valid for
        :type recvWindow: int

        :returns: API response

            [
                {
                    "clientOrderId": "qhcZw71gAkCCTv0t0k8LUK",
                    "cummulativeQuoteQty": "0.00000000",
                    "executedQty": "0.00000000",
                    "icebergQty": "0.00000000",
                    "isWorking": true,
                    "orderId": 211842552,
                    "origQty": "0.30000000",
                    "price": "0.00475010",
                    "side": "SELL",
                    "status": "NEW",
                    "stopPrice": "0.00000000",
                    "symbol": "BNBBTC",
                    "time": 1562040170089,
                    "timeInForce": "GTC",
                    "type": "LIMIT",
                    "updateTime": 1562040170089
                }
            ]

        :raises: BinanceRequestException, BinanceAPIException

        """
        return self._request_margin_api('get', 'margin/openOrders', signed=True, data=params)

    def get_all_margin_orders(self, **params):
        """Query all margin accounts orders

        If orderId is set, it will get orders >= that orderId. Otherwise most recent orders are returned.

        For some historical orders cummulativeQuoteQty will be < 0, meaning the data is not available at this time.

        https://binance-docs.github.io/apidocs/spot/en/#query-margin-account-39-s-all-order-user_data

        :param symbol: required
        :type symbol: str
        :param isIsolated: set to 'TRUE' for isolated margin (default 'FALSE')
        :type isIsolated: str
        :param orderId: optional
        :type orderId: str
        :param startTime: optional
        :type startTime: str
        :param endTime: optional
        :type endTime: str
        :param limit: Default 500; max 1000
        :type limit: int
        :param recvWindow: the number of milliseconds the request is valid for
        :type recvWindow: int

        :returns: API response

            [
                {
                    "id": 43123876,
                    "price": "0.00395740",
                    "qty": "4.06000000",
                    "quoteQty": "0.01606704",
                    "symbol": "BNBBTC",
                    "time": 1556089977693
                },
                {
                    "id": 43123877,
                    "price": "0.00395740",
                    "qty": "0.77000000",
                    "quoteQty": "0.00304719",
                    "symbol": "BNBBTC",
                    "time": 1556089977693
                },
                {
                    "id": 43253549,
                    "price": "0.00428930",
                    "qty": "23.30000000",
                    "quoteQty": "0.09994069",
                    "symbol": "BNBBTC",
                    "time": 1556163963504
                }
            ]


        :raises: BinanceRequestException, BinanceAPIException

        """
        return self._request_margin_api('get', 'margin/allOrders', signed=True, data=params)

    def get_margin_trades(self, **params):
        """Query margin accounts trades

        If fromId is set, it will get orders >= that fromId. Otherwise most recent orders are returned.

        https://binance-docs.github.io/apidocs/spot/en/#query-margin-account-39-s-trade-list-user_data

        :param symbol: required
        :type symbol: str
        :param isIsolated: set to 'TRUE' for isolated margin (default 'FALSE')
        :type isIsolated: str
        :param fromId: optional
        :type fromId: str
        :param startTime: optional
        :type startTime: str
        :param endTime: optional
        :type endTime: str
        :param limit: Default 500; max 1000
        :type limit: int
        :param recvWindow: the number of milliseconds the request is valid for
        :type recvWindow: int

        :returns: API response

            [
                {
                    "commission": "0.00006000",
                    "commissionAsset": "BTC",
                    "id": 34,
                    "isBestMatch": true,
                    "isBuyer": false,
                    "isMaker": false,
                    "orderId": 39324,
                    "price": "0.02000000",
                    "qty": "3.00000000",
                    "symbol": "BNBBTC",
                    "time": 1561973357171
                }, {
                    "commission": "0.00002950",
                    "commissionAsset": "BTC",
                    "id": 32,
                    "isBestMatch": true,
                    "isBuyer": false,
                    "isMaker": true,
                    "orderId": 39319,
                    "price": "0.00590000",
                    "qty": "5.00000000",
                    "symbol": "BNBBTC",
                    "time": 1561964645345
                }
            ]


        :raises: BinanceRequestException, BinanceAPIException

        """
        return self._request_margin_api('get', 'margin/myTrades', signed=True, data=params)

    def get_max_margin_loan(self, **params):
        """Query max borrow amount for an asset

        https://binance-docs.github.io/apidocs/spot/en/#query-max-borrow-user_data

        :param asset: required
        :type asset: str
        :param isolatedSymbol: isolated symbol (if querying isolated margin)
        :type isolatedSymbol: str
        :param recvWindow: the number of milliseconds the request is valid for
        :type recvWindow: int

        :returns: API response

            {
                "amount": "1.69248805"
            }

        :raises: BinanceRequestException, BinanceAPIException

        """
        return self._request_margin_api('get', 'margin/maxBorrowable', signed=True, data=params)

    def get_max_margin_transfer(self, **params):
        """Query max transfer-out amount

        https://binance-docs.github.io/apidocs/spot/en/#query-max-transfer-out-amount-user_data

        :param asset: required
        :type asset: str
        :param isolatedSymbol: isolated symbol (if querying isolated margin)
        :type isolatedSymbol: str
        :param recvWindow: the number of milliseconds the request is valid for
        :type recvWindow: int

        :returns: API response

            {
                "amount": "3.59498107"
            }

        :raises: BinanceRequestException, BinanceAPIException

        """
        return self._request_margin_api('get', 'margin/maxTransferable', signed=True, data=params)

    # Cross-margin 

    def margin_stream_get_listen_key(self):
        """Start a new cross-margin data stream and return the listen key
        If a stream already exists it should return the same key.
        If the stream becomes invalid a new key is returned.

        Can be used to keep the stream alive.

        https://binance-docs.github.io/apidocs/spot/en/#listen-key-margin

        :returns: API response

        .. code-block:: python

            {
                "listenKey": "pqia91ma19a5s61cv6a81va65sdf19v8a65a1a5s61cv6a81va65sdf19v8a65a1"
            }

        :raises: BinanceRequestException, BinanceAPIException

        """
        res = self._request_margin_api('post', 'userDataStream', signed=False, data={})
        return res['listenKey']

    def margin_stream_keepalive(self, listenKey):
        """PING a cross-margin data stream to prevent a time out.

        https://binance-docs.github.io/apidocs/spot/en/#listen-key-margin

        :param listenKey: required
        :type listenKey: str

        :returns: API response

        .. code-block:: python

            {}

        :raises: BinanceRequestException, BinanceAPIException

        """
        params = {
            'listenKey': listenKey
        }
        return self._request_margin_api('put', 'userDataStream', signed=False, data=params)

    def margin_stream_close(self, listenKey):
        """Close out a cross-margin data stream.

        https://binance-docs.github.io/apidocs/spot/en/#listen-key-margin

        :param listenKey: required
        :type listenKey: str

        :returns: API response

        .. code-block:: python

            {}

        :raises: BinanceRequestException, BinanceAPIException

        """
        params = {
            'listenKey': listenKey
        }
        return self._request_margin_api('delete', 'userDataStream', signed=False, data=params)

    # Isolated margin 

    def isolated_margin_stream_get_listen_key(self, symbol):
        """Start a new isolated margin data stream and return the listen key
        If a stream already exists it should return the same key.
        If the stream becomes invalid a new key is returned.

        Can be used to keep the stream alive.

        https://binance-docs.github.io/apidocs/spot/en/#listen-key-isolated-margin

        :param symbol: required - symbol for the isolated margin account
        :type symbol: str

        :returns: API response

        .. code-block:: python

            {
                "listenKey":  "T3ee22BIYuWqmvne0HNq2A2WsFlEtLhvWCtItw6ffhhdmjifQ2tRbuKkTHhr"
            }

        :raises: BinanceRequestException, BinanceAPIException

        """
        params = {
            'symbol': symbol
        }
        res = self._request_margin_api('post', 'userDataStream/isolated', signed=False, data=params)
        return res['listenKey']

    def isolated_margin_stream_keepalive(self, symbol, listenKey):
        """PING an isolated margin data stream to prevent a time out.

        https://binance-docs.github.io/apidocs/spot/en/#listen-key-isolated-margin

        :param symbol: required - symbol for the isolated margin account
        :type symbol: str
        :param listenKey: required
        :type listenKey: str

        :returns: API response

        .. code-block:: python

            {}

        :raises: BinanceRequestException, BinanceAPIException

        """
        params = {
            'symbol': symbol,
            'listenKey': listenKey
        }
        return self._request_margin_api('put', 'userDataStream/isolated', signed=False, data=params)

    def isolated_margin_stream_close(self, symbol, listenKey):
        """Close out an isolated margin data stream.

        https://binance-docs.github.io/apidocs/spot/en/#listen-key-isolated-margin

        :param symbol: required - symbol for the isolated margin account
        :type symbol: str
        :param listenKey: required
        :type listenKey: str

        :returns: API response

        .. code-block:: python

            {}

        :raises: BinanceRequestException, BinanceAPIException

        """
        params = {
            'symbol': symbol,
            'listenKey': listenKey
        }
        return self._request_margin_api('delete', 'userDataStream/isolated', signed=False, data=params)

    # Lending Endpoints

    def get_lending_product_list(self, **params):
        """Get Lending Product List

        https://binance-docs.github.io/apidocs/spot/en/#get-flexible-product-list-user_data

        """
        return self._request_margin_api('get', 'lending/daily/product/list', signed=True, data=params)

    def get_lending_daily_quota_left(self, **params):
        """Get Left Daily Purchase Quota of Flexible Product.

        https://binance-docs.github.io/apidocs/spot/en/#get-left-daily-purchase-quota-of-flexible-product-user_data

        """
        return self._request_margin_api('get', 'lending/daily/userLeftQuota', signed=True, data=params)

    def purchase_lending_product(self, **params):
        """Purchase Flexible Product

        https://binance-docs.github.io/apidocs/spot/en/#purchase-flexible-product-user_data

        """
        return self._request_margin_api('post', 'lending/daily/purchase', signed=True, data=params)

    def get_lending_daily_redemption_quota(self, **params):
        """Get Left Daily Redemption Quota of Flexible Product

        https://binance-docs.github.io/apidocs/spot/en/#get-left-daily-redemption-quota-of-flexible-product-user_data

        """
        return self._request_margin_api('get', 'lending/daily/userRedemptionQuota', signed=True, data=params)

    def redeem_lending_product(self, **params):
        """Redeem Flexible Product

        https://binance-docs.github.io/apidocs/spot/en/#redeem-flexible-product-user_data

        """
        return self._request_margin_api('post', 'lending/daily/redeem', signed=True, data=params)

    def get_lending_position(self, **params):
        """Get Flexible Product Position

        https://binance-docs.github.io/apidocs/spot/en/#get-flexible-product-position-user_data

        """
        return self._request_margin_api('get', 'lending/daily/token/position', signed=True, data=params)

    def get_fixed_activity_project_list(self, **params):
        """Get Fixed and Activity Project List

        https://binance-docs.github.io/apidocs/spot/en/#get-fixed-and-activity-project-list-user_data

        :param asset: optional
        :type asset: str
		:param type: required - "ACTIVITY", "CUSTOMIZED_FIXED"
		:type type: str
		:param status: optional - "ALL", "SUBSCRIBABLE", "UNSUBSCRIBABLE"; default "ALL"
		:type status: str
		:param sortBy: optional - "START_TIME", "LOT_SIZE", "INTEREST_RATE", "DURATION"; default "START_TIME"
		:type sortBy: str
		:param current: optional - Currently querying page. Start from 1. Default:1
		:type current: int
		:param size: optional - Default:10, Max:100
		:type size: int
	    :param recvWindow: the number of milliseconds the request is valid for
        :type recvWindow: int

        :returns: API response

        .. code-block:: python

            [
                {
                    "asset": "USDT",
                    "displayPriority": 1,
                    "duration": 90,
                    "interestPerLot": "1.35810000",
                    "interestRate": "0.05510000",
                    "lotSize": "100.00000000",
                    "lotsLowLimit": 1,
                    "lotsPurchased": 74155,
                    "lotsUpLimit": 80000,
                    "maxLotsPerUser": 2000,
                    "needKyc": False,
                    "projectId": "CUSDT90DAYSS001",
                    "projectName": "USDT",
                    "status": "PURCHASING",
                    "type": "CUSTOMIZED_FIXED",
                    "withAreaLimitation": False
                }
            ]

        :raises: BinanceRequestException, BinanceAPIException
        
        """
        return self._request_margin_api('get', 'lending/project/list', signed=True, data=params)

    def get_lending_account(self, **params):
        """Get Lending Account Details

        https://binance-docs.github.io/apidocs/spot/en/#lending-account-user_data

        """
        return self._request_margin_api('get', 'lending/union/account', signed=True, data=params)

    def get_lending_purchase_history(self, **params):
        """Get Lending Purchase History

        https://binance-docs.github.io/apidocs/spot/en/#get-purchase-record-user_data

        """
        return self._request_margin_api('get', 'lending/union/purchaseRecord', signed=True, data=params)

    def get_lending_redemption_history(self, **params):
        """Get Lending Redemption History

        https://binance-docs.github.io/apidocs/spot/en/#get-redemption-record-user_data

        """
        return self._request_margin_api('get', 'lending/union/redemptionRecord', signed=True, data=params)

    def get_lending_interest_history(self, **params):
        """Get Lending Interest History

        https://binance-docs.github.io/apidocs/spot/en/#get-interest-history-user_data-2

        """
        return self._request_margin_api('get', 'lending/union/interestHistory', signed=True, data=params)

    def change_fixed_activity_to_daily_position(self, **params):
        """Change Fixed/Activity Position to Daily Position

        https://binance-docs.github.io/apidocs/spot/en/#change-fixed-activity-position-to-daily-position-user_data

        """
        return self._request_margin_api('post', 'lending/positionChanged', signed=True, data=params)

    # Sub Accounts

    def get_sub_account_list(self, **params):
        """Query Sub-account List.

        https://binance-docs.github.io/apidocs/spot/en/#query-sub-account-list-for-master-account

        :param email: optional
        :type email: str
        :param startTime: optional
        :type startTime: int
        :param endTime: optional
        :type endTime: int
        :param page: optional
        :type page: int
        :param limit: optional
        :type limit: int
        :param recvWindow: optional
        :type recvWindow: int

        :returns: API response

        .. code-block:: python

            {
                "success":true,
                "subAccounts":[
                    {
                        "email":"123@test.com",
                        "status":"enabled",
                        "activated":true,
                        "mobile":"91605290",
                        "gAuth":true,
                        "createTime":1544433328000
                    },
                    {
                        "email":"321@test.com",
                        "status":"disabled",
                        "activated":true,
                        "mobile":"22501238",
                        "gAuth":true,
                        "createTime":1544433328000
                    }
                ]
            }

        :raises: BinanceRequestException, BinanceAPIException

        """
        return self._request_withdraw_api('get', 'sub-account/list.html', True, data=params)

    def get_sub_account_transfer_history(self, **params):
        """Query Sub-account Transfer History.

        https://binance-docs.github.io/apidocs/spot/en/#query-sub-account-spot-asset-transfer-history-for-master-account

        :param email: required
        :type email: str
        :param startTime: optional
        :type startTime: int
        :param endTime: optional
        :type endTime: int
        :param page: optional
        :type page: int
        :param limit: optional
        :type limit: int
        :param recvWindow: optional
        :type recvWindow: int

        :returns: API response

        .. code-block:: python

            {
                "success":true,
                "transfers":[
                    {
                        "from":"aaa@test.com",
                        "to":"bbb@test.com",
                        "asset":"BTC",
                        "qty":"1",
                        "time":1544433328000
                    },
                    {
                        "from":"bbb@test.com",
                        "to":"ccc@test.com",
                        "asset":"ETH",
                        "qty":"2",
                        "time":1544433328000
                    }
                ]
            }

        :raises: BinanceRequestException, BinanceAPIException

        """
        return self._request_withdraw_api('get', 'sub-account/transfer/history.html', True, data=params)

    def create_sub_account_transfer(self, **params):
        """Execute sub-account transfer

        https://binance-docs.github.io/apidocs/spot/en/#sub-account-spot-asset-transfer-for-master-account

        :param fromEmail: required - Sender email
        :type fromEmail: str
        :param toEmail: required - Recipient email
        :type toEmail: str
        :param asset: required
        :type asset: str
        :param amount: required
        :type amount: decimal
        :param recvWindow: optional
        :type recvWindow: int

        :returns: API response

        .. code-block:: python

            {
                "success":true,
                "txnId":"2966662589"
            }

        :raises: BinanceRequestException, BinanceAPIException

        """
        return self._request_withdraw_api('post', 'sub-account/transfer.html', True, data=params)
    
    def get_sub_account_futures_transfer_history(self, **params):
        """Query Sub-account Futures Transfer History.

        https://binance-docs.github.io/apidocs/spot/en/#query-sub-account-futures-asset-transfer-history-for-master-account

        :param email: required
        :type email: str
        :param futuresType: required
        :type futuresType: int
        :param startTime: optional
        :type startTime: int
        :param endTime: optional
        :type endTime: int
        :param page: optional
        :type page: int
        :param limit: optional
        :type limit: int
        :param recvWindow: optional
        :type recvWindow: int

        :returns: API response

        .. code-block:: python

            {
                "success":true,
                "futuresType": 2,
                "transfers":[
                    {
                        "from":"aaa@test.com",
                        "to":"bbb@test.com",
                        "asset":"BTC",
                        "qty":"1",
                        "time":1544433328000
                    },
                    {
                        "from":"bbb@test.com",
                        "to":"ccc@test.com",
                        "asset":"ETH",
                        "qty":"2",
                        "time":1544433328000
                    }
                ]
            }

        :raises: BinanceRequestException, BinanceAPIException

        """
        return self._request_margin_api('get', 'sub-account/futures/internalTransfer', True, data=params)

    def create_sub_account_futures_transfer(self, **params):
        """Execute sub-account Futures transfer

        https://github.com/binance-exchange/binance-official-api-docs/blob/9dbe0e961b80557bb19708a707c7fad08842b28e/wapi-api.md#sub-account-transferfor-master-account

        :param fromEmail: required - Sender email
        :type fromEmail: str
        :param toEmail: required - Recipient email
        :type toEmail: str
        :param futuresType: required
        :type futuresType: int
        :param asset: required
        :type asset: str
        :param amount: required
        :type amount: decimal
        :param recvWindow: optional
        :type recvWindow: int

        :returns: API response

        .. code-block:: python

           {
                "success":true,
                "txnId":"2934662589"
            }

        :raises: BinanceRequestException, BinanceAPIException

        """
        return self._request_margin_api('post', 'sub-account/futures/internalTransfer', True, data=params)

    def get_sub_account_assets(self, **params):
        """Fetch sub-account assets

        https://binance-docs.github.io/apidocs/spot/en/#query-sub-account-assets-for-master-account

        :param email: required
        :type email: str
        :param symbol: optional
        :type symbol: str
        :param recvWindow: optional
        :type recvWindow: int

        :returns: API response

        .. code-block:: python

            {
                "success":true,
                "balances":[
                    {
                        "asset":"ADA",
                        "free":10000,
                        "locked":0
                    },
                    {
                        "asset":"BNB",
                        "free":10003,
                        "locked":0
                    },
                    {
                        "asset":"BTC",
                        "free":11467.6399,
                        "locked":0
                    },
                    {
                        "asset":"ETH",
                        "free":10004.995,
                        "locked":0
                    },
                    {
                        "asset":"USDT",
                        "free":11652.14213,
                        "locked":0
                    }
                ]
            }

        :raises: BinanceRequestException, BinanceAPIException

        """
        return self._request_withdraw_api('get', 'sub-account/assets.html', True, data=params)

    def query_subaccount_spot_summary(self, **params):
        """Query Sub-account Spot Assets Summary (For Master Account)

        https://binance-docs.github.io/apidocs/spot/en/#query-sub-account-spot-assets-summary-for-master-account

        :param email: optional - Sub account email
        :type email: str
        :param page: optional - default 1
        :type page: int
        :param size: optional - default 10, max 20
        :type size: int
        :param recvWindow: optional
        :type recvWindow: int

        :returns: API response

        .. code-block:: python

           {
                "totalCount":2,
                "masterAccountTotalAsset": "0.23231201",
                "spotSubUserAssetBtcVoList":[
                    {
                        "email":"sub123@test.com",
                        "totalAsset":"9999.00000000"
                    },
                    {
                        "email":"test456@test.com",
                        "totalAsset":"0.00000000"
                    }
                ]
            }

        :raises: BinanceRequestException, BinanceAPIException

        """
        return self._request_margin_api('get', 'sub-account/spotSummary', True, data=params)

    def get_subaccount_deposit_address(self, **params):
        """Get Sub-account Deposit Address (For Master Account)

        https://binance-docs.github.io/apidocs/spot/en/#get-sub-account-deposit-address-for-master-account

        :param email: required - Sub account email
        :type email: str
        :param coin: required
        :type coin: str
        :param network: optional
        :type network: str
        :param recvWindow: optional
        :type recvWindow: int

        :returns: API response

        .. code-block:: python

           {
                "address":"TDunhSa7jkTNuKrusUTU1MUHtqXoBPKETV",
                "coin":"USDT",
                "tag":"",
                "url":"https://tronscan.org/#/address/TDunhSa7jkTNuKrusUTU1MUHtqXoBPKETV"
            }

        :raises: BinanceRequestException, BinanceAPIException

        """
        return self._request_margin_api('get', 'capital/deposit/subAddress', True, data=params)

    def get_subaccount_deposit_history(self, **params):
        """Get Sub-account Deposit History (For Master Account)

        https://binance-docs.github.io/apidocs/spot/en/#get-sub-account-deposit-address-for-master-account

        :param email: required - Sub account email
        :type email: str
        :param coin: optional
        :type coin: str
        :param status: optional - (0:pending,6: credited but cannot withdraw, 1:success)
        :type status: int
        :param startTime: optional
        :type startTime: int
        :param endTime: optional
        :type endTime: int
        :param limit: optional
        :type limit: int
        :param offset: optional - default:0
        :type offset: int
        :param recvWindow: optional
        :type recvWindow: int

        :returns: API response

        .. code-block:: python

           [
                {
                    "amount":"0.00999800",
                    "coin":"PAXG",
                    "network":"ETH",
                    "status":1,
                    "address":"0x788cabe9236ce061e5a892e1a59395a81fc8d62c",
                    "addressTag":"",
                    "txId":"0xaad4654a3234aa6118af9b4b335f5ae81c360b2394721c019b5d1e75328b09f3",
                    "insertTime":1599621997000,
                    "transferType":0,
                    "confirmTimes":"12/12"
                },
                {
                    "amount":"0.50000000",
                    "coin":"IOTA",
                    "network":"IOTA",
                    "status":1,
                    "address":"SIZ9VLMHWATXKV99LH99CIGFJFUMLEHGWVZVNNZXRJJVWBPHYWPPBOSDORZ9EQSHCZAMPVAPGFYQAUUV9DROOXJLNW",
                    "addressTag":"",
                    "txId":"ESBFVQUTPIWQNJSPXFNHNYHSQNTGKRVKPRABQWTAXCDWOAKDKYWPTVG9BGXNVNKTLEJGESAVXIKIZ9999",
                    "insertTime":1599620082000,
                    "transferType":0,
                    "confirmTimes":"1/1"
                }
           ]

        :raises: BinanceRequestException, BinanceAPIException

        """
        return self._request_margin_api('get', 'capital/deposit/subHisrec', True, data=params)

    def get_subaccount_futures_margin_status(self, **params):
        """Get Sub-account's Status on Margin/Futures (For Master Account)

        https://binance-docs.github.io/apidocs/spot/en/#get-sub-account-39-s-status-on-margin-futures-for-master-account

        :param email: optional - Sub account email
        :type email: str
        :param recvWindow: optional
        :type recvWindow: int

        :returns: API response

        .. code-block:: python

           [
                {
                    "email":"123@test.com",      // user email
                    "isSubUserEnabled": true,    // true or false
                    "isUserActive": true,        // true or false
                    "insertTime": 1570791523523  // sub account create time
                    "isMarginEnabled": true,     // true or false for margin
                    "isFutureEnabled": true      // true or false for futures.
                    "mobile": 1570791523523      // user mobile number
                }
            ]

        :raises: BinanceRequestException, BinanceAPIException

        """
        return self._request_margin_api('get', 'sub-account/status', True, data=params)

    def enable_subaccount_margin(self, **params):
        """Enable Margin for Sub-account (For Master Account)

        https://binance-docs.github.io/apidocs/spot/en/#enable-margin-for-sub-account-for-master-account

        :param email: required - Sub account email
        :type email: str
        :param recvWindow: optional
        :type recvWindow: int

        :returns: API response

        .. code-block:: python

           {

                "email":"123@test.com",

                "isMarginEnabled": true

            }

        :raises: BinanceRequestException, BinanceAPIException

        """
        return self._request_margin_api('post', 'sub-account/margin/enable', True, data=params)

    def get_subaccount_margin_details(self, **params):
        """Get Detail on Sub-account's Margin Account (For Master Account)

        https://binance-docs.github.io/apidocs/spot/en/#get-detail-on-sub-account-39-s-margin-account-for-master-account

        :param email: required - Sub account email
        :type email: str
        :param recvWindow: optional
        :type recvWindow: int

        :returns: API response

        .. code-block:: python

            {
                  "email":"123@test.com",
                  "marginLevel": "11.64405625",
                  "totalAssetOfBtc": "6.82728457",
                  "totalLiabilityOfBtc": "0.58633215",
                  "totalNetAssetOfBtc": "6.24095242",
                  "marginTradeCoeffVo":
                        {
                            "forceLiquidationBar": "1.10000000",  // Liquidation margin ratio
                            "marginCallBar": "1.50000000",        // Margin call margin ratio
                            "normalBar": "2.00000000"             // Initial margin ratio
                        },
                  "marginUserAssetVoList": [
                      {
                          "asset": "BTC",
                          "borrowed": "0.00000000",
                          "free": "0.00499500",
                          "interest": "0.00000000",
                          "locked": "0.00000000",
                          "netAsset": "0.00499500"
                      },
                      {
                          "asset": "BNB",
                          "borrowed": "201.66666672",
                          "free": "2346.50000000",
                          "interest": "0.00000000",
                          "locked": "0.00000000",
                          "netAsset": "2144.83333328"
                      },
                      {
                          "asset": "ETH",
                          "borrowed": "0.00000000",
                          "free": "0.00000000",
                          "interest": "0.00000000",
                          "locked": "0.00000000",
                          "netAsset": "0.00000000"
                      },
                      {
                          "asset": "USDT",
                          "borrowed": "0.00000000",
                          "free": "0.00000000",
                          "interest": "0.00000000",
                          "locked": "0.00000000",
                          "netAsset": "0.00000000"
                      }
                  ]
            }

        :raises: BinanceRequestException, BinanceAPIException

        """
        return self._request_margin_api('get', 'sub-account/margin/account', True, data=params)

    def get_subaccount_margin_summary(self, **params):
        """Get Summary of Sub-account's Margin Account (For Master Account)

        https://binance-docs.github.io/apidocs/spot/en/#get-summary-of-sub-account-39-s-margin-account-for-master-account

        :param recvWindow: optional
        :type recvWindow: int

        :returns: API response

        .. code-block:: python

            {
                "totalAssetOfBtc": "4.33333333",
                "totalLiabilityOfBtc": "2.11111112",
                "totalNetAssetOfBtc": "2.22222221",
                "subAccountList":[
                    {
                        "email":"123@test.com",
                        "totalAssetOfBtc": "2.11111111",
                        "totalLiabilityOfBtc": "1.11111111",
                        "totalNetAssetOfBtc": "1.00000000"
                    },
                    {
                        "email":"345@test.com",
                        "totalAssetOfBtc": "2.22222222",
                        "totalLiabilityOfBtc": "1.00000001",
                        "totalNetAssetOfBtc": "1.22222221"
                    }
                ]
            }

        :raises: BinanceRequestException, BinanceAPIException

        """
        return self._request_margin_api('get', 'sub-account/margin/accountSummary', True, data=params)

    def enable_subaccount_futures(self, **params):
        """Enable Futures for Sub-account (For Master Account)

        https://binance-docs.github.io/apidocs/spot/en/#enable-futures-for-sub-account-for-master-account

        :param email: required - Sub account email
        :type email: str
        :param recvWindow: optional
        :type recvWindow: int

        :returns: API response

        .. code-block:: python

            {

                "email":"123@test.com",

                "isFuturesEnabled": true  // true or false

            }

        :raises: BinanceRequestException, BinanceAPIException

        """
        return self._request_margin_api('post', 'sub-account/futures/enable', True, data=params)

    def get_subaccount_futures_details(self, **params):
        """Get Detail on Sub-account's Futures Account (For Master Account)

        https://binance-docs.github.io/apidocs/spot/en/#get-detail-on-sub-account-39-s-futures-account-for-master-account

        :param email: required - Sub account email
        :type email: str
        :param recvWindow: optional
        :type recvWindow: int

        :returns: API response

        .. code-block:: python

            {
                "email": "abc@test.com",
                "asset": "USDT",
                "assets":[
                    {
                        "asset": "USDT",
                        "initialMargin": "0.00000000",
                        "maintenanceMargin": "0.00000000",
                        "marginBalance": "0.88308000",
                        "maxWithdrawAmount": "0.88308000",
                        "openOrderInitialMargin": "0.00000000",
                        "positionInitialMargin": "0.00000000",
                        "unrealizedProfit": "0.00000000",
                        "walletBalance": "0.88308000"
                     }
                ],
                "canDeposit": true,
                "canTrade": true,
                "canWithdraw": true,
                "feeTier": 2,
                "maxWithdrawAmount": "0.88308000",
                "totalInitialMargin": "0.00000000",
                "totalMaintenanceMargin": "0.00000000",
                "totalMarginBalance": "0.88308000",
                "totalOpenOrderInitialMargin": "0.00000000",
                "totalPositionInitialMargin": "0.00000000",
                "totalUnrealizedProfit": "0.00000000",
                "totalWalletBalance": "0.88308000",
                "updateTime": 1576756674610
            }

        :raises: BinanceRequestException, BinanceAPIException

        """
        return self._request_margin_api('get', 'sub-account/futures/account', True, data=params)

    def get_subaccount_futures_summary(self, **params):
        """Get Summary of Sub-account's Futures Account (For Master Account)

        https://binance-docs.github.io/apidocs/spot/en/#get-summary-of-sub-account-39-s-futures-account-for-master-account

        :param recvWindow: optional
        :type recvWindow: int

        :returns: API response

        .. code-block:: python

            {
                "totalInitialMargin": "9.83137400",
                "totalMaintenanceMargin": "0.41568700",
                "totalMarginBalance": "23.03235621",
                "totalOpenOrderInitialMargin": "9.00000000",
                "totalPositionInitialMargin": "0.83137400",
                "totalUnrealizedProfit": "0.03219710",
                "totalWalletBalance": "22.15879444",
                "asset": "USDT",
                "subAccountList":[
                    {
                        "email": "123@test.com",
                        "totalInitialMargin": "9.00000000",
                        "totalMaintenanceMargin": "0.00000000",
                        "totalMarginBalance": "22.12659734",
                        "totalOpenOrderInitialMargin": "9.00000000",
                        "totalPositionInitialMargin": "0.00000000",
                        "totalUnrealizedProfit": "0.00000000",
                        "totalWalletBalance": "22.12659734",
                        "asset": "USDT"
                    },
                    {
                        "email": "345@test.com",
                        "totalInitialMargin": "0.83137400",
                        "totalMaintenanceMargin": "0.41568700",
                        "totalMarginBalance": "0.90575887",
                        "totalOpenOrderInitialMargin": "0.00000000",
                        "totalPositionInitialMargin": "0.83137400",
                        "totalUnrealizedProfit": "0.03219710",
                        "totalWalletBalance": "0.87356177",
                        "asset": "USDT"
                    }
                ]
            }

        :raises: BinanceRequestException, BinanceAPIException

        """
        return self._request_margin_api('get', 'sub-account/futures/accountSummary', True, data=params)

    def get_subaccount_futures_positionrisk(self, **params):
        """Get Futures Position-Risk of Sub-account (For Master Account)

        https://binance-docs.github.io/apidocs/spot/en/#get-futures-position-risk-of-sub-account-for-master-account

        :param email: required - Sub account email
        :type email: str
        :param recvWindow: optional
        :type recvWindow: int

        :returns: API response

        .. code-block:: python

            [
                {
                    "entryPrice": "9975.12000",
                    "leverage": "50",              // current initial leverage
                    "maxNotional": "1000000",      // notional value limit of current initial leverage
                    "liquidationPrice": "7963.54",
                    "markPrice": "9973.50770517",
                    "positionAmount": "0.010",
                    "symbol": "BTCUSDT",
                    "unrealizedProfit": "-0.01612295"
                }
            ]

        :raises: BinanceRequestException, BinanceAPIException

        """
        return self._request_margin_api('get', 'sub-account/futures/positionRisk', True, data=params)

    def make_subaccount_futures_transfer(self, **params):
        """Futures Transfer for Sub-account (For Master Account)

        https://binance-docs.github.io/apidocs/spot/en/#futures-transfer-for-sub-account-for-master-account

        :param email: required - Sub account email
        :type email: str
        :param asset: required - The asset being transferred, e.g., USDT
        :type asset: str
        :param amount: required - The amount to be transferred
        :type amount: float
        :param type: required - 1: transfer from subaccount's spot account to its USDT-margined futures account
                                2: transfer from subaccount's USDT-margined futures account to its spot account
                                3: transfer from subaccount's spot account to its COIN-margined futures account
                                4: transfer from subaccount's COIN-margined futures account to its spot account
        :type type: int

        :returns: API response

        .. code-block:: python

            {
                "txnId":"2966662589"
            }

        :raises: BinanceRequestException, BinanceAPIException

        """
        return self._request_margin_api('post', 'sub-account/futures/transfer', True, data=params)

    def make_subaccount_margin_transfer(self, **params):
        """Margin Transfer for Sub-account (For Master Account)

        https://binance-docs.github.io/apidocs/spot/en/#margin-transfer-for-sub-account-for-master-account

        :param email: required - Sub account email
        :type email: str
        :param asset: required - The asset being transferred, e.g., USDT
        :type asset: str
        :param amount: required - The amount to be transferred
        :type amount: float
        :param type: required - 1: transfer from subaccount's spot account to margin account
                                2: transfer from subaccount's margin account to its spot account
        :type type: int

        :returns: API response

        .. code-block:: python

            {
                "txnId":"2966662589"
            }

        :raises: BinanceRequestException, BinanceAPIException

        """
        return self._request_margin_api('post', 'sub-account/margin/transfer', True, data=params)

    def make_subaccount_to_subaccount_transfer(self, **params):
        """Transfer to Sub-account of Same Master (For Sub-account)

        https://binance-docs.github.io/apidocs/spot/en/#transfer-to-sub-account-of-same-master-for-sub-account

        :param toEmail: required - Sub account email
        :type toEmail: str
        :param asset: required - The asset being transferred, e.g., USDT
        :type asset: str
        :param amount: required - The amount to be transferred
        :type amount: float
        :param recvWindow: optional
        :type recvWindow: int

        :returns: API response

        .. code-block:: python

            {
                "txnId":"2966662589"
            }

        :raises: BinanceRequestException, BinanceAPIException

        """
        return self._request_margin_api('post', 'sub-account/transfer/subToSub', True, data=params)

    def make_subaccount_to_master_transfer(self, **params):
        """Transfer to Master (For Sub-account)

        https://binance-docs.github.io/apidocs/spot/en/#transfer-to-master-for-sub-account

        :param asset: required - The asset being transferred, e.g., USDT
        :type asset: str
        :param amount: required - The amount to be transferred
        :type amount: float
        :param recvWindow: optional
        :type recvWindow: int

        :returns: API response

        .. code-block:: python

            {
                "txnId":"2966662589"
            }

        :raises: BinanceRequestException, BinanceAPIException

        """
        return self._request_margin_api('post', 'sub-account/transfer/subToMaster', True, data=params)

    def get_subaccount_transfer_history(self, **params):
        """Sub-account Transfer History (For Sub-account)

        https://binance-docs.github.io/apidocs/spot/en/#transfer-to-master-for-sub-account

        :param asset: required - The asset being transferred, e.g., USDT
        :type asset: str
        :param type: optional - 1: transfer in, 2: transfer out
        :type type: int
        :param startTime: optional
        :type startTime: int
        :param endTime: optional
        :type endTime: int
        :param limit: optional - Default 500
        :type limit: int
        :param recvWindow: optional
        :type recvWindow: int

        :returns: API response

        .. code-block:: python

            [
              {
                "counterParty":"master",
                "email":"master@test.com",
                "type":1,  // 1 for transfer in, 2 for transfer out
                "asset":"BTC",
                "qty":"1",
                "status":"SUCCESS",
                "tranId":11798835829,
                "time":1544433325000
              },
              {
                "counterParty":"subAccount",
                "email":"sub2@test.com",
                "type":2,
                "asset":"ETH",
                "qty":"2",
                "status":"SUCCESS",
                "tranId":11798829519,
                "time":1544433326000
              }
            ]

        :raises: BinanceRequestException, BinanceAPIException

        """
        return self._request_margin_api('get', 'sub-account/transfer/subUserHistory', True, data=params)

    def make_universal_transfer(self, **params):
        """Universal Transfer (For Master Account)

        https://binance-docs.github.io/apidocs/spot/en/#universal-transfer-for-master-account

        :param fromEmail: optional
        :type fromEmail: str
        :param toEmail: optional
        :type toEmail: str
        :param fromAccountType: required
        :type fromAccountType: str
        :param toAccountType: required
        :type toAccountType: str
        :param asset: required - The asset being transferred, e.g., USDT
        :type asset: str
        :param amount: required
        :type amount: float
        :param recvWindow: optional
        :type recvWindow: int

        :returns: API response

        .. code-block:: python

            {
                "tranId":11945860693
            }

        :raises: BinanceRequestException, BinanceAPIException

        """
        return self._request_margin_api('post', 'sub-account/universalTransfer', True, data=params)

    def get_universal_transfer_history(self, **params):
        """Universal Transfer (For Master Account)

        https://binance-docs.github.io/apidocs/spot/en/#query-universal-transfer-history

        :param fromEmail: optional
        :type fromEmail: str
        :param toEmail: optional
        :type toEmail: str
        :param startTime: optional
        :type startTime: int
        :param endTime: optional
        :type endTime: int
        :param page: optional
        :type page: int
        :param limit: optional
        :type limit: int
        :param recvWindow: optional
        :type recvWindow: int

        :returns: API response

        .. code-block:: python

            [
              {
                "tranId":11945860693,
                "fromEmail":"master@test.com",
                "toEmail":"subaccount1@test.com",
                "asset":"BTC",
                "amount":"0.1",
                "fromAccountType":"SPOT",
                "toAccountType":"COIN_FUTURE",
                "status":"SUCCESS",
                "createTimeStamp":1544433325000
              },
              {
                "tranId":11945857955,
                "fromEmail":"master@test.com",
                "toEmail":"subaccount2@test.com",
                "asset":"ETH",
                "amount":"0.2",
                "fromAccountType":"SPOT",
                "toAccountType":"USDT_FUTURE",
                "status":"SUCCESS",
                "createTimeStamp":1544433326000
              }
            ]

        :raises: BinanceRequestException, BinanceAPIException

        """
        return self._request_margin_api('get', 'sub-account/universalTransfer', True, data=params)

    # Futures API

    def futures_ping(self):
        """Test connectivity to the Rest API

        https://binance-docs.github.io/apidocs/futures/en/#test-connectivity

        """
        return self._request_futures_api('get', 'ping')

    def futures_time(self):
        """Test connectivity to the Rest API and get the current server time.

        https://binance-docs.github.io/apidocs/futures/en/#check-server-time

        """
        return self._request_futures_api('get', 'time')

    def futures_exchange_info(self):
        """Current exchange trading rules and symbol information

        https://binance-docs.github.io/apidocs/futures/en/#exchange-information-market_data

        """
        return self._request_futures_api('get', 'exchangeInfo')

    def futures_order_book(self, **params):
        """Get the Order Book for the market

        https://binance-docs.github.io/apidocs/futures/en/#order-book-market_data

        """
        return self._request_futures_api('get', 'depth', data=params)

    def futures_recent_trades(self, **params):
        """Get recent trades (up to last 500).

        https://binance-docs.github.io/apidocs/futures/en/#recent-trades-list-market_data

        """
        return self._request_futures_api('get', 'trades', data=params)

    def futures_historical_trades(self, **params):
        """Get older market historical trades.

        https://binance-docs.github.io/apidocs/futures/en/#old-trades-lookup-market_data

        """
        return self._request_futures_api('get', 'historicalTrades', data=params)

    def futures_aggregate_trades(self, **params):
        """Get compressed, aggregate trades. Trades that fill at the time, from the same order, with the same
        price will have the quantity aggregated.

        https://binance-docs.github.io/apidocs/futures/en/#compressed-aggregate-trades-list-market_data

        """
        return self._request_futures_api('get', 'aggTrades', data=params)

    def futures_klines(self, **params):
        """Kline/candlestick bars for a symbol. Klines are uniquely identified by their open time.

        https://binance-docs.github.io/apidocs/futures/en/#kline-candlestick-data-market_data

        """
        return self._request_futures_api('get', 'klines', data=params)
    
    def futures_continous_klines(self, **params):
        """Kline/candlestick bars for a specific contract type. Klines are uniquely identified by their open time.

        https://binance-docs.github.io/apidocs/futures/en/#continuous-contract-kline-candlestick-data

        """
        return self._request_futures_api('get', 'continuousKlines', data=params)

    def futures_historical_klines(self, symbol, interval, start_str, end_str=None,
                           limit=500):
        """Get historical futures klines from Binance

        :param symbol: Name of symbol pair e.g BNBBTC
        :type symbol: str
        :param interval: Binance Kline interval
        :type interval: str
        :param start_str: Start date string in UTC format or timestamp in milliseconds
        :type start_str: str|int
        :param end_str: optional - end date string in UTC format or timestamp in milliseconds (default will fetch everything up to now)
        :type end_str: str|int
        :param limit: Default 500; max 1000.
        :type limit: int

        :return: list of OHLCV values

        """
        return self._historical_klines(symbol, interval, start_str, end_str=None, limit=500, spot=False)

    def futures_historical_klines_generator(self, symbol, interval, start_str, end_str=None):
        """Get historical futures klines generator from Binance

        :param symbol: Name of symbol pair e.g BNBBTC
        :type symbol: str
        :param interval: Binance Kline interval
        :type interval: str
        :param start_str: Start date string in UTC format or timestamp in milliseconds
        :type start_str: str|int
        :param end_str: optional - end date string in UTC format or timestamp in milliseconds (default will fetch everything up to now)
        :type end_str: str|int

        :return: generator of OHLCV values

        """

        return self._historical_klines_generator(symbol, interval, start_str, end_str=end_str, spot=False)

    def futures_mark_price(self, **params):
        """Get Mark Price and Funding Rate

        https://binance-docs.github.io/apidocs/futures/en/#mark-price-market_data

        """
        return self._request_futures_api('get', 'premiumIndex', data=params)

    def futures_funding_rate(self, **params):
        """Get funding rate history

        https://binance-docs.github.io/apidocs/futures/en/#get-funding-rate-history-market_data

        """
        return self._request_futures_api('get', 'fundingRate', data=params)

    def futures_ticker(self, **params):
        """24 hour rolling window price change statistics.

        https://binance-docs.github.io/apidocs/futures/en/#24hr-ticker-price-change-statistics-market_data

        """
        return self._request_futures_api('get', 'ticker/24hr', data=params)

    def futures_symbol_ticker(self, **params):
        """Latest price for a symbol or symbols.

        https://binance-docs.github.io/apidocs/futures/en/#symbol-price-ticker-market_data

        """
        return self._request_futures_api('get', 'ticker/price', data=params)

    def futures_orderbook_ticker(self, **params):
        """Best price/qty on the order book for a symbol or symbols.

        https://binance-docs.github.io/apidocs/futures/en/#symbol-order-book-ticker-market_data

        """
        return self._request_futures_api('get', 'ticker/bookTicker', data=params)

    def futures_liquidation_orders(self, **params):
        """Get all liquidation orders

        https://binance-docs.github.io/apidocs/futures/en/#get-all-liquidation-orders-market_data

        """
        return self._request_futures_api('get', 'ticker/allForceOrders', data=params)

    def futures_open_interest(self, **params):
        """Get present open interest of a specific symbol.

        https://binance-docs.github.io/apidocs/futures/en/#open-interest-market_data

        """
        return self._request_futures_api('get', 'ticker/openInterest', data=params)

    def futures_open_interest_hist(self, **params):
        """Get open interest statistics of a specific symbol.

        https://binance-docs.github.io/apidocs/futures/en/#open-interest-statistics

        """
        return self._request_futures_data_api('get', 'openInterestHist', data=params)

    def futures_leverage_bracket(self, **params):
        """Notional and Leverage Brackets

        https://binance-docs.github.io/apidocs/futures/en/#notional-and-leverage-brackets-market_data

        """
        return self._request_futures_api('get', 'leverageBracket', True, data=params)

    def futures_account_transfer(self, **params):
        """Execute transfer between spot account and futures account.

        https://binance-docs.github.io/apidocs/futures/en/#new-future-account-transfer

        """
        return self._request_margin_api('post', 'futures/transfer', True, data=params)

    def transfer_history(self, **params):
        """Get future account transaction history list

        https://binance-docs.github.io/apidocs/futures/en/#get-future-account-transaction-history-list-user_data

        """
        return self._request_margin_api('get', 'futures/transfer', True, data=params)

    def futures_create_order(self, **params):
        """Send in a new order.

        https://binance-docs.github.io/apidocs/futures/en/#new-order-trade

        """
        return self._request_futures_api('post', 'order', True, data=params)

    def futures_get_order(self, **params):
        """Check an order's status.

        https://binance-docs.github.io/apidocs/futures/en/#query-order-user_data

        """
        return self._request_futures_api('get', 'order', True, data=params)

    def futures_get_open_orders(self, **params):
        """Get all open orders on a symbol.

        https://binance-docs.github.io/apidocs/futures/en/#current-open-orders-user_data

        """
        return self._request_futures_api('get', 'openOrders', True, data=params)

    def futures_get_all_orders(self, **params):
        """Get all futures account orders; active, canceled, or filled.

        https://binance-docs.github.io/apidocs/futures/en/#all-orders-user_data

        """
        return self._request_futures_api('get', 'allOrders', True, data=params)

    def futures_cancel_order(self, **params):
        """Cancel an active futures order.

        https://binance-docs.github.io/apidocs/futures/en/#cancel-order-trade

        """
        return self._request_futures_api('delete', 'order', True, data=params)

    def futures_cancel_all_open_orders(self, **params):
        """Cancel all open futures orders

        https://binance-docs.github.io/apidocs/futures/en/#cancel-all-open-orders-trade

        """
        return self._request_futures_api('delete', 'allOpenOrders', True, data=params)

    def futures_cancel_orders(self, **params):
        """Cancel multiple futures orders

        https://binance-docs.github.io/apidocs/futures/en/#cancel-multiple-orders-trade

        """
        return self._request_futures_api('delete', 'batchOrders', True, data=params)

    def futures_account_balance(self, **params):
        """Get futures account balance

        https://binance-docs.github.io/apidocs/futures/en/#future-account-balance-user_data

        """
        return self._request_futures_api('get', 'balance', True, data=params)

    def futures_account(self, **params):
        """Get current account information.

        https://binance-docs.github.io/apidocs/futures/en/#account-information-user_data

        """
        return self._request_futures_api('get', 'account', True, data=params)

    def futures_change_leverage(self, **params):
        """Change user's initial leverage of specific symbol market

        https://binance-docs.github.io/apidocs/futures/en/#change-initial-leverage-trade

        """
        return self._request_futures_api('post', 'leverage', True, data=params)

    def futures_change_margin_type(self, **params):
        """Change the margin type for a symbol

        https://binance-docs.github.io/apidocs/futures/en/#change-margin-type-trade

        """
        return self._request_futures_api('post', 'marginType', True, data=params)

    def futures_change_position_margin(self, **params):
        """Change the position margin for a symbol

        https://binance-docs.github.io/apidocs/futures/en/#modify-isolated-position-margin-trade

        """
        return self._request_futures_api('post', 'positionMargin', True, data=params)

    def futures_position_margin_history(self, **params):
        """Get position margin change history

        https://binance-docs.github.io/apidocs/futures/en/#get-postion-margin-change-history-trade

        """
        return self._request_futures_api('get', 'positionMargin/history', True, data=params)

    def futures_position_information(self, **params):
        """Get position information

        https://binance-docs.github.io/apidocs/futures/en/#position-information-user_data

        """
        return self._request_futures_api('get', 'positionRisk', True, data=params)

    def futures_account_trades(self, **params):
        """Get trades for the authenticated account and symbol.

        https://binance-docs.github.io/apidocs/futures/en/#account-trade-list-user_data

        """
        return self._request_futures_api('get', 'userTrades', True, data=params)

    def futures_income_history(self, **params):
        """Get income history for authenticated account

        https://binance-docs.github.io/apidocs/futures/en/#get-income-history-user_data

        """
        return self._request_futures_api('get', 'income', True, data=params)

    def futures_change_position_mode(self, **params):
        """Change position mode for authenticated account

        https://binance-docs.github.io/apidocs/futures/en/#change-position-mode-trade
        
        """
        return self._request_futures_api('post', 'positionSide/dual', True, data=params)

    def futures_get_position_mode(self, **params):
        """Get position mode for authenticated account

        https://binance-docs.github.io/apidocs/futures/en/#get-current-position-mode-user_data
        
        """
        return self._request_futures_api('get', 'positionSide/dual', True, data=params)

    # COIN Futures API
    def futures_coin_ping(self):
        """Test connectivity to the Rest API

        https://binance-docs.github.io/apidocs/delivery/en/#test-connectivity

        """
        return self._request_futures_coin_api("get", "ping")

    def futures_coin_time(self):
        """Test connectivity to the Rest API and get the current server time.

        https://binance-docs.github.io/apidocs/delivery/en/#check-server-time

        """
        return self._request_futures_coin_api("get", "time")

    def futures_coin_exchange_info(self):
        """Current exchange trading rules and symbol information

        https://binance-docs.github.io/apidocs/delivery/en/#exchange-information

        """
        return self._request_futures_coin_api("get", "exchangeInfo")

    def futures_coin_order_book(self, **params):
        """Get the Order Book for the market

        https://binance-docs.github.io/apidocs/delivery/en/#order-book

        """
        return self._request_futures_coin_api("get", "depth", data=params)

    def futures_coin_recent_trades(self, **params):
        """Get recent trades (up to last 500).

        https://binance-docs.github.io/apidocs/delivery/en/#recent-trades-list

        """
        return self._request_futures_coin_api("get", "trades", data=params)

    def futures_coin_historical_trades(self, **params):
        """Get older market historical trades.

        https://binance-docs.github.io/apidocs/delivery/en/#old-trades-lookup-market_data

        """
        return self._request_futures_coin_api("get", "historicalTrades", data=params)

    def futures_coin_aggregate_trades(self, **params):
        """Get compressed, aggregate trades. Trades that fill at the time, from the same order, with the same
        price will have the quantity aggregated.

        https://binance-docs.github.io/apidocs/delivery/en/#compressed-aggregate-trades-list

        """
        return self._request_futures_coin_api("get", "aggTrades", data=params)

    def futures_coin_klines(self, **params):
        """Kline/candlestick bars for a symbol. Klines are uniquely identified by their open time.

        https://binance-docs.github.io/apidocs/delivery/en/#kline-candlestick-data

        """
        return self._request_futures_coin_api("get", "klines", data=params)

    def futures_coin_continous_klines(self, **params):
        """Kline/candlestick bars for a specific contract type. Klines are uniquely identified by their open time.

        https://binance-docs.github.io/apidocs/delivery/en/#continuous-contract-kline-candlestick-data

        """
        return self._request_futures_coin_api("get", "continuousKlines", data=params)

    def futures_coin_index_price_klines(self, **params):
        """Kline/candlestick bars for the index price of a pair..

        https://binance-docs.github.io/apidocs/delivery/en/#index-price-kline-candlestick-data

        """
        return self._request_futures_coin_api("get", "indexPriceKlines", data=params)

    def futures_coin_mark_price_klines(self, **params):
        """Kline/candlestick bars for the index price of a pair..

        https://binance-docs.github.io/apidocs/delivery/en/#mark-price-kline-candlestick-data

        """
        return self._request_futures_coin_api("get", "markPriceKlines", data=params)

    def futures_coin_mark_price(self, **params):
        """Get Mark Price and Funding Rate

        https://binance-docs.github.io/apidocs/delivery/en/#index-price-and-mark-price

        """
        return self._request_futures_coin_api("get", "premiumIndex", data=params)

    def futures_coin_funding_rate(self, **params):
        """Get funding rate history

        https://binance-docs.github.io/apidocs/delivery/en/#get-funding-rate-history-of-perpetual-futures

        """
        return self._request_futures_coin_api("get", "fundingRate", data=params)

    def futures_coin_ticker(self, **params):
        """24 hour rolling window price change statistics.

        https://binance-docs.github.io/apidocs/delivery/en/#24hr-ticker-price-change-statistics

        """
        return self._request_futures_coin_api("get", "ticker/24hr", data=params)

    def futures_coin_symbol_ticker(self, **params):
        """Latest price for a symbol or symbols.

        https://binance-docs.github.io/apidocs/delivery/en/#symbol-price-ticker

        """
        return self._request_futures_coin_api("get", "ticker/price", data=params)

    def futures_coin_orderbook_ticker(self, **params):
        """Best price/qty on the order book for a symbol or symbols.

        https://binance-docs.github.io/apidocs/delivery/en/#symbol-order-book-ticker

        """
        return self._request_futures_coin_api("get", "ticker/bookTicker", data=params)

    def futures_coin_liquidation_orders(self, **params):
        """Get all liquidation orders

        https://binance-docs.github.io/apidocs/delivery/en/#get-all-liquidation-orders

        """
        return self._request_futures_coin_api("get", "allForceOrders", data=params)

    def futures_coin_open_interest(self, **params):
        """Get present open interest of a specific symbol.

        https://binance-docs.github.io/apidocs/delivery/en/#open-interest

        """
        return self._request_futures_coin_api("get", "openInterest", data=params)

    def futures_coin_open_interest_hist(self, **params):
        """Get open interest statistics of a specific symbol.

        https://binance-docs.github.io/apidocs/delivery/en/#open-interest-statistics-market-data

        """
        return self._request_futures_coin_data_api("get", "openInterestHist", data=params)

    def futures_coin_leverage_bracket(self, **params):
        """Notional and Leverage Brackets

        https://binance-docs.github.io/apidocs/delivery/en/#notional-bracket-for-pair-user_data

        """
        return self._request_futures_coin_api(
            "get", "leverageBracket", version=2, signed=True, data=params
        )

    def new_transfer_history(self, **params):
        """Get future account transaction history list

        https://binance-docs.github.io/apidocs/delivery/en/#new-future-account-transfer

        """
        return self._request_margin_api("get", "asset/transfer", True, data=params)
        # return self._request_margin_api("get", "futures/transfer", True, data=params)

    def universal_transfer(self, **params):
        """Unviversal transfer api accross different binance account types

        https://binance-docs.github.io/apidocs/spot/en/#user-universal-transfer
        """
        return self._request_margin_api(
            "post", "asset/transfer", signed=True, data=params
        )

    def futures_coin_create_order(self, **params):
        """Send in a new order.

        https://binance-docs.github.io/apidocs/delivery/en/#new-order-trade

        """
        return self._request_futures_coin_api("post", "order", True, data=params)

    def futures_coin_get_order(self, **params):
        """Check an order's status.

        https://binance-docs.github.io/apidocs/delivery/en/#query-order-user_data

        """
        return self._request_futures_coin_api("get", "order", True, data=params)

    def futures_coin_get_open_orders(self, **params):
        """Get all open orders on a symbol.

        https://binance-docs.github.io/apidocs/delivery/en/#current-all-open-orders-user_data

        """
        return self._request_futures_coin_api("get", "openOrders", True, data=params)

    def futures_coin_get_all_orders(self, **params):
        """Get all futures account orders; active, canceled, or filled.

        https://binance-docs.github.io/apidocs/delivery/en/#all-orders-user_data

        """
        return self._request_futures_coin_api(
            "get", "allOrders", signed=True, data=params
        )

    def futures_coin_cancel_order(self, **params):
        """Cancel an active futures order.

        https://binance-docs.github.io/apidocs/delivery/en/#cancel-order-trade

        """
        return self._request_futures_coin_api(
            "delete", "order", signed=True, data=params
        )

    def futures_coin_cancel_all_open_orders(self, **params):
        """Cancel all open futures orders

        https://binance-docs.github.io/apidocs/delivery/en/#cancel-all-open-orders-trade

        """
        return self._request_futures_coin_api(
            "delete", "allOpenOrders", signed=True, data=params
        )

    def futures_coin_cancel_orders(self, **params):
        """Cancel multiple futures orders

        https://binance-docs.github.io/apidocs/delivery/en/#cancel-multiple-orders-trade

        """
        return self._request_futures_coin_api(
            "delete", "batchOrders", True, data=params
        )

    def futures_coin_account_balance(self, **params):
        """Get futures account balance

        https://binance-docs.github.io/apidocs/delivery/en/#futures-account-balance-user_data

        """
        return self._request_futures_coin_api(
            "get", "balance", signed=True, data=params
        )

    def futures_coin_account(self, **params):
        """Get current account information.

        https://binance-docs.github.io/apidocs/delivery/en/#account-information-user_data

        """
        return self._request_futures_coin_api(
            "get", "account", signed=True, data=params
        )

    def futures_coin_change_leverage(self, **params):
        """Change user's initial leverage of specific symbol market

        https://binance-docs.github.io/apidocs/delivery/en/#change-initial-leverage-trade

        """
        return self._request_futures_coin_api(
            "post", "leverage", signed=True, data=params
        )

    def futures_coin_change_margin_type(self, **params):
        """Change the margin type for a symbol

        https://binance-docs.github.io/apidocs/delivery/en/#change-margin-type-trade

        """
        return self._request_futures_coin_api(
            "post", "marginType", signed=True, data=params
        )

    def futures_coin_change_position_margin(self, **params):
        """Change the position margin for a symbol

        https://binance-docs.github.io/apidocs/delivery/en/#modify-isolated-position-margin-trade

        """
        return self._request_futures_coin_api(
            "post", "positionMargin", True, data=params
        )

    def futures_coin_position_margin_history(self, **params):
        """Get position margin change history

        https://binance-docs.github.io/apidocs/delivery/en/#get-position-margin-change-history-trade

        """
        return self._request_futures_coin_api(
            "get", "positionMargin/history", True, data=params
        )

    def futures_coin_position_information(self, **params):
        """Get position information

        https://binance-docs.github.io/apidocs/delivery/en/#position-information-user_data

        """
        return self._request_futures_coin_api("get", "positionRisk", True, data=params)

    def futures_coin_account_trades(self, **params):
        """Get trades for the authenticated account and symbol.

        https://binance-docs.github.io/apidocs/delivery/en/#account-trade-list-user_data

        """
        return self._request_futures_coin_api("get", "userTrades", True, data=params)

    def futures_coin_income_history(self, **params):
        """Get income history for authenticated account

        https://binance-docs.github.io/apidocs/delivery/en/#get-income-history-user_data

        """
        return self._request_futures_coin_api("get", "income", True, data=params)

    def futures_coin_change_position_mode(self, **params):
        """Change user's position mode (Hedge Mode or One-way Mode ) on EVERY symbol

        https://binance-docs.github.io/apidocs/delivery/en/#change-position-mode-trade
        """
        return self._request_futures_coin_api("post", "positionSide/dual", True, data=params)
    
    def futures_coin_get_position_mode(self, **params):
        """Get user's position mode (Hedge Mode or One-way Mode ) on EVERY symbol

        https://binance-docs.github.io/apidocs/delivery/en/#get-current-position-mode-user_data

        """
<<<<<<< HEAD
        return self._request_futures_coin_api("get", "positionSide/dual", True, data=params)
=======
        return self._request_futures_coin_api("get", "positionSide/dual", True, data=params)

    def get_all_coins_info(self, **params):
        """Get information of coins (available for deposit and withdraw) for user.

        https://binance-docs.github.io/apidocs/spot/en/#all-coins-39-information-user_data

        :param recvWindow: optional
        :type recvWindow: int

        :returns: API response

        .. code-block:: python

            {
                "coin": "BTC",
                "depositAllEnable": true,
                "withdrawAllEnable": true,
                "name": "Bitcoin",
                "free": "0",
                "locked": "0",
                "freeze": "0",
                "withdrawing": "0",
                "ipoing": "0",
                "ipoable": "0",
                "storage": "0",
                "isLegalMoney": false,
                "trading": true,
                "networkList": [
                    {
                        "network": "BNB",
                        "coin": "BTC",
                        "withdrawIntegerMultiple": "0.00000001",
                        "isDefault": false,
                        "depositEnable": true,
                        "withdrawEnable": true,
                        "depositDesc": "",
                        "withdrawDesc": "",
                        "specialTips": "Both a MEMO and an Address are required to successfully deposit your BEP2-BTCB tokens to Binance.",
                        "name": "BEP2",
                        "resetAddressStatus": false,
                        "addressRegex": "^(bnb1)[0-9a-z]{38}$",
                        "memoRegex": "^[0-9A-Za-z-_]{1,120}$",
                        "withdrawFee": "0.0000026",
                        "withdrawMin": "0.0000052",
                        "withdrawMax": "0",
                        "minConfirm": 1,
                        "unLockConfirm": 0
                    },
                    {
                        "network": "BTC",
                        "coin": "BTC",
                        "withdrawIntegerMultiple": "0.00000001",
                        "isDefault": true,
                        "depositEnable": true,
                        "withdrawEnable": true,
                        "depositDesc": "",
                        "withdrawDesc": "",
                        "specialTips": "",
                        "name": "BTC",
                        "resetAddressStatus": false,
                        "addressRegex": "^[13][a-km-zA-HJ-NP-Z1-9]{25,34}$|^(bc1)[0-9A-Za-z]{39,59}$",
                        "memoRegex": "",
                        "withdrawFee": "0.0005",
                        "withdrawMin": "0.001",
                        "withdrawMax": "0",
                        "minConfirm": 1,
                        "unLockConfirm": 2
                    }
                ]
            }

        :raises: BinanceRequestException, BinanceAPIException

        """
        return self._request_margin_api('get', 'capital/config/getall', True, data=params)

    def get_account_snapshot(self, **params):
        """Get daily account snapshot of specific type.

        https://binance-docs.github.io/apidocs/spot/en/#daily-account-snapshot-user_data

        :param type: required. Valid values are SPOT/MARGIN/FUTURES.
        :type type: string
        :param startTime: optional
        :type startTime: int
        :param endTime: optional
        :type endTime: int
        :param limit: optional
        :type limit: int
        :param recvWindow: optional
        :type recvWindow: int

        :returns: API response

        .. code-block:: python

            {
               "code":200, // 200 for success; others are error codes
               "msg":"", // error message
               "snapshotVos":[
                  {
                     "data":{
                        "balances":[
                           {
                              "asset":"BTC",
                              "free":"0.09905021",
                              "locked":"0.00000000"
                           },
                           {
                              "asset":"USDT",
                              "free":"1.89109409",
                              "locked":"0.00000000"
                           }
                        ],
                        "totalAssetOfBtc":"0.09942700"
                     },
                     "type":"spot",
                     "updateTime":1576281599000
                  }
               ]
            }

        OR

        .. code-block:: python

            {
               "code":200, // 200 for success; others are error codes
               "msg":"", // error message
               "snapshotVos":[
                  {
                     "data":{
                        "marginLevel":"2748.02909813",
                        "totalAssetOfBtc":"0.00274803",
                        "totalLiabilityOfBtc":"0.00000100",
                        "totalNetAssetOfBtc":"0.00274750",
                        "userAssets":[
                           {
                              "asset":"XRP",
                              "borrowed":"0.00000000",
                              "free":"1.00000000",
                              "interest":"0.00000000",
                              "locked":"0.00000000",
                              "netAsset":"1.00000000"
                           }
                        ]
                     },
                     "type":"margin",
                     "updateTime":1576281599000
                  }
               ]
            }

        OR

        .. code-block:: python

            {
               "code":200, // 200 for success; others are error codes
               "msg":"", // error message
               "snapshotVos":[
                  {
                     "data":{
                        "assets":[
                           {
                              "asset":"USDT",
                              "marginBalance":"118.99782335",
                              "walletBalance":"120.23811389"
                           }
                        ],
                        "position":[
                           {
                              "entryPrice":"7130.41000000",
                              "markPrice":"7257.66239673",
                              "positionAmt":"0.01000000",
                              "symbol":"BTCUSDT",
                              "unRealizedProfit":"1.24029054"
                           }
                        ]
                     },
                     "type":"futures",
                     "updateTime":1576281599000
                  }
               ]
            }

        :raises: BinanceRequestException, BinanceAPIException

        """
        return self._request_margin_api('get', 'accountSnapshot', True, data=params)

    def disable_fast_withdraw_switch(self, **params):
        """Disable Fast Withdraw Switch

        https://binance-docs.github.io/apidocs/spot/en/#disable-fast-withdraw-switch-user_data

        :param recvWindow: optional
        :type recvWindow: int

        :returns: API response

        :raises: BinanceRequestException, BinanceAPIException

        """
        return self._request_margin_api('post', 'disableFastWithdrawSwitch', True, data=params)

    def enable_fast_withdraw_switch(self, **params):
        """Enable Fast Withdraw Switch

        https://binance-docs.github.io/apidocs/spot/en/#enable-fast-withdraw-switch-user_data

        :param recvWindow: optional
        :type recvWindow: int

        :returns: API response

        :raises: BinanceRequestException, BinanceAPIException

        """
        return self._request_margin_api('post', 'enableFastWithdrawSwitch', True, data=params)

    """
    ====================================================================================================================
    Options API
    ====================================================================================================================
    """
    # Quoting interface endpoints

    def options_ping(self):
        """Test connectivity

        https://binance-docs.github.io/apidocs/voptions/en/#test-connectivity

        """
        return self._request_options_api('get', 'ping')

    def options_time(self):
        """Get server time

        https://binance-docs.github.io/apidocs/voptions/en/#get-server-time

        """
        return self._request_options_api('get', 'time')

    def options_info(self):
        """Get current trading pair info

        https://binance-docs.github.io/apidocs/voptions/en/#get-current-trading-pair-info

        """
        return self._request_options_api('get', 'optionInfo')

    def options_exchange_info(self):
        """Get current limit info and trading pair info

        https://binance-docs.github.io/apidocs/voptions/en/#get-current-limit-info-and-trading-pair-info

        """
        return self._request_options_api('get', 'exchangeInfo')

    def options_index_price(self, **params):
        """Get the spot index price

        https://binance-docs.github.io/apidocs/voptions/en/#get-the-spot-index-price

        :param underlying: required - Spot pair（Option contract underlying asset）- BTCUSDT
        :type underlying: str

        """
        return self._request_options_api('get', 'index', data=params)

    def options_price(self, **params):
        """Get the latest price

        https://binance-docs.github.io/apidocs/voptions/en/#get-the-latest-price

        :param symbol: optional - Option trading pair - BTC-200730-9000-C
        :type symbol: str

        """
        return self._request_options_api('get', 'ticker', data=params)

    def options_mark_price(self, **params):
        """Get the latest mark price

        https://binance-docs.github.io/apidocs/voptions/en/#get-the-latest-mark-price

        :param symbol: optional - Option trading pair - BTC-200730-9000-C
        :type symbol: str

        """
        return self._request_options_api('get', 'mark', data=params)

    def options_order_book(self, **params):
        """Depth information

        https://binance-docs.github.io/apidocs/voptions/en/#depth-information

        :param symbol: required - Option trading pair - BTC-200730-9000-C
        :type symbol: str
        :param limit: optional - Default:100 Max:1000.Optional value:[10, 20, 50, 100, 500, 1000] - 100
        :type limit: int

        """
        return self._request_options_api('get', 'depth', data=params)

    def options_klines(self, **params):
        """Candle data

        https://binance-docs.github.io/apidocs/voptions/en/#candle-data

        :param symbol: required - Option trading pair - BTC-200730-9000-C
        :type symbol: str
        :param interval: required - Time interval - 5m
        :type interval: str
        :param startTime: optional - Start Time - 1592317127349
        :type startTime: int
        :param endTime: optional - End Time - 1592317127349
        :type endTime: int
        :param limit: optional - Number of records Default:500 Max:1500 - 500
        :type limit: int

        """
        return self._request_options_api('get', 'klines', data=params)

    def options_recent_trades(self, **params):
        """Recently completed Option trades

        https://binance-docs.github.io/apidocs/voptions/en/#recently-completed-option-trades

        :param symbol: required - Option trading pair - BTC-200730-9000-C
        :type symbol: str
        :param limit: optional - Number of records Default:100 Max:500 - 100
        :type limit: int

        """
        return self._request_options_api('get', 'trades', data=params)

    def options_historical_trades(self, **params):
        """Query trade history

        https://binance-docs.github.io/apidocs/voptions/en/#query-trade-history

        :param symbol: required - Option trading pair - BTC-200730-9000-C
        :type symbol: str
        :param fromId: optional - The deal ID from which to return. The latest deal record is returned by default - 1592317127349
        :type fromId: int
        :param limit: optional - Number of records Default:100 Max:500 - 100
        :type limit: int

        """
        return self._request_options_api('get', 'historicalTrades', data=params)

    # Account and trading interface endpoints

    def options_account_info(self, **params):
        """Account asset info (USER_DATA)

        https://binance-docs.github.io/apidocs/voptions/en/#account-asset-info-user_data

        :param recvWindow: optional
        :type recvWindow: int

        """
        return self._request_options_api('get', 'account', signed=True, data=params)

    def options_funds_transfer(self, **params):
        """Funds transfer (USER_DATA)

        https://binance-docs.github.io/apidocs/voptions/en/#funds-transfer-user_data

        :param currency: required - Asset type - USDT
        :type currency: str
        :param type: required - IN: Transfer from spot account to option account OUT: Transfer from option account to spot account - IN
        :type type: str (ENUM)
        :param amount: required - Amount - 10000
        :type amount: float
        :param recvWindow: optional
        :type recvWindow: int

        """
        return self._request_options_api('post', 'transfer', signed=True, data=params)

    def options_positions(self, **params):
        """Option holdings info (USER_DATA)

        https://binance-docs.github.io/apidocs/voptions/en/#option-holdings-info-user_data

        :param symbol: optional - Option trading pair - BTC-200730-9000-C
        :type symbol: str
        :param recvWindow: optional
        :type recvWindow: int

        """
        return self._request_options_api('get', 'position', signed=True, data=params)

    def options_bill(self, **params):
        """Account funding flow (USER_DATA)

        https://binance-docs.github.io/apidocs/voptions/en/#account-funding-flow-user_data

        :param currency: required - Asset type - USDT
        :type currency: str
        :param recordId: optional - Return the recordId and subsequent data, the latest data is returned by default - 100000
        :type recordId: int
        :param startTime: optional - Start Time - 1593511200000
        :type startTime: int
        :param endTime: optional - End Time - 1593511200000
        :type endTime: int
        :param limit: optional - Number of result sets returned Default:100 Max:1000 - 100
        :type limit: int
        :param recvWindow: optional
        :type recvWindow: int

        """
        return self._request_options_api('post', 'bill', signed=True, data=params)

    def options_place_order(self, **params):
        """Option order (TRADE)

        https://binance-docs.github.io/apidocs/voptions/en/#option-order-trade

        :param symbol: required - Option trading pair - BTC-200730-9000-C
        :type symbol: str
        :param side: required - Buy/sell direction: SELL, BUY - BUY
        :type side: str (ENUM)
        :param type: required - Order Type: LIMIT, MARKET - LIMIT
        :type type: str (ENUM)
        :param quantity: required - Order Quantity - 3
        :type quantity: float
        :param price: optional - Order Price - 1000
        :type price: float
        :param timeInForce: optional - Time in force method（Default GTC) - GTC
        :type timeInForce: str (ENUM)
        :param reduceOnly: optional - Reduce Only (Default false) - false
        :type reduceOnly: bool
        :param postOnly: optional - Post Only (Default false) - false
        :type postOnly: bool
        :param newOrderRespType: optional - "ACK", "RESULT", Default "ACK" - ACK
        :type newOrderRespType: str (ENUM)
        :param clientOrderId: optional - User-defined order ID cannot be repeated in pending orders - 10000
        :type clientOrderId: str
        :param recvWindow: optional
        :type recvWindow: int

        """
        return self._request_options_api('post', 'order', signed=True, data=params)

    def options_place_batch_order(self, **params):
        """Place Multiple Option orders (TRADE)

        https://binance-docs.github.io/apidocs/voptions/en/#place-multiple-option-orders-trade

        :param orders: required - order list. Max 5 orders - [{"symbol":"BTC-210115-35000-C","price":"100","quantity":"0.0001","side":"BUY","type":"LIMIT"}]
        :type orders: list
        :param recvWindow: optional
        :type recvWindow: int

        """
        return self._request_options_api('post', 'batchOrders', signed=True, data=params)

    def options_cancel_order(self, **params):
        """Cancel Option order (TRADE)

        https://binance-docs.github.io/apidocs/voptions/en/#cancel-option-order-trade

        :param symbol: required - Option trading pair - BTC-200730-9000-C
        :type symbol: str
        :param orderId: optional - Order ID - 4611875134427365377
        :type orderId: str
        :param clientOrderId: optional - User-defined order ID - 10000
        :type clientOrderId: str
        :param recvWindow: optional
        :type recvWindow: int

        """
        return self._request_options_api('delete', 'order', signed=True, data=params)

    def options_cancel_batch_order(self, **params):
        """Cancel Multiple Option orders (TRADE)

        https://binance-docs.github.io/apidocs/voptions/en/#cancel-multiple-option-orders-trade

        :param symbol: required - Option trading pair - BTC-200730-9000-C
        :type symbol: str
        :param orderIds: optional - Order ID - [4611875134427365377,4611875134427365378]
        :type orderId: list
        :param clientOrderIds: optional - User-defined order ID - ["my_id_1","my_id_2"]
        :type clientOrderIds: list
        :param recvWindow: optional
        :type recvWindow: int

        """
        return self._request_options_api('delete', 'batchOrders', signed=True, data=params)

    def options_cancel_all_orders(self, **params):
        """Cancel all Option orders (TRADE)

        https://binance-docs.github.io/apidocs/voptions/en/#cancel-all-option-orders-trade

        :param symbol: required - Option trading pair - BTC-200730-9000-C
        :type symbol: str
        :param recvWindow: optional
        :type recvWindow: int

        """
        return self._request_options_api('delete', 'allOpenOrders', signed=True, data=params)

    def options_query_order(self, **params):
        """Query Option order (TRADE)

        https://binance-docs.github.io/apidocs/voptions/en/#query-option-order-trade

        :param symbol: required - Option trading pair - BTC-200730-9000-C
        :type symbol: str
        :param orderId: optional - Order ID - 4611875134427365377
        :type orderId: str
        :param clientOrderId: optional - User-defined order ID - 10000
        :type clientOrderId: str
        :param recvWindow: optional
        :type recvWindow: int

        """
        return self._request_options_api('get', 'order', signed=True, data=params)

    def options_query_pending_orders(self, **params):
        """Query current pending Option orders (TRADE)

        https://binance-docs.github.io/apidocs/voptions/en/#query-current-pending-option-orders-trade

        :param symbol: required - Option trading pair - BTC-200730-9000-C
        :type symbol: str
        :param orderId: optional - Returns the orderId and subsequent orders, the most recent order is returned by default - 100000
        :type orderId: str
        :param startTime: optional - Start Time - 1593511200000
        :type startTime: int
        :param endTime: optional - End Time - 1593511200000
        :type endTime: int
        :param limit: optional - Number of result sets returned Default:100 Max:1000 - 100
        :type limit: int
        :param recvWindow: optional
        :type recvWindow: int

        """
        return self._request_options_api('get', 'openOrders', signed=True, data=params)

    def options_query_order_history(self, **params):
        """Query Option order history (TRADE)

        https://binance-docs.github.io/apidocs/voptions/en/#query-option-order-history-trade

        :param symbol: required - Option trading pair - BTC-200730-9000-C
        :type symbol: str
        :param orderId: optional - Returns the orderId and subsequent orders, the most recent order is returned by default - 100000
        :type orderId: str
        :param startTime: optional - Start Time - 1593511200000
        :type startTime: int
        :param endTime: optional - End Time - 1593511200000
        :type endTime: int
        :param limit: optional - Number of result sets returned Default:100 Max:1000 - 100
        :type limit: int
        :param recvWindow: optional
        :type recvWindow: int

        """
        return self._request_options_api('get', 'historyOrders', signed=True, data=params)

    def options_user_trades(self, **params):
        """Option Trade List (USER_DATA)

        https://binance-docs.github.io/apidocs/voptions/en/#option-trade-list-user_data

        :param symbol: required - Option trading pair - BTC-200730-9000-C
        :type symbol: str
        :param fromId: optional - Trade id to fetch from. Default gets most recent trades. - 4611875134427365376
        :type orderId: int
        :param startTime: optional - Start Time - 1593511200000
        :type startTime: int
        :param endTime: optional - End Time - 1593511200000
        :type endTime: int
        :param limit: optional - Number of result sets returned Default:100 Max:1000 - 100
        :type limit: int
        :param recvWindow: optional
        :type recvWindow: int

        """
        return self._request_options_api('get', 'userTrades', signed=True, data=params)
>>>>>>> a412e003
<|MERGE_RESOLUTION|>--- conflicted
+++ resolved
@@ -5759,9 +5759,6 @@
         https://binance-docs.github.io/apidocs/delivery/en/#get-current-position-mode-user_data
 
         """
-<<<<<<< HEAD
-        return self._request_futures_coin_api("get", "positionSide/dual", True, data=params)
-=======
         return self._request_futures_coin_api("get", "positionSide/dual", True, data=params)
 
     def get_all_coins_info(self, **params):
@@ -6349,5 +6346,4 @@
         :type recvWindow: int
 
         """
-        return self._request_options_api('get', 'userTrades', signed=True, data=params)
->>>>>>> a412e003
+        return self._request_options_api('get', 'userTrades', signed=True, data=params