--- conflicted
+++ resolved
@@ -3919,11 +3919,7 @@
     def get_sub_account_assets(self, **params):
         """Fetch sub-account assets
 
-<<<<<<< HEAD
-        https://binance-docs.github.io/apidocs/spot/en/#sub-account-futures-asset-transfer-for-master-account
-=======
         https://binance-docs.github.io/apidocs/spot/en/#query-sub-account-assets-for-master-account
->>>>>>> 3efd5a1c
 
         :param email: required
         :type email: str
