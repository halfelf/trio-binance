from typing import Dict, Optional

import aiohttp
import asyncio
import hashlib
import hmac
import requests
import time
from operator import itemgetter
from urllib.parse import urlencode


from .helpers import interval_to_milliseconds, convert_ts_str
from .exceptions import BinanceAPIException, BinanceRequestException


class BaseClient:

    API_URL = 'https://api.binance.{}/api'
    MARGIN_API_URL = 'https://api.binance.{}/sapi'
    WEBSITE_URL = 'https://www.binance.{}'
    FUTURES_URL = 'https://fapi.binance.{}/fapi'
    FUTURES_DATA_URL = 'https://fapi.binance.{}/futures/data'
    FUTURES_COIN_URL = "https://dapi.binance.{}/dapi"
    FUTURES_COIN_DATA_URL = "https://dapi.binance.{}/futures/data"
    OPTIONS_URL = 'https://vapi.binance.{}/vapi'
    OPTIONS_TESTNET_URL = 'https://testnet.binanceops.{}/vapi'
    PUBLIC_API_VERSION = 'v1'
    PRIVATE_API_VERSION = 'v3'
    MARGIN_API_VERSION = 'v1'
    FUTURES_API_VERSION = 'v1'
    FUTURES_API_VERSION2 = "v2"
    OPTIONS_API_VERSION = 'v1'

    SYMBOL_TYPE_SPOT = 'SPOT'

    ORDER_STATUS_NEW = 'NEW'
    ORDER_STATUS_PARTIALLY_FILLED = 'PARTIALLY_FILLED'
    ORDER_STATUS_FILLED = 'FILLED'
    ORDER_STATUS_CANCELED = 'CANCELED'
    ORDER_STATUS_PENDING_CANCEL = 'PENDING_CANCEL'
    ORDER_STATUS_REJECTED = 'REJECTED'
    ORDER_STATUS_EXPIRED = 'EXPIRED'

    KLINE_INTERVAL_1MINUTE = '1m'
    KLINE_INTERVAL_3MINUTE = '3m'
    KLINE_INTERVAL_5MINUTE = '5m'
    KLINE_INTERVAL_15MINUTE = '15m'
    KLINE_INTERVAL_30MINUTE = '30m'
    KLINE_INTERVAL_1HOUR = '1h'
    KLINE_INTERVAL_2HOUR = '2h'
    KLINE_INTERVAL_4HOUR = '4h'
    KLINE_INTERVAL_6HOUR = '6h'
    KLINE_INTERVAL_8HOUR = '8h'
    KLINE_INTERVAL_12HOUR = '12h'
    KLINE_INTERVAL_1DAY = '1d'
    KLINE_INTERVAL_3DAY = '3d'
    KLINE_INTERVAL_1WEEK = '1w'
    KLINE_INTERVAL_1MONTH = '1M'

    SIDE_BUY = 'BUY'
    SIDE_SELL = 'SELL'

    ORDER_TYPE_LIMIT = 'LIMIT'
    ORDER_TYPE_MARKET = 'MARKET'
    ORDER_TYPE_STOP_LOSS = 'STOP_LOSS'
    ORDER_TYPE_STOP_LOSS_LIMIT = 'STOP_LOSS_LIMIT'
    ORDER_TYPE_TAKE_PROFIT = 'TAKE_PROFIT'
    ORDER_TYPE_TAKE_PROFIT_LIMIT = 'TAKE_PROFIT_LIMIT'
    ORDER_TYPE_LIMIT_MAKER = 'LIMIT_MAKER'

    FUTURE_ORDER_TYPE_LIMIT = 'LIMIT'
    FUTURE_ORDER_TYPE_MARKET = 'MARKET'
    FUTURE_ORDER_TYPE_STOP = 'STOP'
    FUTURE_ORDER_TYPE_STOP_MARKET = 'STOP_MARKET'
    FUTURE_ORDER_TYPE_TAKE_PROFIT = 'TAKE_PROFIT'
    FUTURE_ORDER_TYPE_TAKE_PROFIT_MARKET = 'TAKE_PROFIT_MARKET'
    FUTURE_ORDER_TYPE_LIMIT_MAKER = 'LIMIT_MAKER'

    TIME_IN_FORCE_GTC = 'GTC'  # Good till cancelled
    TIME_IN_FORCE_IOC = 'IOC'  # Immediate or cancel
    TIME_IN_FORCE_FOK = 'FOK'  # Fill or kill

    ORDER_RESP_TYPE_ACK = 'ACK'
    ORDER_RESP_TYPE_RESULT = 'RESULT'
    ORDER_RESP_TYPE_FULL = 'FULL'

    # For accessing the data returned by Client.aggregate_trades().
    AGG_ID = 'a'
    AGG_PRICE = 'p'
    AGG_QUANTITY = 'q'
    AGG_FIRST_TRADE_ID = 'f'
    AGG_LAST_TRADE_ID = 'l'
    AGG_TIME = 'T'
    AGG_BUYER_MAKES = 'm'
    AGG_BEST_MATCH = 'M'

    # new asset transfer api enum
    SPOT_TO_FIAT = "MAIN_C2C"
    SPOT_TO_USDT_FUTURE = "MAIN_UMFUTURE"
    SPOT_TO_COIN_FUTURE = "MAIN_CMFUTURE"
    SPOT_TO_MARGIN_CROSS = "MAIN_MARGIN"
    SPOT_TO_MINING = "MAIN_MINING"
    FIAT_TO_SPOT = "C2C_MAIN"
    FIAT_TO_USDT_FUTURE = "C2C_UMFUTURE"
    FIAT_TO_MINING = "C2C_MINING"
    USDT_FUTURE_TO_SPOT = "UMFUTURE_MAIN"
    USDT_FUTURE_TO_FIAT = "UMFUTURE_C2C"
    USDT_FUTURE_TO_MARGIN_CROSS = "UMFUTURE_MARGIN"
    COIN_FUTURE_TO_SPOT = "CMFUTURE_MAIN"
    MARGIN_CROSS_TO_SPOT = "MARGIN_MAIN"
    MARGIN_CROSS_TO_USDT_FUTURE = "MARGIN_UMFUTURE"
    MINING_TO_SPOT = "MINING_MAIN"
    MINING_TO_USDT_FUTURE = "MINING_UMFUTURE"
    MINING_TO_FIAT = "MINING_C2C"

    def __init__(
        self, api_key: Optional[str] = None, api_secret: Optional[str] = None,
        requests_params: Dict[str, str] = None, tld: str = 'com',
        testnet: bool = False
    ):
        """Binance API Client constructor

        :param api_key: Api Key
        :type api_key: str.
        :param api_secret: Api Secret
        :type api_secret: str.
        :param requests_params: optional - Dictionary of requests params to use for all calls
        :type requests_params: dict.
        :param testnet: Use testnet environment - only available for vanilla options at the moment
        :type testnet: bool

        """

        self.tld = tld
        self.API_URL = self.API_URL.format(tld)
        self.MARGIN_API_URL = self.MARGIN_API_URL.format(tld)
        self.WEBSITE_URL = self.WEBSITE_URL.format(tld)
        self.FUTURES_URL = self.FUTURES_URL.format(tld)
        self.FUTURES_DATA_URL = self.FUTURES_DATA_URL.format(tld)
        self.FUTURES_COIN_URL = self.FUTURES_COIN_URL.format(tld)
        self.FUTURES_COIN_DATA_URL = self.FUTURES_COIN_DATA_URL.format(tld)
        self.OPTIONS_URL = self.OPTIONS_URL.format(tld)
        self.OPTIONS_TESTNET_URL = self.OPTIONS_TESTNET_URL.format(tld)

        self.API_KEY = api_key
        self.API_SECRET = api_secret
        self.session = self._init_session()
        self._requests_params = requests_params
        self.response = None
        self.testnet = testnet
        self.timestamp_offset = 0

    def _get_headers(self) -> Dict:
        headers = {
            'Accept': 'application/json',
            'User-Agent': 'Mozilla/5.0 (X11; Linux x86_64) AppleWebKit/537.36 (KHTML, like Gecko) Chrome/56.0.2924.87 Safari/537.36',  # noqa
        }
        if self.API_KEY:
            assert self.API_KEY
            headers['X-MBX-APIKEY'] = self.API_KEY
        return headers

    def _init_session(self):
        raise NotImplementedError

    def _create_api_uri(self, path, signed=True, version=PUBLIC_API_VERSION):
        v = self.PRIVATE_API_VERSION if signed else version
        return self.API_URL + '/' + v + '/' + path

    def _create_margin_api_uri(self, path, version=MARGIN_API_VERSION):
        return self.MARGIN_API_URL + '/' + version + '/' + path

    def _create_website_uri(self, path):
        return self.WEBSITE_URL + '/' + path

    def _create_futures_api_uri(self, path):
        return self.FUTURES_URL + '/' + self.FUTURES_API_VERSION + '/' + path

    def _create_futures_data_api_uri(self, path):
        return self.FUTURES_DATA_URL + '/' + path

    def _create_futures_coin_api_url(self, path, version=1):
        options = {1: self.FUTURES_API_VERSION, 2: self.FUTURES_API_VERSION2}
        return self.FUTURES_COIN_URL + "/" + options[version] + "/" + path

    def _create_futures_coin_data_api_url(self, path, version=1):
        return self.FUTURES_COIN_DATA_URL + "/" + path

    def _create_options_api_uri(self, path):
        if self.testnet:
            url = self.OPTIONS_TESTNET_URL
        else:
            url = self.OPTIONS_URL
        return url + '/' + self.OPTIONS_API_VERSION + '/' + path

    def _generate_signature(self, data):

        ordered_data = self._order_params(data)
        query_string = '&'.join(["{}={}".format(d[0], d[1]) for d in ordered_data])
        m = hmac.new(self.API_SECRET.encode('utf-8'), query_string.encode('utf-8'), hashlib.sha256)
        return m.hexdigest()

    @staticmethod
    def _order_params(data):
        """Convert params to list with signature as last element

        :param data:
        :return:

        """
        has_signature = False
        params = []
        for key, value in data.items():
            if key == 'signature':
                has_signature = True
            else:
                params.append((key, str(value)))
        # sort parameters by key
        params.sort(key=itemgetter(0))
        if has_signature:
            params.append(('signature', data['signature']))
        return params

    def _get_request_kwargs(self, method, signed, force_params=False, **kwargs):

        # set default requests timeout
        kwargs['timeout'] = 10

        # add our global requests params
        if self._requests_params:
            kwargs.update(self._requests_params)

        data = kwargs.get('data', None)
        if data and isinstance(data, dict):
            kwargs['data'] = data

        if signed:
            # generate signature
            kwargs['data']['timestamp'] = int(time.time() * 1000 + self.timestamp_offset)
            kwargs['data']['signature'] = self._generate_signature(kwargs['data'])

            # find any requests params passed and apply them
            if 'requests_params' in kwargs['data']:
                # merge requests params into kwargs
                kwargs.update(kwargs['data']['requests_params'])
                del(kwargs['data']['requests_params'])

        # sort get and post params to match signature order
        if data:
            # sort post params
            kwargs['data'] = self._order_params(kwargs['data'])
            # Remove any arguments with values of None.
            null_args = [i for i, (key, value) in enumerate(kwargs['data']) if value is None]
            for i in reversed(null_args):
                del kwargs['data'][i]

        # if get request assign data array to params value for requests lib
        if data and (method == 'get' or force_params):
            kwargs['params'] = '&'.join('%s=%s' % (data[0], data[1]) for data in kwargs['data'])
            del(kwargs['data'])

        return kwargs


class Client(BaseClient):

    def __init__(
        self, api_key: Optional[str] = None, api_secret: Optional[str] = None,
        requests_params: Dict[str, str] = None, tld: str = 'com',
        testnet: bool = False
    ):

        super().__init__(api_key, api_secret, requests_params, tld, testnet)

        # init DNS and SSL cert
        self.ping()

    def _init_session(self):

        headers = self._get_headers()

        session = requests.session()
        session.headers.update(headers)
        return session

    def _request(self, method, uri, signed, force_params=False, **kwargs):

        kwargs = self._get_request_kwargs(method, signed, force_params, **kwargs)

        response = getattr(self.session, method)(uri, **kwargs)
        return self._handle_response(response)

    @staticmethod
    def _handle_response(response):
        """Internal helper for handling API responses from the Binance server.
        Raises the appropriate exceptions when necessary; otherwise, returns the
        response.
        """
        if not (200 <= response.status_code < 300):
            raise BinanceAPIException(response, response.status_code, response.text)
        try:
            return response.json()
        except ValueError:
            raise BinanceRequestException('Invalid Response: %s' % response.text)

    def _request_api(self, method, path, signed=False, version=BaseClient.PUBLIC_API_VERSION, **kwargs):
        uri = self._create_api_uri(path, signed, version)
        return self._request(method, uri, signed, **kwargs)

    def _request_futures_api(self, method, path, signed=False, **kwargs):
        uri = self._create_futures_api_uri(path)

        return self._request(method, uri, signed, True, **kwargs)

    def _request_futures_data_api(self, method, path, signed=False, **kwargs):
        uri = self._create_futures_data_api_uri(path)

        return self._request(method, uri, signed, True, **kwargs)

    def _request_futures_coin_api(self, method, path, signed=False, version=1, **kwargs):
        uri = self._create_futures_coin_api_url(path, version=version)

        return self._request(method, uri, signed, True, **kwargs)

    def _request_futures_coin_data_api(self, method, path, signed=False, version=1, **kwargs):
        uri = self._create_futures_coin_data_api_url(path, version=version)

        return self._request(method, uri, signed, True, **kwargs)

    def _request_options_api(self, method, path, signed=False, **kwargs):
        uri = self._create_options_api_uri(path)

        return self._request(method, uri, signed, True, **kwargs)

    def _request_margin_api(self, method, path, signed=False, **kwargs):
        uri = self._create_margin_api_uri(path)

        return self._request(method, uri, signed, **kwargs)

    def _request_website(self, method, path, signed=False, **kwargs):
        uri = self._create_website_uri(path)
        return self._request(method, uri, signed, **kwargs)

    def _get(self, path, signed=False, version=BaseClient.PUBLIC_API_VERSION, **kwargs):
        return self._request_api('get', path, signed, version, **kwargs)

    def _post(self, path, signed=False, version=BaseClient.PUBLIC_API_VERSION, **kwargs):
        return self._request_api('post', path, signed, version, **kwargs)

    def _put(self, path, signed=False, version=BaseClient.PUBLIC_API_VERSION, **kwargs):
        return self._request_api('put', path, signed, version, **kwargs)

    def _delete(self, path, signed=False, version=BaseClient.PUBLIC_API_VERSION, **kwargs):
        return self._request_api('delete', path, signed, version, **kwargs)

    # Exchange Endpoints

    def get_products(self):
        """Return list of products currently listed on Binance

        Use get_exchange_info() call instead

        :returns: list - List of product dictionaries

        :raises: BinanceRequestException, BinanceAPIException

        """
        products = self._request_website('get', 'exchange-api/v1/public/asset-service/product/get-products')
        return products

    def get_exchange_info(self):
        """Return rate limits and list of symbols

        :returns: list - List of product dictionaries

        .. code-block:: python

            {
                "timezone": "UTC",
                "serverTime": 1508631584636,
                "rateLimits": [
                    {
                        "rateLimitType": "REQUESTS",
                        "interval": "MINUTE",
                        "limit": 1200
                    },
                    {
                        "rateLimitType": "ORDERS",
                        "interval": "SECOND",
                        "limit": 10
                    },
                    {
                        "rateLimitType": "ORDERS",
                        "interval": "DAY",
                        "limit": 100000
                    }
                ],
                "exchangeFilters": [],
                "symbols": [
                    {
                        "symbol": "ETHBTC",
                        "status": "TRADING",
                        "baseAsset": "ETH",
                        "baseAssetPrecision": 8,
                        "quoteAsset": "BTC",
                        "quotePrecision": 8,
                        "orderTypes": ["LIMIT", "MARKET"],
                        "icebergAllowed": false,
                        "filters": [
                            {
                                "filterType": "PRICE_FILTER",
                                "minPrice": "0.00000100",
                                "maxPrice": "100000.00000000",
                                "tickSize": "0.00000100"
                            }, {
                                "filterType": "LOT_SIZE",
                                "minQty": "0.00100000",
                                "maxQty": "100000.00000000",
                                "stepSize": "0.00100000"
                            }, {
                                "filterType": "MIN_NOTIONAL",
                                "minNotional": "0.00100000"
                            }
                        ]
                    }
                ]
            }

        :raises: BinanceRequestException, BinanceAPIException

        """

        return self._get('exchangeInfo', version=self.PRIVATE_API_VERSION)

    def get_symbol_info(self, symbol):
        """Return information about a symbol

        :param symbol: required e.g BNBBTC
        :type symbol: str

        :returns: Dict if found, None if not

        .. code-block:: python

            {
                "symbol": "ETHBTC",
                "status": "TRADING",
                "baseAsset": "ETH",
                "baseAssetPrecision": 8,
                "quoteAsset": "BTC",
                "quotePrecision": 8,
                "orderTypes": ["LIMIT", "MARKET"],
                "icebergAllowed": false,
                "filters": [
                    {
                        "filterType": "PRICE_FILTER",
                        "minPrice": "0.00000100",
                        "maxPrice": "100000.00000000",
                        "tickSize": "0.00000100"
                    }, {
                        "filterType": "LOT_SIZE",
                        "minQty": "0.00100000",
                        "maxQty": "100000.00000000",
                        "stepSize": "0.00100000"
                    }, {
                        "filterType": "MIN_NOTIONAL",
                        "minNotional": "0.00100000"
                    }
                ]
            }

        :raises: BinanceRequestException, BinanceAPIException

        """

        res = self.get_exchange_info()

        for item in res['symbols']:
            if item['symbol'] == symbol.upper():
                return item

        return None

    # General Endpoints

    def ping(self):
        """Test connectivity to the Rest API.

        https://github.com/binance/binance-spot-api-docs/blob/master/rest-api.md#test-connectivity

        :returns: Empty array

        .. code-block:: python

            {}

        :raises: BinanceRequestException, BinanceAPIException

        """
        return self._get('ping', version=self.PRIVATE_API_VERSION)

    def get_server_time(self):
        """Test connectivity to the Rest API and get the current server time.

        https://github.com/binance/binance-spot-api-docs/blob/master/rest-api.md#check-server-time

        :returns: Current server time

        .. code-block:: python

            {
                "serverTime": 1499827319559
            }

        :raises: BinanceRequestException, BinanceAPIException

        """
        return self._get('time', version=self.PRIVATE_API_VERSION)

    # Market Data Endpoints

    def get_all_tickers(self):
        """Latest price for a symbol or symbols.

        https://binance-docs.github.io/apidocs/spot/en/#symbol-price-ticker

        :param symbol: optional
        :type symbol: str

        :returns: List of market tickers

        .. code-block:: python

            [
                {
                    "symbol": "LTCBTC",
                    "price": "4.00000200"
                },
                {
                    "symbol": "ETHBTC",
                    "price": "0.07946600"
                }
            ]

        :raises: BinanceRequestException, BinanceAPIException

        """
        return self._get('ticker/price', version=self.PRIVATE_API_VERSION)

    def get_orderbook_tickers(self):
        """Best price/qty on the order book for all symbols.

        https://binance-docs.github.io/apidocs/spot/en/#symbol-order-book-ticker

        :param symbol: optional
        :type symbol: str

        :returns: List of order book market entries

        .. code-block:: python

            [
                {
                    "symbol": "LTCBTC",
                    "bidPrice": "4.00000000",
                    "bidQty": "431.00000000",
                    "askPrice": "4.00000200",
                    "askQty": "9.00000000"
                },
                {
                    "symbol": "ETHBTC",
                    "bidPrice": "0.07946700",
                    "bidQty": "9.00000000",
                    "askPrice": "100000.00000000",
                    "askQty": "1000.00000000"
                }
            ]

        :raises: BinanceRequestException, BinanceAPIException

        """
        return self._get('ticker/bookTicker', version=self.PRIVATE_API_VERSION)

    def get_order_book(self, **params):
        """Get the Order Book for the market

        https://github.com/binance/binance-spot-api-docs/blob/master/rest-api.md#order-book

        :param symbol: required
        :type symbol: str
        :param limit:  Default 100; max 1000
        :type limit: int

        :returns: API response

        .. code-block:: python

            {
                "lastUpdateId": 1027024,
                "bids": [
                    [
                        "4.00000000",     # PRICE
                        "431.00000000",   # QTY
                        []                # Can be ignored
                    ]
                ],
                "asks": [
                    [
                        "4.00000200",
                        "12.00000000",
                        []
                    ]
                ]
            }

        :raises: BinanceRequestException, BinanceAPIException

        """
        return self._get('depth', data=params, version=self.PRIVATE_API_VERSION)

    def get_recent_trades(self, **params):
        """Get recent trades (up to last 500).

        https://github.com/binance/binance-spot-api-docs/blob/master/rest-api.md#recent-trades-list

        :param symbol: required
        :type symbol: str
        :param limit:  Default 500; max 500.
        :type limit: int

        :returns: API response

        .. code-block:: python

            [
                {
                    "id": 28457,
                    "price": "4.00000100",
                    "qty": "12.00000000",
                    "time": 1499865549590,
                    "isBuyerMaker": true,
                    "isBestMatch": true
                }
            ]

        :raises: BinanceRequestException, BinanceAPIException

        """
        return self._get('trades', data=params)

    def get_historical_trades(self, **params):
        """Get older trades.

        https://github.com/binance/binance-spot-api-docs/blob/master/rest-api.md#recent-trades-list

        :param symbol: required
        :type symbol: str
        :param limit:  Default 500; max 500.
        :type limit: int
        :param fromId:  TradeId to fetch from. Default gets most recent trades.
        :type fromId: str

        :returns: API response

        .. code-block:: python

            [
                {
                    "id": 28457,
                    "price": "4.00000100",
                    "qty": "12.00000000",
                    "time": 1499865549590,
                    "isBuyerMaker": true,
                    "isBestMatch": true
                }
            ]

        :raises: BinanceRequestException, BinanceAPIException

        """
        return self._get('historicalTrades', data=params, version=self.PRIVATE_API_VERSION)

    def get_aggregate_trades(self, **params):
        """Get compressed, aggregate trades. Trades that fill at the time,
        from the same order, with the same price will have the quantity aggregated.

        https://github.com/binance/binance-spot-api-docs/blob/master/rest-api.md#compressedaggregate-trades-list

        :param symbol: required
        :type symbol: str
        :param fromId:  ID to get aggregate trades from INCLUSIVE.
        :type fromId: str
        :param startTime: Timestamp in ms to get aggregate trades from INCLUSIVE.
        :type startTime: int
        :param endTime: Timestamp in ms to get aggregate trades until INCLUSIVE.
        :type endTime: int
        :param limit:  Default 500; max 500.
        :type limit: int

        :returns: API response

        .. code-block:: python

            [
                {
                    "a": 26129,         # Aggregate tradeId
                    "p": "0.01633102",  # Price
                    "q": "4.70443515",  # Quantity
                    "f": 27781,         # First tradeId
                    "l": 27781,         # Last tradeId
                    "T": 1498793709153, # Timestamp
                    "m": true,          # Was the buyer the maker?
                    "M": true           # Was the trade the best price match?
                }
            ]

        :raises: BinanceRequestException, BinanceAPIException

        """
        return self._get('aggTrades', data=params, version=self.PRIVATE_API_VERSION)

    def aggregate_trade_iter(self, symbol, start_str=None, last_id=None):
        """Iterate over aggregate trade data from (start_time or last_id) to
        the end of the history so far.

        If start_time is specified, start with the first trade after
        start_time. Meant to initialise a local cache of trade data.

        If last_id is specified, start with the trade after it. This is meant
        for updating a pre-existing local trade data cache.

        Only allows start_str or last_id—not both. Not guaranteed to work
        right if you're running more than one of these simultaneously. You
        will probably hit your rate limit.

        See dateparser docs for valid start and end string formats http://dateparser.readthedocs.io/en/latest/

        If using offset strings for dates add "UTC" to date string e.g. "now UTC", "11 hours ago UTC"

        :param symbol: Symbol string e.g. ETHBTC
        :type symbol: str
        :param start_str: Start date string in UTC format or timestamp in milliseconds. The iterator will
        return the first trade occurring later than this time.
        :type start_str: str|int
        :param last_id: aggregate trade ID of the last known aggregate trade.
        Not a regular trade ID. See https://github.com/binance/binance-spot-api-docs/blob/master/rest-api.md#compressedaggregate-trades-list.

        :returns: an iterator of JSON objects, one per trade. The format of
        each object is identical to Client.aggregate_trades().

        :type last_id: int
        """
        if start_str is not None and last_id is not None:
            raise ValueError(
                'start_time and last_id may not be simultaneously specified.')

        # If there's no last_id, get one.
        if last_id is None:
            # Without a last_id, we actually need the first trade.  Normally,
            # we'd get rid of it. See the next loop.
            if start_str is None:
                trades = self.get_aggregate_trades(symbol=symbol, fromId=0)
            else:
                # The difference between startTime and endTime should be less
                # or equal than an hour and the result set should contain at
                # least one trade.
                start_ts = convert_ts_str(start_str)
                # If the resulting set is empty (i.e. no trades in that interval)
                # then we just move forward hour by hour until we find at least one
                # trade or reach present moment
                while True:
                    end_ts = start_ts + (60 * 60 * 1000)
                    trades = self.get_aggregate_trades(
                        symbol=symbol,
                        startTime=start_ts,
                        endTime=end_ts)
                    if len(trades) > 0:
                        break
                    # If we reach present moment and find no trades then there is
                    # nothing to iterate, so we're done
                    if end_ts > int(time.time() * 1000):
                        return
                    start_ts = end_ts
            for t in trades:
                yield t
            last_id = trades[-1][self.AGG_ID]

        while True:
            # There is no need to wait between queries, to avoid hitting the
            # rate limit. We're using blocking IO, and as long as we're the
            # only thread running calls like this, Binance will automatically
            # add the right delay time on their end, forcing us to wait for
            # data. That really simplifies this function's job. Binance is
            # fucking awesome.
            trades = self.get_aggregate_trades(symbol=symbol, fromId=last_id)
            # fromId=n returns a set starting with id n, but we already have
            # that one. So get rid of the first item in the result set.
            trades = trades[1:]
            if len(trades) == 0:
                return
            for t in trades:
                yield t
            last_id = trades[-1][self.AGG_ID]

    def get_klines(self, **params):
        """Kline/candlestick bars for a symbol. Klines are uniquely identified by their open time.

        https://github.com/binance/binance-spot-api-docs/blob/master/rest-api.md#klinecandlestick-data

        :param symbol: required
        :type symbol: str
        :param interval: -
        :type interval: str
        :param limit: - Default 500; max 500.
        :type limit: int
        :param startTime:
        :type startTime: int
        :param endTime:
        :type endTime: int

        :returns: API response

        .. code-block:: python

            [
                [
                    1499040000000,      # Open time
                    "0.01634790",       # Open
                    "0.80000000",       # High
                    "0.01575800",       # Low
                    "0.01577100",       # Close
                    "148976.11427815",  # Volume
                    1499644799999,      # Close time
                    "2434.19055334",    # Quote asset volume
                    308,                # Number of trades
                    "1756.87402397",    # Taker buy base asset volume
                    "28.46694368",      # Taker buy quote asset volume
                    "17928899.62484339" # Can be ignored
                ]
            ]

        :raises: BinanceRequestException, BinanceAPIException

        """
        return self._get('klines', data=params, version=self.PRIVATE_API_VERSION)

    def _klines(self, spot=True, **params):
        """Get klines of spot (get_klines) or futures (futures_klines) endpoints.

        :param spot: Spot klines functions, otherwise futures
        :type spot: bool

        :return: klines, see get_klines

        """
        if 'endTime' in params and not params['endTime']:
            del params['endTime']
        if spot:
            return self.get_klines(**params)
        else:
            return self.futures_klines(**params)

    def _get_earliest_valid_timestamp(self, symbol, interval, spot=True):
        """Get earliest valid open timestamp from Binance

        :param symbol: Name of symbol pair e.g BNBBTC
        :type symbol: str
        :param interval: Binance Kline interval
        :type interval: str
        :param spot: Spot endpoint, otherwise futures
        :type spot: bool

        :return: first valid timestamp

        """
        kline = self._klines(
            spot=spot,
            symbol=symbol,
            interval=interval,
            limit=1,
            startTime=0,
            endTime=int(time.time() * 1000)
        )
        return kline[0][0]

<<<<<<< HEAD
    def get_historical_klines(self, symbol, interval, start_str, end_str=None,
                           limit=500, spot=True):
=======
    def get_historical_klines(self, symbol, interval, start_str, end_str=None, limit=500):
>>>>>>> 15aaa192
        """Get Historical Klines from Binance

        :param symbol: Name of symbol pair e.g BNBBTC
        :type symbol: str
        :param interval: Binance Kline interval
        :type interval: str
        :param start_str: Start date string in UTC format or timestamp in milliseconds
        :type start_str: str|int
        :param end_str: optional - end date string in UTC format or timestamp in milliseconds (default will fetch everything up to now)
        :type end_str: str|int
        :param limit: Default 500; max 1000.
        :type limit: int
	:param spot: Historical klines from spot endpoint, otherwise futures
        :type spot: bool

        :return: list of OHLCV values

        """
<<<<<<< HEAD
        return self._historical_klines(symbol, interval, start_str, end_str=None, limit=500, spot=spot)
=======
        return self._historical_klines(symbol, interval, start_str, end_str=end_str, limit=limit, spot=True)
>>>>>>> 15aaa192

    def _historical_klines(self, symbol, interval, start_str, end_str=None, limit=500, spot=True):
        """Get Historical Klines from Binance (spot or futures)

        See dateparser docs for valid start and end string formats http://dateparser.readthedocs.io/en/latest/

        If using offset strings for dates add "UTC" to date string e.g. "now UTC", "11 hours ago UTC"

        :param symbol: Name of symbol pair e.g BNBBTC
        :type symbol: str
        :param interval: Binance Kline interval
        :type interval: str
        :param start_str: Start date string in UTC format or timestamp in milliseconds
        :type start_str: str|int
        :param end_str: optional - end date string in UTC format or timestamp in milliseconds (default will fetch everything up to now)
        :type end_str: None|str|int
        :param limit: Default 500; max 1000.
        :type limit: int
        :param limit: Default 500; max 1000.
        :type limit: int
        :param spot: Historical klines from spot endpoint, otherwise futures
        :type spot: bool

        :return: list of OHLCV values

        """
        # init our list
        output_data = []

        # convert interval to useful value in seconds
        timeframe = interval_to_milliseconds(interval)

        start_ts = convert_ts_str(start_str)

        # establish first available start timestamp
        first_valid_ts = self._get_earliest_valid_timestamp(symbol, interval, spot)
        start_ts = max(start_ts, first_valid_ts)

        # if an end time was passed convert it
        end_ts = convert_ts_str(end_str)

        idx = 0
        while True:
            # fetch the klines from start_ts up to max 500 entries or the end_ts if set
            temp_data = self._klines(
                spot=spot,
                symbol=symbol,
                interval=interval,
                limit=limit,
                startTime=start_ts,
                endTime=end_ts
            )

            # handle the case where exactly the limit amount of data was returned last loop
            if not len(temp_data):
                break

            # append this loops data to our output data
            output_data += temp_data

            # set our start timestamp using the last value in the array
            start_ts = temp_data[-1][0]

            idx += 1
            # check if we received less than the required limit and exit the loop
            if len(temp_data) < limit:
                # exit the while loop
                break

            # increment next call by our timeframe
            start_ts += timeframe

            # sleep after every 3rd call to be kind to the API
            if idx % 3 == 0:
                time.sleep(1)

        return output_data

    def get_historical_klines_generator(self, symbol, interval, start_str, end_str=None):
        """Get Historical Klines generator from Binance

        :param symbol: Name of symbol pair e.g BNBBTC
        :type symbol: str
        :param interval: Binance Kline interval
        :type interval: str
        :param start_str: Start date string in UTC format or timestamp in milliseconds
        :type start_str: str|int
        :param end_str: optional - end date string in UTC format or timestamp in milliseconds (default will fetch everything up to now)
        :type end_str: str|int

        :return: generator of OHLCV values

        """

        return self._historical_klines_generator(symbol, interval, start_str, end_str=end_str, spot=True)

    def _historical_klines_generator(self, symbol, interval, start_str, end_str=None, spot=True):
        """Get Historical Klines generator from Binance (spot or futures)

        See dateparser docs for valid start and end string formats http://dateparser.readthedocs.io/en/latest/

        If using offset strings for dates add "UTC" to date string e.g. "now UTC", "11 hours ago UTC"

        :param symbol: Name of symbol pair e.g BNBBTC
        :type symbol: str
        :param interval: Binance Kline interval
        :type interval: str
        :param start_str: Start date string in UTC format or timestamp in milliseconds
        :type start_str: str|int
        :param end_str: optional - end date string in UTC format or timestamp in milliseconds (default will fetch everything up to now)
        :type end_str: str|int
        :param spot: Historical klines generator from spot endpoint, otherwise futures
        :type spot: bool

        :return: generator of OHLCV values

        """
        # setup the max limit
        limit = 500

        # convert interval to useful value in seconds
        timeframe = interval_to_milliseconds(interval)

        # convert our date strings to milliseconds
        start_ts = convert_ts_str(start_str)

        # establish first available start timestamp
        first_valid_ts = self._get_earliest_valid_timestamp(symbol, interval, spot)
        start_ts = max(start_ts, first_valid_ts)

        # if an end time was passed convert it
        end_ts = convert_ts_str(end_str)

        idx = 0
        while True:
            # fetch the klines from start_ts up to max 500 entries or the end_ts if set
            output_data = self.get_klines(
                spot=spot,
                symbol=symbol,
                interval=interval,
                limit=limit,
                startTime=start_ts,
                endTime=end_ts
            )

            # handle the case where exactly the limit amount of data was returned last loop
            if not len(output_data):
                break

            # yield data
            for o in output_data:
                yield o

            # set our start timestamp using the last value in the array
            start_ts = output_data[-1][0]

            idx += 1
            # check if we received less than the required limit and exit the loop
            if len(output_data) < limit:
                # exit the while loop
                break

            # increment next call by our timeframe
            start_ts += timeframe

            # sleep after every 3rd call to be kind to the API
            if idx % 3 == 0:
                time.sleep(1)

    def get_avg_price(self, **params):
        """Current average price for a symbol.

        https://github.com/binance/binance-spot-api-docs/blob/master/rest-api.md#current-average-price

        :param symbol:
        :type symbol: str

        :returns: API response

        .. code-block:: python

            {
                "mins": 5,
                "price": "9.35751834"
            }
        """
        return self._get('avgPrice', data=params, version=self.PRIVATE_API_VERSION)

    def get_ticker(self, **params):
        """24 hour price change statistics.

        https://github.com/binance/binance-spot-api-docs/blob/master/rest-api.md#24hr-ticker-price-change-statistics

        :param symbol:
        :type symbol: str

        :returns: API response

        .. code-block:: python

            {
                "priceChange": "-94.99999800",
                "priceChangePercent": "-95.960",
                "weightedAvgPrice": "0.29628482",
                "prevClosePrice": "0.10002000",
                "lastPrice": "4.00000200",
                "bidPrice": "4.00000000",
                "askPrice": "4.00000200",
                "openPrice": "99.00000000",
                "highPrice": "100.00000000",
                "lowPrice": "0.10000000",
                "volume": "8913.30000000",
                "openTime": 1499783499040,
                "closeTime": 1499869899040,
                "fristId": 28385,   # First tradeId
                "lastId": 28460,    # Last tradeId
                "count": 76         # Trade count
            }

        OR

        .. code-block:: python

            [
                {
                    "priceChange": "-94.99999800",
                    "priceChangePercent": "-95.960",
                    "weightedAvgPrice": "0.29628482",
                    "prevClosePrice": "0.10002000",
                    "lastPrice": "4.00000200",
                    "bidPrice": "4.00000000",
                    "askPrice": "4.00000200",
                    "openPrice": "99.00000000",
                    "highPrice": "100.00000000",
                    "lowPrice": "0.10000000",
                    "volume": "8913.30000000",
                    "openTime": 1499783499040,
                    "closeTime": 1499869899040,
                    "fristId": 28385,   # First tradeId
                    "lastId": 28460,    # Last tradeId
                    "count": 76         # Trade count
                }
            ]

        :raises: BinanceRequestException, BinanceAPIException

        """
        return self._get('ticker/24hr', data=params, version=self.PRIVATE_API_VERSION)

    def get_symbol_ticker(self, **params):
        """Latest price for a symbol or symbols.

        https://github.com/binance/binance-spot-api-docs/blob/master/rest-api.md#24hr-ticker-price-change-statistics

        :param symbol:
        :type symbol: str

        :returns: API response

        .. code-block:: python

            {
                "symbol": "LTCBTC",
                "price": "4.00000200"
            }

        OR

        .. code-block:: python

            [
                {
                    "symbol": "LTCBTC",
                    "price": "4.00000200"
                },
                {
                    "symbol": "ETHBTC",
                    "price": "0.07946600"
                }
            ]

        :raises: BinanceRequestException, BinanceAPIException

        """
        return self._get('ticker/price', data=params, version=self.PRIVATE_API_VERSION)

    def get_orderbook_ticker(self, **params):
        """Latest price for a symbol or symbols.

        https://github.com/binance/binance-spot-api-docs/blob/master/rest-api.md#symbol-order-book-ticker

        :param symbol:
        :type symbol: str

        :returns: API response

        .. code-block:: python

            {
                "symbol": "LTCBTC",
                "bidPrice": "4.00000000",
                "bidQty": "431.00000000",
                "askPrice": "4.00000200",
                "askQty": "9.00000000"
            }

        OR

        .. code-block:: python

            [
                {
                    "symbol": "LTCBTC",
                    "bidPrice": "4.00000000",
                    "bidQty": "431.00000000",
                    "askPrice": "4.00000200",
                    "askQty": "9.00000000"
                },
                {
                    "symbol": "ETHBTC",
                    "bidPrice": "0.07946700",
                    "bidQty": "9.00000000",
                    "askPrice": "100000.00000000",
                    "askQty": "1000.00000000"
                }
            ]

        :raises: BinanceRequestException, BinanceAPIException

        """
        return self._get('ticker/bookTicker', data=params, version=self.PRIVATE_API_VERSION)

    # Account Endpoints

    def create_order(self, **params):
        """Send in a new order

        Any order with an icebergQty MUST have timeInForce set to GTC.

        https://github.com/binance/binance-spot-api-docs/blob/master/rest-api.md#new-order--trade

        :param symbol: required
        :type symbol: str
        :param side: required
        :type side: str
        :param type: required
        :type type: str
        :param timeInForce: required if limit order
        :type timeInForce: str
        :param quantity: required
        :type quantity: decimal
        :param quoteOrderQty: amount the user wants to spend (when buying) or receive (when selling)
            of the quote asset, applicable to MARKET orders
        :type quoteOrderQty: decimal
        :param price: required
        :type price: str
        :param newClientOrderId: A unique id for the order. Automatically generated if not sent.
        :type newClientOrderId: str
        :param icebergQty: Used with LIMIT, STOP_LOSS_LIMIT, and TAKE_PROFIT_LIMIT to create an iceberg order.
        :type icebergQty: decimal
        :param newOrderRespType: Set the response JSON. ACK, RESULT, or FULL; default: RESULT.
        :type newOrderRespType: str
        :param recvWindow: the number of milliseconds the request is valid for
        :type recvWindow: int

        :returns: API response

        Response ACK:

        .. code-block:: python

            {
                "symbol":"LTCBTC",
                "orderId": 1,
                "clientOrderId": "myOrder1" # Will be newClientOrderId
                "transactTime": 1499827319559
            }

        Response RESULT:

        .. code-block:: python

            {
                "symbol": "BTCUSDT",
                "orderId": 28,
                "clientOrderId": "6gCrw2kRUAF9CvJDGP16IP",
                "transactTime": 1507725176595,
                "price": "0.00000000",
                "origQty": "10.00000000",
                "executedQty": "10.00000000",
                "status": "FILLED",
                "timeInForce": "GTC",
                "type": "MARKET",
                "side": "SELL"
            }

        Response FULL:

        .. code-block:: python

            {
                "symbol": "BTCUSDT",
                "orderId": 28,
                "clientOrderId": "6gCrw2kRUAF9CvJDGP16IP",
                "transactTime": 1507725176595,
                "price": "0.00000000",
                "origQty": "10.00000000",
                "executedQty": "10.00000000",
                "status": "FILLED",
                "timeInForce": "GTC",
                "type": "MARKET",
                "side": "SELL",
                "fills": [
                    {
                        "price": "4000.00000000",
                        "qty": "1.00000000",
                        "commission": "4.00000000",
                        "commissionAsset": "USDT"
                    },
                    {
                        "price": "3999.00000000",
                        "qty": "5.00000000",
                        "commission": "19.99500000",
                        "commissionAsset": "USDT"
                    },
                    {
                        "price": "3998.00000000",
                        "qty": "2.00000000",
                        "commission": "7.99600000",
                        "commissionAsset": "USDT"
                    },
                    {
                        "price": "3997.00000000",
                        "qty": "1.00000000",
                        "commission": "3.99700000",
                        "commissionAsset": "USDT"
                    },
                    {
                        "price": "3995.00000000",
                        "qty": "1.00000000",
                        "commission": "3.99500000",
                        "commissionAsset": "USDT"
                    }
                ]
            }

        :raises: BinanceRequestException, BinanceAPIException, BinanceOrderException, BinanceOrderMinAmountException, BinanceOrderMinPriceException, BinanceOrderMinTotalException, BinanceOrderUnknownSymbolException, BinanceOrderInactiveSymbolException

        """
        return self._post('order', True, data=params)

    def order_limit(self, timeInForce=BaseClient.TIME_IN_FORCE_GTC, **params):
        """Send in a new limit order

        Any order with an icebergQty MUST have timeInForce set to GTC.

        :param symbol: required
        :type symbol: str
        :param side: required
        :type side: str
        :param quantity: required
        :type quantity: decimal
        :param price: required
        :type price: str
        :param timeInForce: default Good till cancelled
        :type timeInForce: str
        :param newClientOrderId: A unique id for the order. Automatically generated if not sent.
        :type newClientOrderId: str
        :param icebergQty: Used with LIMIT, STOP_LOSS_LIMIT, and TAKE_PROFIT_LIMIT to create an iceberg order.
        :type icebergQty: decimal
        :param newOrderRespType: Set the response JSON. ACK, RESULT, or FULL; default: RESULT.
        :type newOrderRespType: str
        :param recvWindow: the number of milliseconds the request is valid for
        :type recvWindow: int

        :returns: API response

        See order endpoint for full response options

        :raises: BinanceRequestException, BinanceAPIException, BinanceOrderException, BinanceOrderMinAmountException, BinanceOrderMinPriceException, BinanceOrderMinTotalException, BinanceOrderUnknownSymbolException, BinanceOrderInactiveSymbolException

        """
        params.update({
            'type': self.ORDER_TYPE_LIMIT,
            'timeInForce': timeInForce
        })
        return self.create_order(**params)

    def order_limit_buy(self, timeInForce=BaseClient.TIME_IN_FORCE_GTC, **params):
        """Send in a new limit buy order

        Any order with an icebergQty MUST have timeInForce set to GTC.

        :param symbol: required
        :type symbol: str
        :param quantity: required
        :type quantity: decimal
        :param price: required
        :type price: str
        :param timeInForce: default Good till cancelled
        :type timeInForce: str
        :param newClientOrderId: A unique id for the order. Automatically generated if not sent.
        :type newClientOrderId: str
        :param stopPrice: Used with stop orders
        :type stopPrice: decimal
        :param icebergQty: Used with iceberg orders
        :type icebergQty: decimal
        :param newOrderRespType: Set the response JSON. ACK, RESULT, or FULL; default: RESULT.
        :type newOrderRespType: str
        :param recvWindow: the number of milliseconds the request is valid for
        :type recvWindow: int

        :returns: API response

        See order endpoint for full response options

        :raises: BinanceRequestException, BinanceAPIException, BinanceOrderException, BinanceOrderMinAmountException, BinanceOrderMinPriceException, BinanceOrderMinTotalException, BinanceOrderUnknownSymbolException, BinanceOrderInactiveSymbolException

        """
        params.update({
            'side': self.SIDE_BUY,
        })
        return self.order_limit(timeInForce=timeInForce, **params)

    def order_limit_sell(self, timeInForce=BaseClient.TIME_IN_FORCE_GTC, **params):
        """Send in a new limit sell order

        :param symbol: required
        :type symbol: str
        :param quantity: required
        :type quantity: decimal
        :param price: required
        :type price: str
        :param timeInForce: default Good till cancelled
        :type timeInForce: str
        :param newClientOrderId: A unique id for the order. Automatically generated if not sent.
        :type newClientOrderId: str
        :param stopPrice: Used with stop orders
        :type stopPrice: decimal
        :param icebergQty: Used with iceberg orders
        :type icebergQty: decimal
        :param newOrderRespType: Set the response JSON. ACK, RESULT, or FULL; default: RESULT.
        :type newOrderRespType: str
        :param recvWindow: the number of milliseconds the request is valid for
        :type recvWindow: int

        :returns: API response

        See order endpoint for full response options

        :raises: BinanceRequestException, BinanceAPIException, BinanceOrderException, BinanceOrderMinAmountException, BinanceOrderMinPriceException, BinanceOrderMinTotalException, BinanceOrderUnknownSymbolException, BinanceOrderInactiveSymbolException

        """
        params.update({
            'side': self.SIDE_SELL
        })
        return self.order_limit(timeInForce=timeInForce, **params)

    def order_market(self, **params):
        """Send in a new market order

        :param symbol: required
        :type symbol: str
        :param side: required
        :type side: str
        :param quantity: required
        :type quantity: decimal
        :param quoteOrderQty: amount the user wants to spend (when buying) or receive (when selling)
            of the quote asset
        :type quoteOrderQty: decimal
        :param newClientOrderId: A unique id for the order. Automatically generated if not sent.
        :type newClientOrderId: str
        :param newOrderRespType: Set the response JSON. ACK, RESULT, or FULL; default: RESULT.
        :type newOrderRespType: str
        :param recvWindow: the number of milliseconds the request is valid for
        :type recvWindow: int

        :returns: API response

        See order endpoint for full response options

        :raises: BinanceRequestException, BinanceAPIException, BinanceOrderException, BinanceOrderMinAmountException, BinanceOrderMinPriceException, BinanceOrderMinTotalException, BinanceOrderUnknownSymbolException, BinanceOrderInactiveSymbolException

        """
        params.update({
            'type': self.ORDER_TYPE_MARKET
        })
        return self.create_order(**params)

    def order_market_buy(self, **params):
        """Send in a new market buy order

        :param symbol: required
        :type symbol: str
        :param quantity: required
        :type quantity: decimal
        :param quoteOrderQty: the amount the user wants to spend of the quote asset
        :type quoteOrderQty: decimal
        :param newClientOrderId: A unique id for the order. Automatically generated if not sent.
        :type newClientOrderId: str
        :param newOrderRespType: Set the response JSON. ACK, RESULT, or FULL; default: RESULT.
        :type newOrderRespType: str
        :param recvWindow: the number of milliseconds the request is valid for
        :type recvWindow: int

        :returns: API response

        See order endpoint for full response options

        :raises: BinanceRequestException, BinanceAPIException, BinanceOrderException, BinanceOrderMinAmountException, BinanceOrderMinPriceException, BinanceOrderMinTotalException, BinanceOrderUnknownSymbolException, BinanceOrderInactiveSymbolException

        """
        params.update({
            'side': self.SIDE_BUY
        })
        return self.order_market(**params)

    def order_market_sell(self, **params):
        """Send in a new market sell order

        :param symbol: required
        :type symbol: str
        :param quantity: required
        :type quantity: decimal
        :param quoteOrderQty: the amount the user wants to receive of the quote asset
        :type quoteOrderQty: decimal
        :param newClientOrderId: A unique id for the order. Automatically generated if not sent.
        :type newClientOrderId: str
        :param newOrderRespType: Set the response JSON. ACK, RESULT, or FULL; default: RESULT.
        :type newOrderRespType: str
        :param recvWindow: the number of milliseconds the request is valid for
        :type recvWindow: int

        :returns: API response

        See order endpoint for full response options

        :raises: BinanceRequestException, BinanceAPIException, BinanceOrderException, BinanceOrderMinAmountException, BinanceOrderMinPriceException, BinanceOrderMinTotalException, BinanceOrderUnknownSymbolException, BinanceOrderInactiveSymbolException

        """
        params.update({
            'side': self.SIDE_SELL
        })
        return self.order_market(**params)

    def create_oco_order(self, **params):
        """Send in a new OCO order

        https://github.com/binance/binance-spot-api-docs/blob/master/rest-api.md#new-oco-trade

        :param symbol: required
        :type symbol: str
        :param listClientOrderId: A unique id for the list order. Automatically generated if not sent.
        :type listClientOrderId: str
        :param side: required
        :type side: str
        :param quantity: required
        :type quantity: decimal
        :param limitClientOrderId: A unique id for the limit order. Automatically generated if not sent.
        :type limitClientOrderId: str
        :param price: required
        :type price: str
        :param limitIcebergQty: Used to make the LIMIT_MAKER leg an iceberg order.
        :type limitIcebergQty: decimal
        :param stopClientOrderId: A unique id for the stop order. Automatically generated if not sent.
        :type stopClientOrderId: str
        :param stopPrice: required
        :type stopPrice: str
        :param stopLimitPrice: If provided, stopLimitTimeInForce is required.
        :type stopLimitPrice: str
        :param stopIcebergQty: Used with STOP_LOSS_LIMIT leg to make an iceberg order.
        :type stopIcebergQty: decimal
        :param stopLimitTimeInForce: Valid values are GTC/FOK/IOC.
        :type stopLimitTimeInForce: str
        :param newOrderRespType: Set the response JSON. ACK, RESULT, or FULL; default: RESULT.
        :type newOrderRespType: str
        :param recvWindow: the number of milliseconds the request is valid for
        :type recvWindow: int

        :returns: API response

        Response ACK:

        .. code-block:: python

            {
            }

        Response RESULT:

        .. code-block:: python

            {
            }

        Response FULL:

        .. code-block:: python

            {
            }

        :raises: BinanceRequestException, BinanceAPIException, BinanceOrderException, BinanceOrderMinAmountException, BinanceOrderMinPriceException, BinanceOrderMinTotalException, BinanceOrderUnknownSymbolException, BinanceOrderInactiveSymbolException

        """
        return self._post('order/oco', True, data=params)

    def order_oco_buy(self, **params):
        """Send in a new OCO buy order

        :param symbol: required
        :type symbol: str
        :param listClientOrderId: A unique id for the list order. Automatically generated if not sent.
        :type listClientOrderId: str
        :param quantity: required
        :type quantity: decimal
        :param limitClientOrderId: A unique id for the limit order. Automatically generated if not sent.
        :type limitClientOrderId: str
        :param price: required
        :type price: str
        :param limitIcebergQty: Used to make the LIMIT_MAKER leg an iceberg order.
        :type limitIcebergQty: decimal
        :param stopClientOrderId: A unique id for the stop order. Automatically generated if not sent.
        :type stopClientOrderId: str
        :param stopPrice: required
        :type stopPrice: str
        :param stopLimitPrice: If provided, stopLimitTimeInForce is required.
        :type stopLimitPrice: str
        :param stopIcebergQty: Used with STOP_LOSS_LIMIT leg to make an iceberg order.
        :type stopIcebergQty: decimal
        :param stopLimitTimeInForce: Valid values are GTC/FOK/IOC.
        :type stopLimitTimeInForce: str
        :param newOrderRespType: Set the response JSON. ACK, RESULT, or FULL; default: RESULT.
        :type newOrderRespType: str
        :param recvWindow: the number of milliseconds the request is valid for
        :type recvWindow: int

        :returns: API response

        See OCO order endpoint for full response options

        :raises: BinanceRequestException, BinanceAPIException, BinanceOrderException, BinanceOrderMinAmountException, BinanceOrderMinPriceException, BinanceOrderMinTotalException, BinanceOrderUnknownSymbolException, BinanceOrderInactiveSymbolException

        """
        params.update({
            'side': self.SIDE_BUY
        })
        return self.create_oco_order(**params)

    def order_oco_sell(self, **params):
        """Send in a new OCO sell order

        :param symbol: required
        :type symbol: str
        :param listClientOrderId: A unique id for the list order. Automatically generated if not sent.
        :type listClientOrderId: str
        :param quantity: required
        :type quantity: decimal
        :param limitClientOrderId: A unique id for the limit order. Automatically generated if not sent.
        :type limitClientOrderId: str
        :param price: required
        :type price: str
        :param limitIcebergQty: Used to make the LIMIT_MAKER leg an iceberg order.
        :type limitIcebergQty: decimal
        :param stopClientOrderId: A unique id for the stop order. Automatically generated if not sent.
        :type stopClientOrderId: str
        :param stopPrice: required
        :type stopPrice: str
        :param stopLimitPrice: If provided, stopLimitTimeInForce is required.
        :type stopLimitPrice: str
        :param stopIcebergQty: Used with STOP_LOSS_LIMIT leg to make an iceberg order.
        :type stopIcebergQty: decimal
        :param stopLimitTimeInForce: Valid values are GTC/FOK/IOC.
        :type stopLimitTimeInForce: str
        :param newOrderRespType: Set the response JSON. ACK, RESULT, or FULL; default: RESULT.
        :type newOrderRespType: str
        :param recvWindow: the number of milliseconds the request is valid for
        :type recvWindow: int

        :returns: API response

        See OCO order endpoint for full response options

        :raises: BinanceRequestException, BinanceAPIException, BinanceOrderException, BinanceOrderMinAmountException, BinanceOrderMinPriceException, BinanceOrderMinTotalException, BinanceOrderUnknownSymbolException, BinanceOrderInactiveSymbolException

        """
        params.update({
            'side': self.SIDE_SELL
        })
        return self.create_oco_order(**params)

    def create_test_order(self, **params):
        """Test new order creation and signature/recvWindow long. Creates and validates a new order but does not send it into the matching engine.

        https://github.com/binance/binance-spot-api-docs/blob/master/rest-api.md#test-new-order-trade

        :param symbol: required
        :type symbol: str
        :param side: required
        :type side: str
        :param type: required
        :type type: str
        :param timeInForce: required if limit order
        :type timeInForce: str
        :param quantity: required
        :type quantity: decimal
        :param price: required
        :type price: str
        :param newClientOrderId: A unique id for the order. Automatically generated if not sent.
        :type newClientOrderId: str
        :param icebergQty: Used with iceberg orders
        :type icebergQty: decimal
        :param newOrderRespType: Set the response JSON. ACK, RESULT, or FULL; default: RESULT.
        :type newOrderRespType: str
        :param recvWindow: The number of milliseconds the request is valid for
        :type recvWindow: int

        :returns: API response

        .. code-block:: python

            {}

        :raises: BinanceRequestException, BinanceAPIException, BinanceOrderException, BinanceOrderMinAmountException, BinanceOrderMinPriceException, BinanceOrderMinTotalException, BinanceOrderUnknownSymbolException, BinanceOrderInactiveSymbolException


        """
        return self._post('order/test', True, data=params)

    def get_order(self, **params):
        """Check an order's status. Either orderId or origClientOrderId must be sent.

        https://github.com/binance/binance-spot-api-docs/blob/master/rest-api.md#query-order-user_data

        :param symbol: required
        :type symbol: str
        :param orderId: The unique order id
        :type orderId: int
        :param origClientOrderId: optional
        :type origClientOrderId: str
        :param recvWindow: the number of milliseconds the request is valid for
        :type recvWindow: int

        :returns: API response

        .. code-block:: python

            {
                "symbol": "LTCBTC",
                "orderId": 1,
                "clientOrderId": "myOrder1",
                "price": "0.1",
                "origQty": "1.0",
                "executedQty": "0.0",
                "status": "NEW",
                "timeInForce": "GTC",
                "type": "LIMIT",
                "side": "BUY",
                "stopPrice": "0.0",
                "icebergQty": "0.0",
                "time": 1499827319559
            }

        :raises: BinanceRequestException, BinanceAPIException

        """
        return self._get('order', True, data=params)

    def get_all_orders(self, **params):
        """Get all account orders; active, canceled, or filled.

        https://github.com/binance/binance-spot-api-docs/blob/master/rest-api.md#all-orders-user_data

        :param symbol: required
        :type symbol: str
        :param orderId: The unique order id
        :type orderId: int
        :param limit: Default 500; max 500.
        :type limit: int
        :param recvWindow: the number of milliseconds the request is valid for
        :type recvWindow: int

        :returns: API response

        .. code-block:: python

            [
                {
                    "symbol": "LTCBTC",
                    "orderId": 1,
                    "clientOrderId": "myOrder1",
                    "price": "0.1",
                    "origQty": "1.0",
                    "executedQty": "0.0",
                    "status": "NEW",
                    "timeInForce": "GTC",
                    "type": "LIMIT",
                    "side": "BUY",
                    "stopPrice": "0.0",
                    "icebergQty": "0.0",
                    "time": 1499827319559
                }
            ]

        :raises: BinanceRequestException, BinanceAPIException

        """
        return self._get('allOrders', True, data=params)

    def cancel_order(self, **params):
        """Cancel an active order. Either orderId or origClientOrderId must be sent.

        https://github.com/binance/binance-spot-api-docs/blob/master/rest-api.md#cancel-order-trade

        :param symbol: required
        :type symbol: str
        :param orderId: The unique order id
        :type orderId: int
        :param origClientOrderId: optional
        :type origClientOrderId: str
        :param newClientOrderId: Used to uniquely identify this cancel. Automatically generated by default.
        :type newClientOrderId: str
        :param recvWindow: the number of milliseconds the request is valid for
        :type recvWindow: int

        :returns: API response

        .. code-block:: python

            {
                "symbol": "LTCBTC",
                "origClientOrderId": "myOrder1",
                "orderId": 1,
                "clientOrderId": "cancelMyOrder1"
            }

        :raises: BinanceRequestException, BinanceAPIException

        """
        return self._delete('order', True, data=params)

    def get_open_orders(self, **params):
        """Get all open orders on a symbol.

        https://github.com/binance/binance-spot-api-docs/blob/master/rest-api.md#current-open-orders-user_data

        :param symbol: optional
        :type symbol: str
        :param recvWindow: the number of milliseconds the request is valid for
        :type recvWindow: int

        :returns: API response

        .. code-block:: python

            [
                {
                    "symbol": "LTCBTC",
                    "orderId": 1,
                    "clientOrderId": "myOrder1",
                    "price": "0.1",
                    "origQty": "1.0",
                    "executedQty": "0.0",
                    "status": "NEW",
                    "timeInForce": "GTC",
                    "type": "LIMIT",
                    "side": "BUY",
                    "stopPrice": "0.0",
                    "icebergQty": "0.0",
                    "time": 1499827319559
                }
            ]

        :raises: BinanceRequestException, BinanceAPIException

        """
        return self._get('openOrders', True, data=params)

    # User Stream Endpoints
    def get_account(self, **params):
        """Get current account information.

        https://github.com/binance/binance-spot-api-docs/blob/master/rest-api.md#account-information-user_data

        :param recvWindow: the number of milliseconds the request is valid for
        :type recvWindow: int

        :returns: API response

        .. code-block:: python

            {
                "makerCommission": 15,
                "takerCommission": 15,
                "buyerCommission": 0,
                "sellerCommission": 0,
                "canTrade": true,
                "canWithdraw": true,
                "canDeposit": true,
                "balances": [
                    {
                        "asset": "BTC",
                        "free": "4723846.89208129",
                        "locked": "0.00000000"
                    },
                    {
                        "asset": "LTC",
                        "free": "4763368.68006011",
                        "locked": "0.00000000"
                    }
                ]
            }

        :raises: BinanceRequestException, BinanceAPIException

        """
        return self._get('account', True, data=params)

    def get_asset_balance(self, asset, **params):
        """Get current asset balance.

        https://github.com/binance/binance-spot-api-docs/blob/master/rest-api.md#account-information-user_data

        :param asset: required
        :type asset: str
        :param recvWindow: the number of milliseconds the request is valid for
        :type recvWindow: int

        :returns: dictionary or None if not found

        .. code-block:: python

            {
                "asset": "BTC",
                "free": "4723846.89208129",
                "locked": "0.00000000"
            }

        :raises: BinanceRequestException, BinanceAPIException

        """
        res = self.get_account(**params)
        # find asset balance in list of balances
        if "balances" in res:
            for bal in res['balances']:
                if bal['asset'].lower() == asset.lower():
                    return bal
        return None

    def get_my_trades(self, **params):
        """Get trades for a specific symbol.

        https://github.com/binance/binance-spot-api-docs/blob/master/rest-api.md#account-trade-list-user_data

        :param symbol: required
        :type symbol: str
        :param limit: Default 500; max 500.
        :type limit: int
        :param fromId: TradeId to fetch from. Default gets most recent trades.
        :type fromId: int
        :param recvWindow: the number of milliseconds the request is valid for
        :type recvWindow: int

        :returns: API response

        .. code-block:: python

            [
                {
                    "id": 28457,
                    "price": "4.00000100",
                    "qty": "12.00000000",
                    "commission": "10.10000000",
                    "commissionAsset": "BNB",
                    "time": 1499865549590,
                    "isBuyer": true,
                    "isMaker": false,
                    "isBestMatch": true
                }
            ]

        :raises: BinanceRequestException, BinanceAPIException

        """
        return self._get('myTrades', True, data=params)

    def get_system_status(self):
        """Get system status detail.

        https://binance-docs.github.io/apidocs/spot/en/#system-status-sapi-system

        :returns: API response

        .. code-block:: python

            {
                "status": 0,        # 0: normal，1：system maintenance
                "msg": "normal"     # normal or System maintenance.
            }

        :raises: BinanceAPIException

        """
        return self._request_margin_api('get', 'system/status')

    def get_account_status(self, **params):
        """Get account status detail.

        https://binance-docs.github.io/apidocs/spot/en/#account-status-sapi-user_data

        :param recvWindow: the number of milliseconds the request is valid for
        :type recvWindow: int

        :returns: API response

        .. code-block:: python

            {
                "data": "Normal"
            }

        :raises: BinanceWithdrawException

        """
        return self._request_margin_api('get', 'account/status', True, data=params)

    def get_account_api_trading_status(self, **params):
        """Fetch account api trading status detail.

        https://binance-docs.github.io/apidocs/spot/en/#account-api-trading-status-sapi-user_data

        :param recvWindow: the number of milliseconds the request is valid for
        :type recvWindow: int

        :returns: API response

        .. code-block:: python

            {
                "data": {          // API trading status detail
                    "isLocked": false,   // API trading function is locked or not
                    "plannedRecoverTime": 0,  // If API trading function is locked, this is the planned recover time
                    "triggerCondition": {
                            "GCR": 150,  // Number of GTC orders
                            "IFER": 150, // Number of FOK/IOC orders
                            "UFR": 300   // Number of orders
                    },
                    "indicators": {  // The indicators updated every 30 seconds
                         "BTCUSDT": [  // The symbol
                            {
                                "i": "UFR",  // Unfilled Ratio (UFR)
                                "c": 20,     // Count of all orders
                                "v": 0.05,   // Current UFR value
                                "t": 0.995   // Trigger UFR value
                            },
                            {
                                "i": "IFER", // IOC/FOK Expiration Ratio (IFER)
                                "c": 20,     // Count of FOK/IOC orders
                                "v": 0.99,   // Current IFER value
                                "t": 0.99    // Trigger IFER value
                            },
                            {
                                "i": "GCR",  // GTC Cancellation Ratio (GCR)
                                "c": 20,     // Count of GTC orders
                                "v": 0.99,   // Current GCR value
                                "t": 0.99    // Trigger GCR value
                            }
                        ],
                        "ETHUSDT": [
                            {
                                "i": "UFR",
                                "c": 20,
                                "v": 0.05,
                                "t": 0.995
                            },
                            {
                                "i": "IFER",
                                "c": 20,
                                "v": 0.99,
                                "t": 0.99
                            },
                            {
                                "i": "GCR",
                                "c": 20,
                                "v": 0.99,
                                "t": 0.99
                            }
                        ]
                    },
                    "updateTime": 1547630471725
                }
            }

        :raises: BinanceWithdrawException

        """
        return self._request_margin_api('get', 'account/apiTradingStatus', True, data=params)

    def get_dust_log(self, **params):
        """Get log of small amounts exchanged for BNB.

        https://binance-docs.github.io/apidocs/spot/en/#dustlog-sapi-user_data

        :param startTime: optional
        :type startTime: int
        :param endTime: optional
        :type endTime: int
        :param recvWindow: the number of milliseconds the request is valid for
        :type recvWindow: int

        :returns: API response

        .. code-block:: python

            {
                "total": 8,   //Total counts of exchange
                "userAssetDribblets": [
                    {
                        "totalTransferedAmount": "0.00132256",   // Total transfered BNB amount for this exchange.
                        "totalServiceChargeAmount": "0.00002699",    //Total service charge amount for this exchange.
                        "transId": 45178372831,
                        "userAssetDribbletDetails": [           //Details of  this exchange.
                            {
                                "transId": 4359321,
                                "serviceChargeAmount": "0.000009",
                                "amount": "0.0009",
                                "operateTime": 1615985535000,
                                "transferedAmount": "0.000441",
                                "fromAsset": "USDT"
                            },
                            {
                                "transId": 4359321,
                                "serviceChargeAmount": "0.00001799",
                                "amount": "0.0009",
                                "operateTime": "2018-05-03 17:07:04",
                                "transferedAmount": "0.00088156",
                                "fromAsset": "ETH"
                            }
                        ]
                    },
                    {
                        "operateTime":1616203180000,
                        "totalTransferedAmount": "0.00058795",
                        "totalServiceChargeAmount": "0.000012",
                        "transId": 4357015,
                        "userAssetDribbletDetails": [
                            {
                                "transId": 4357015,
                                "serviceChargeAmount": "0.00001"
                                "amount": "0.001",
                                "operateTime": 1616203180000,
                                "transferedAmount": "0.00049",
                                "fromAsset": "USDT"
                            },
                            {
                                "transId": 4357015,
                                "serviceChargeAmount": "0.000002"
                                "amount": "0.0001",
                                "operateTime": 1616203180000,
                                "transferedAmount": "0.00009795",
                                "fromAsset": "ETH"
                            }
                        ]
                    }
                ]
            }

        :raises: BinanceWithdrawException

        """
        return self._request_margin_api('get', 'asset/dribblet', True, data=params)

    def transfer_dust(self, **params):
        """Convert dust assets to BNB.

        https://binance-docs.github.io/apidocs/spot/en/#dust-transfer-user_data

        :param asset: The asset being converted. e.g: 'ONE'
        :type asset: str
        :param recvWindow: the number of milliseconds the request is valid for
        :type recvWindow: int

        .. code:: python

            result = client.transfer_dust(asset='ONE')

        :returns: API response

        .. code-block:: python

            {
                "totalServiceCharge":"0.02102542",
                "totalTransfered":"1.05127099",
                "transferResult":[
                    {
                        "amount":"0.03000000",
                        "fromAsset":"ETH",
                        "operateTime":1563368549307,
                        "serviceChargeAmount":"0.00500000",
                        "tranId":2970932918,
                        "transferedAmount":"0.25000000"
                    }
                ]
            }

        :raises: BinanceRequestException, BinanceAPIException

        """
        return self._request_margin_api('post', 'asset/dust', True, data=params)

    def get_asset_dividend_history(self, **params):
        """Query asset dividend record.

        https://binance-docs.github.io/apidocs/spot/en/#asset-dividend-record-user_data

        :param asset: optional
        :type asset: str
        :param startTime: optional
        :type startTime: long
        :param endTime: optional
        :type endTime: long
        :param recvWindow: the number of milliseconds the request is valid for
        :type recvWindow: int

        .. code:: python

            result = client.get_asset_dividend_history()

        :returns: API response

        .. code-block:: python

            {
                "rows":[
                    {
                        "amount":"10.00000000",
                        "asset":"BHFT",
                        "divTime":1563189166000,
                        "enInfo":"BHFT distribution",
                        "tranId":2968885920
                    },
                    {
                        "amount":"10.00000000",
                        "asset":"BHFT",
                        "divTime":1563189165000,
                        "enInfo":"BHFT distribution",
                        "tranId":2968885920
                    }
                ],
                "total":2
            }

        :raises: BinanceRequestException, BinanceAPIException

        """
        return self._request_margin_api('get', 'asset/assetDividend', True, data=params)

    def make_universal_transfer(self, **params):
        """User Universal Transfer

        https://binance-docs.github.io/apidocs/spot/en/#user-universal-transfer

        :param type: required
        :type type: str (ENUM)
        :param asset: required
        :type asset: str
        :param amount: required
        :type amount: str
        :param recvWindow: the number of milliseconds the request is valid for
        :type recvWindow: int

        .. code:: python

            transfer_status = client.make_universal_transfer(params)

        :returns: API response

        .. code-block:: python

            {
                "tranId":13526853623
            }


        :raises: BinanceRequestException, BinanceAPIException

        """
        return self._request_margin_api('post', 'asset/transfer', signed=True, data=params)

    def query_universal_transfer_history(self, **params):
        """Query User Universal Transfer History

        https://binance-docs.github.io/apidocs/spot/en/#query-user-universal-transfer-history

        :param type: required
        :type type: str (ENUM)
        :param startTime: optional
        :type startTime: int
        :param endTime: optional
        :type endTime: int
        :param current: optional - Default 1
        :type current: int
        :param size: required - Default 10, Max 100
        :type size: int
        :param recvWindow: the number of milliseconds the request is valid for
        :type recvWindow: int

        .. code:: python

            transfer_status = client.query_universal_transfer_history(params)

        :returns: API response

        .. code-block:: python

            {
                "total":2,
                "rows":[
                    {
                        "asset":"USDT",
                        "amount":"1",
                        "type":"MAIN_UMFUTURE"
                        "status": "CONFIRMED",
                        "tranId": 11415955596,
                        "timestamp":1544433328000
                    },
                    {
                        "asset":"USDT",
                        "amount":"2",
                        "type":"MAIN_UMFUTURE",
                        "status": "CONFIRMED",
                        "tranId": 11366865406,
                        "timestamp":1544433328000
                    }
                ]
            }


        :raises: BinanceRequestException, BinanceAPIException

        """
        return self._request_margin_api('get', 'asset/transfer', signed=True, data=params)

    def get_trade_fee(self, **params):
        """Get trade fee.

        https://binance-docs.github.io/apidocs/spot/en/#trade-fee-sapi-user_data

        :param symbol: optional
        :type symbol: str
        :param recvWindow: the number of milliseconds the request is valid for
        :type recvWindow: int

        :returns: API response

        .. code-block:: python

            [
                {
                    "symbol": "ADABNB",
                    "makerCommission": "0.001",
                    "takerCommission": "0.001"
                },
                {
                    "symbol": "BNBBTC",
                    "makerCommission": "0.001",
                    "takerCommission": "0.001"
                }
            ]

        :raises: BinanceWithdrawException

        """
        return self._request_margin_api('get', 'asset/tradeFee', True, data=params)

    def get_asset_details(self, **params):
        """Fetch details on assets.

        https://binance-docs.github.io/apidocs/spot/en/#asset-detail-sapi-user_data

        :param asset: optional
        :type asset: str
        :param recvWindow: the number of milliseconds the request is valid for
        :type recvWindow: int

        :returns: API response

        .. code-block:: python

            {
                    "CTR": {
                        "minWithdrawAmount": "70.00000000", //min withdraw amount
                        "depositStatus": false,//deposit status (false if ALL of networks' are false)
                        "withdrawFee": 35, // withdraw fee
                        "withdrawStatus": true, //withdraw status (false if ALL of networks' are false)
                        "depositTip": "Delisted, Deposit Suspended" //reason
                    },
                    "SKY": {
                        "minWithdrawAmount": "0.02000000",
                        "depositStatus": true,
                        "withdrawFee": 0.01,
                        "withdrawStatus": true
                    }
            }

        :raises: BinanceWithdrawException

        """
        return self._request_margin_api('get', 'asset/assetDetail', True, data=params)

    # Withdraw Endpoints

    def withdraw(self, **params):
        """Submit a withdraw request.

        https://binance-docs.github.io/apidocs/spot/en/#withdraw-sapi

        Assumptions:

        - You must have Withdraw permissions enabled on your API key
        - You must have withdrawn to the address specified through the website and approved the transaction via email

        :param coin: required
        :type coin: str
        :param withdrawOrderId: optional - client id for withdraw
        :type withdrawOrderId: str
        :param network: optional
        :type network: str
        :param address: optional
        :type address: str
        :type addressTag: optional - Secondary address identifier for coins like XRP,XMR etc.
        :param amount: required
        :type amount: decimal
        :param transactionFeeFlag: required - When making internal transfer, true for returning the fee to the destination account; false for returning the fee back to the departure account. Default false.
        :type transactionFeeFlag: bool
        :param name: optional - Description of the address, default asset value passed will be used
        :type name: str
        :param recvWindow: the number of milliseconds the request is valid for
        :type recvWindow: int

        :returns: API response

        .. code-block:: python

            {
                "id":"7213fea8e94b4a5593d507237e5a555b"
            }

        :raises: BinanceRequestException, BinanceAPIException, BinanceWithdrawException

        """
        # force a name for the withdrawal if one not set
        if 'asset' in params and 'name' not in params:
            params['name'] = params['asset']
        return self._request_margin_api('post', 'capital/withdraw/apply', True, data=params)

    def get_deposit_history(self, **params):
        """Fetch deposit history.

        https://binance-docs.github.io/apidocs/spot/en/#deposit-history-supporting-network-user_data

        :param coin: optional
        :type coin: str
        :type status: optional - 0(0:pending,1:success) optional
        :type status: int
        :param startTime: optional
        :type startTime: long
        :param endTime: optional
        :type endTime: long
        :param offset: optional - default:0
        :type offset: long
        :param limit: optional
        :type limit: long
        :param recvWindow: the number of milliseconds the request is valid for
        :type recvWindow: int

        :returns: API response

        .. code-block:: python

            [
                {
                    "amount":"0.00999800",
                    "coin":"PAXG",
                    "network":"ETH",
                    "status":1,
                    "address":"0x788cabe9236ce061e5a892e1a59395a81fc8d62c",
                    "addressTag":"",
                    "txId":"0xaad4654a3234aa6118af9b4b335f5ae81c360b2394721c019b5d1e75328b09f3",
                    "insertTime":1599621997000,
                    "transferType":0,
                    "confirmTimes":"12/12"
                },
                {
                    "amount":"0.50000000",
                    "coin":"IOTA",
                    "network":"IOTA",
                    "status":1,
                    "address":"SIZ9VLMHWATXKV99LH99CIGFJFUMLEHGWVZVNNZXRJJVWBPHYWPPBOSDORZ9EQSHCZAMPVAPGFYQAUUV9DROOXJLNW",
                    "addressTag":"",
                    "txId":"ESBFVQUTPIWQNJSPXFNHNYHSQNTGKRVKPRABQWTAXCDWOAKDKYWPTVG9BGXNVNKTLEJGESAVXIKIZ9999",
                    "insertTime":1599620082000,
                    "transferType":0,
                    "confirmTimes":"1/1"
                }
            ]

        :raises: BinanceRequestException, BinanceAPIException

        """
        return self._request_margin_api('get', 'capital/deposit/hisrec', True, data=params)

    def get_withdraw_history(self, **params):
        """Fetch withdraw history.

        https://binance-docs.github.io/apidocs/spot/en/#withdraw-history-supporting-network-user_data

        :param coin: optional
        :type coin: str
        :type status: 0(0:Email Sent,1:Cancelled 2:Awaiting Approval 3:Rejected 4:Processing 5:Failure 6Completed) optional
        :type status: int
        :param offset: optional - default:0
        :type offset: int
        :param limit: optional
        :type limit: int
        :param startTime: optional - Default: 90 days from current timestamp
        :type startTime: int
        :param endTime: optional - Default: present timestamp
        :type endTime: int
        :param recvWindow: the number of milliseconds the request is valid for
        :type recvWindow: int

        :returns: API response

        .. code-block:: python

            [
                {
                    "address": "0x94df8b352de7f46f64b01d3666bf6e936e44ce60",
                    "amount": "8.91000000",
                    "applyTime": "2019-10-12 11:12:02",
                    "coin": "USDT",
                    "id": "b6ae22b3aa844210a7041aee7589627c",
                    "withdrawOrderId": "WITHDRAWtest123", // will not be returned if there's no withdrawOrderId for this withdraw.
                    "network": "ETH",
                    "transferType": 0,   // 1 for internal transfer, 0 for external transfer
                    "status": 6,
                    "txId": "0xb5ef8c13b968a406cc62a93a8bd80f9e9a906ef1b3fcf20a2e48573c17659268"
                },
                {
                    "address": "1FZdVHtiBqMrWdjPyRPULCUceZPJ2WLCsB",
                    "amount": "0.00150000",
                    "applyTime": "2019-09-24 12:43:45",
                    "coin": "BTC",
                    "id": "156ec387f49b41df8724fa744fa82719",
                    "network": "BTC",
                    "status": 6,
                    "txId": "60fd9007ebfddc753455f95fafa808c4302c836e4d1eebc5a132c36c1d8ac354"
                }
            ]

        :raises: BinanceRequestException, BinanceAPIException

        """
        return self._request_margin_api('get', 'capital/withdraw/history', True, data=params)

    def get_withdraw_history_id(self, withdraw_id, **params):
        """Fetch withdraw history.

        https://binance-docs.github.io/apidocs/spot/en/#withdraw-history-supporting-network-user_data

        :param withdraw_id: required
        :type withdraw_id: str
        :param asset: optional
        :type asset: str
        :type status: 0(0:Email Sent,1:Cancelled 2:Awaiting Approval 3:Rejected 4:Processing 5:Failure 6Completed) optional
        :type status: int
        :param startTime: optional
        :type startTime: long
        :param endTime: optional
        :type endTime: long
        :param recvWindow: the number of milliseconds the request is valid for
        :type recvWindow: int

        :returns: API response

        .. code-block:: python

            {
                "id":"7213fea8e94b4a5593d507237e5a555b",
                "withdrawOrderId": None,
                "amount": 0.99,
                "transactionFee": 0.01,
                "address": "0x6915f16f8791d0a1cc2bf47c13a6b2a92000504b",
                "asset": "ETH",
                "txId": "0xdf33b22bdb2b28b1f75ccd201a4a4m6e7g83jy5fc5d5a9d1340961598cfcb0a1",
                "applyTime": 1508198532000,
                "status": 4
            }

        :raises: BinanceRequestException, BinanceAPIException

        """
        result = self.get_withdraw_history(**params)

        for entry in result['withdrawList']:
            if 'id' in entry and entry['id'] == withdraw_id:
                return entry

        raise Exception("There is no entry with withdraw id", result)

    def get_deposit_address(self, **params):
        """Fetch a deposit address for a symbol

        https://binance-docs.github.io/apidocs/spot/en/#deposit-address-supporting-network-user_data

        :param coin: required
        :type coin: str
        :param network: optional
        :type network: str
        :param recvWindow: the number of milliseconds the request is valid for
        :type recvWindow: int

        :returns: API response

        .. code-block:: python

            {
                "address": "1HPn8Rx2y6nNSfagQBKy27GB99Vbzg89wv",
                "coin": "BTC",
                "tag": "",
                "url": "https://btc.com/1HPn8Rx2y6nNSfagQBKy27GB99Vbzg89wv"
            }

        :raises: BinanceRequestException, BinanceAPIException

        """
        return self._request_margin_api('get', 'capital/deposit/address', True, data=params)

    # User Stream Endpoints

    def stream_get_listen_key(self):
        """Start a new user data stream and return the listen key
        If a stream already exists it should return the same key.
        If the stream becomes invalid a new key is returned.

        Can be used to keep the user stream alive.

        https://github.com/binance/binance-spot-api-docs/blob/master/rest-api.md#start-user-data-stream-user_stream

        :returns: API response

        .. code-block:: python

            {
                "listenKey": "pqia91ma19a5s61cv6a81va65sdf19v8a65a1a5s61cv6a81va65sdf19v8a65a1"
            }

        :raises: BinanceRequestException, BinanceAPIException

        """
        res = self._post('userDataStream', False, data={}, version=self.PRIVATE_API_VERSION)
        return res['listenKey']

    def stream_keepalive(self, listenKey):
        """PING a user data stream to prevent a time out.

        https://github.com/binance/binance-spot-api-docs/blob/master/rest-api.md#keepalive-user-data-stream-user_stream

        :param listenKey: required
        :type listenKey: str

        :returns: API response

        .. code-block:: python

            {}

        :raises: BinanceRequestException, BinanceAPIException

        """
        params = {
            'listenKey': listenKey
        }
        return self._put('userDataStream', False, data=params, version=self.PRIVATE_API_VERSION)

    def stream_close(self, listenKey):
        """Close out a user data stream.

        https://github.com/binance/binance-spot-api-docs/blob/master/rest-api.md#close-user-data-stream-user_stream

        :param listenKey: required
        :type listenKey: str

        :returns: API response

        .. code-block:: python

            {}

        :raises: BinanceRequestException, BinanceAPIException

        """
        params = {
            'listenKey': listenKey
        }
        return self._delete('userDataStream', False, data=params, version=self.PRIVATE_API_VERSION)

    # Margin Trading Endpoints

    def get_margin_account(self, **params):
        """Query cross-margin account details

        https://binance-docs.github.io/apidocs/spot/en/#query-cross-margin-account-details-user_data

        :returns: API response

        .. code-block:: python

            {
                "borrowEnabled": true,
                "marginLevel": "11.64405625",
                "totalAssetOfBtc": "6.82728457",
                "totalLiabilityOfBtc": "0.58633215",
                "totalNetAssetOfBtc": "6.24095242",
                "tradeEnabled": true,
                "transferEnabled": true,
                "userAssets": [
                    {
                        "asset": "BTC",
                        "borrowed": "0.00000000",
                        "free": "0.00499500",
                        "interest": "0.00000000",
                        "locked": "0.00000000",
                        "netAsset": "0.00499500"
                    },
                    {
                        "asset": "BNB",
                        "borrowed": "201.66666672",
                        "free": "2346.50000000",
                        "interest": "0.00000000",
                        "locked": "0.00000000",
                        "netAsset": "2144.83333328"
                    },
                    {
                        "asset": "ETH",
                        "borrowed": "0.00000000",
                        "free": "0.00000000",
                        "interest": "0.00000000",
                        "locked": "0.00000000",
                        "netAsset": "0.00000000"
                    },
                    {
                        "asset": "USDT",
                        "borrowed": "0.00000000",
                        "free": "0.00000000",
                        "interest": "0.00000000",
                        "locked": "0.00000000",
                        "netAsset": "0.00000000"
                    }
                ]
            }

        :raises: BinanceRequestException, BinanceAPIException

        """
        return self._request_margin_api('get', 'margin/account', True, data=params)

    def get_isolated_margin_account(self, **params):
        """Query isolated margin account details

        https://binance-docs.github.io/apidocs/spot/en/#query-isolated-margin-account-info-user_data

        :param symbols: optional up to 5 margin pairs as a comma separated string
        :type asset: str

        .. code:: python

            account_info = client.get_isolated_margin_account()
            account_info = client.get_isolated_margin_account(symbols="BTCUSDT,ETHUSDT")

        :returns: API response

        .. code-block:: python

            If "symbols" is not sent:

                {
                "assets":[
                    {
                        "baseAsset":
                        {
                        "asset": "BTC",
                        "borrowEnabled": true,
                        "borrowed": "0.00000000",
                        "free": "0.00000000",
                        "interest": "0.00000000",
                        "locked": "0.00000000",
                        "netAsset": "0.00000000",
                        "netAssetOfBtc": "0.00000000",
                        "repayEnabled": true,
                        "totalAsset": "0.00000000"
                        },
                        "quoteAsset":
                        {
                        "asset": "USDT",
                        "borrowEnabled": true,
                        "borrowed": "0.00000000",
                        "free": "0.00000000",
                        "interest": "0.00000000",
                        "locked": "0.00000000",
                        "netAsset": "0.00000000",
                        "netAssetOfBtc": "0.00000000",
                        "repayEnabled": true,
                        "totalAsset": "0.00000000"
                        },
                        "symbol": "BTCUSDT"
                        "isolatedCreated": true,
                        "marginLevel": "0.00000000",
                        "marginLevelStatus": "EXCESSIVE", // "EXCESSIVE", "NORMAL", "MARGIN_CALL", "PRE_LIQUIDATION", "FORCE_LIQUIDATION"
                        "marginRatio": "0.00000000",
                        "indexPrice": "10000.00000000"
                        "liquidatePrice": "1000.00000000",
                        "liquidateRate": "1.00000000"
                        "tradeEnabled": true
                    }
                    ],
                    "totalAssetOfBtc": "0.00000000",
                    "totalLiabilityOfBtc": "0.00000000",
                    "totalNetAssetOfBtc": "0.00000000"
                }

            If "symbols" is sent:

                {
                "assets":[
                    {
                        "baseAsset":
                        {
                        "asset": "BTC",
                        "borrowEnabled": true,
                        "borrowed": "0.00000000",
                        "free": "0.00000000",
                        "interest": "0.00000000",
                        "locked": "0.00000000",
                        "netAsset": "0.00000000",
                        "netAssetOfBtc": "0.00000000",
                        "repayEnabled": true,
                        "totalAsset": "0.00000000"
                        },
                        "quoteAsset":
                        {
                        "asset": "USDT",
                        "borrowEnabled": true,
                        "borrowed": "0.00000000",
                        "free": "0.00000000",
                        "interest": "0.00000000",
                        "locked": "0.00000000",
                        "netAsset": "0.00000000",
                        "netAssetOfBtc": "0.00000000",
                        "repayEnabled": true,
                        "totalAsset": "0.00000000"
                        },
                        "symbol": "BTCUSDT"
                        "isolatedCreated": true,
                        "marginLevel": "0.00000000",
                        "marginLevelStatus": "EXCESSIVE", // "EXCESSIVE", "NORMAL", "MARGIN_CALL", "PRE_LIQUIDATION", "FORCE_LIQUIDATION"
                        "marginRatio": "0.00000000",
                        "indexPrice": "10000.00000000"
                        "liquidatePrice": "1000.00000000",
                        "liquidateRate": "1.00000000"
                        "tradeEnabled": true
                    }
                    ]
                }

        """
        return self._request_margin_api('get', 'margin/isolated/account', True, data=params)

    def get_margin_asset(self, **params):
        """Query cross-margin asset

        https://binance-docs.github.io/apidocs/spot/en/#query-margin-asset-market_data

        :param asset: name of the asset
        :type asset: str

        .. code:: python

            asset_details = client.get_margin_asset(asset='BNB')

        :returns: API response

        .. code-block:: python

            {
                "assetFullName": "Binance Coin",
                "assetName": "BNB",
                "isBorrowable": false,
                "isMortgageable": true,
                "userMinBorrow": "0.00000000",
                "userMinRepay": "0.00000000"
            }

        :raises: BinanceRequestException, BinanceAPIException

        """
        return self._request_margin_api('get', 'margin/asset', data=params)

    def get_margin_symbol(self, **params):
        """Query cross-margin symbol info

        https://binance-docs.github.io/apidocs/spot/en/#query-cross-margin-pair-market_data

        :param symbol: name of the symbol pair
        :type symbol: str

        .. code:: python

            pair_details = client.get_margin_symbol(symbol='BTCUSDT')

        :returns: API response

        .. code-block:: python

            {
                "id":323355778339572400,
                "symbol":"BTCUSDT",
                "base":"BTC",
                "quote":"USDT",
                "isMarginTrade":true,
                "isBuyAllowed":true,
                "isSellAllowed":true
            }


        :raises: BinanceRequestException, BinanceAPIException

        """
        return self._request_margin_api('get', 'margin/pair', data=params)

    def create_isolated_margin_account(self, **params):
        """Create isolated margin account for symbol

        https://binance-docs.github.io/apidocs/spot/en/#create-isolated-margin-account-margin

        :param base: Base asset of symbol
        :type base: str
        :param quote: Quote asset of symbol
        :type quote: str

        .. code:: python

            pair_details = client.create_isolated_margin_account(base='USDT', quote='BTC')

        :returns: API response

        .. code-block:: python

            {
                "success": true,
                "symbol": "BTCUSDT"
            }


        :raises: BinanceRequestException, BinanceAPIException

        """
        return self._request_margin_api('post', 'margin/isolated/create', signed=True, data=params)

    def get_isolated_margin_symbol(self, **params):
        """Query isolated margin symbol info

        https://binance-docs.github.io/apidocs/spot/en/#query-isolated-margin-symbol-user_data

        :param symbol: name of the symbol pair
        :type symbol: str

        .. code:: python

            pair_details = client.get_isolated_margin_symbol(symbol='BTCUSDT')

        :returns: API response

        .. code-block:: python

            {
            "symbol":"BTCUSDT",
            "base":"BTC",
            "quote":"USDT",
            "isMarginTrade":true,
            "isBuyAllowed":true,
            "isSellAllowed":true
            }


        :raises: BinanceRequestException, BinanceAPIException

        """
        return self._request_margin_api('get', 'margin/isolated/pair', signed=True, data=params)

    def get_all_isolated_margin_symbols(self, **params):
        """Query isolated margin symbol info for all pairs

        https://binance-docs.github.io/apidocs/spot/en/#get-all-isolated-margin-symbol-user_data

        .. code:: python

            pair_details = client.get_all_isolated_margin_symbols()

        :returns: API response

        .. code-block:: python

            [
                {
                    "base": "BNB",
                    "isBuyAllowed": true,
                    "isMarginTrade": true,
                    "isSellAllowed": true,
                    "quote": "BTC",
                    "symbol": "BNBBTC"
                },
                {
                    "base": "TRX",
                    "isBuyAllowed": true,
                    "isMarginTrade": true,
                    "isSellAllowed": true,
                    "quote": "BTC",
                    "symbol": "TRXBTC"
                }
            ]


        :raises: BinanceRequestException, BinanceAPIException

        """
        return self._request_margin_api('get', 'margin/isolated/allPairs', signed=True, data=params)

    def toggle_bnb_burn_spot_margin(self, **params):
        """Toggle BNB Burn On Spot Trade And Margin Interest

        https://binance-docs.github.io/apidocs/spot/en/#toggle-bnb-burn-on-spot-trade-and-margin-interest-user_data

        :param spotBNBBurn: Determines whether to use BNB to pay for trading fees on SPOT
        :type spotBNBBurn: bool
        :param interestBNBBurn: Determines whether to use BNB to pay for margin loan's interest
        :type interestBNBBurn: bool

        .. code:: python

            response = client.toggle_bnb_burn_spot_margin()

        :returns: API response

        .. code-block:: python

            {
               "spotBNBBurn":true,
               "interestBNBBurn": false
            }


        :raises: BinanceRequestException, BinanceAPIException

        """
        return self._request_margin_api('post', 'bnbBurn', signed=True, data=params)

    def get_bnb_burn_spot_margin(self, **params):
        """Get BNB Burn Status

        https://binance-docs.github.io/apidocs/spot/en/#get-bnb-burn-status-user_data

        .. code:: python

            status = client.get_bnb_burn_spot_margin()

        :returns: API response

        .. code-block:: python

            {
               "spotBNBBurn":true,
               "interestBNBBurn": false
            }


        :raises: BinanceRequestException, BinanceAPIException

        """
        return self._request_margin_api('get', 'bnbBurn', signed=True, data=params)

    def get_margin_price_index(self, **params):
        """Query margin priceIndex

        https://binance-docs.github.io/apidocs/spot/en/#query-margin-priceindex-market_data

        :param symbol: name of the symbol pair
        :type symbol: str

        .. code:: python

            price_index_details = client.get_margin_price_index(symbol='BTCUSDT')

        :returns: API response

        .. code-block:: python

            {
                "calcTime": 1562046418000,
                "price": "0.00333930",
                "symbol": "BNBBTC"
            }

        :raises: BinanceRequestException, BinanceAPIException

        """
        return self._request_margin_api('get', 'margin/priceIndex', data=params)

    def transfer_margin_to_spot(self, **params):
        """Execute transfer between cross-margin account and spot account.

        https://binance-docs.github.io/apidocs/spot/en/#cross-margin-account-transfer-margin

        :param asset: name of the asset
        :type asset: str
        :param amount: amount to transfer
        :type amount: str
        :param recvWindow: the number of milliseconds the request is valid for
        :type recvWindow: int

        .. code:: python

            transfer = client.transfer_margin_to_spot(asset='BTC', amount='1.1')

        :returns: API response

        .. code-block:: python

            {
                "tranId": 100000001
            }

        :raises: BinanceRequestException, BinanceAPIException

        """
        params['type'] = 2
        return self._request_margin_api('post', 'margin/transfer', signed=True, data=params)

    def transfer_spot_to_margin(self, **params):
        """Execute transfer between spot account and cross-margin account.

        https://binance-docs.github.io/apidocs/spot/en/#cross-margin-account-transfer-margin

        :param asset: name of the asset
        :type asset: str
        :param amount: amount to transfer
        :type amount: str
        :param recvWindow: the number of milliseconds the request is valid for
        :type recvWindow: int

        .. code:: python

            transfer = client.transfer_spot_to_margin(asset='BTC', amount='1.1')

        :returns: API response

        .. code-block:: python

            {
                "tranId": 100000001
            }

        :raises: BinanceRequestException, BinanceAPIException

        """
        params['type'] = 1
        return self._request_margin_api('post', 'margin/transfer', signed=True, data=params)

    def transfer_isolated_margin_to_spot(self, **params):
        """Execute transfer between isolated margin account and spot account.

        https://binance-docs.github.io/apidocs/spot/en/#isolated-margin-account-transfer-margin

        :param asset: name of the asset
        :type asset: str
        :param symbol: pair symbol
        :type symbol: str
        :param amount: amount to transfer
        :type amount: str
        :param recvWindow: the number of milliseconds the request is valid for
        :type recvWindow: int

        .. code:: python

            transfer = client.transfer_isolated_margin_to_spot(asset='BTC',
                                                                symbol='ETHBTC', amount='1.1')

        :returns: API response

        .. code-block:: python

            {
                "tranId": 100000001
            }

        :raises: BinanceRequestException, BinanceAPIException

        """
        params['transFrom'] = "ISOLATED_MARGIN"
        params['transTo'] = "SPOT"
        return self._request_margin_api('post', 'margin/isolated/transfer', signed=True, data=params)

    def transfer_spot_to_isolated_margin(self, **params):
        """Execute transfer between spot account and isolated margin account.

        https://binance-docs.github.io/apidocs/spot/en/#isolated-margin-account-transfer-margin

        :param asset: name of the asset
        :type asset: str
        :param symbol: pair symbol
        :type symbol: str
        :param amount: amount to transfer
        :type amount: str
        :param recvWindow: the number of milliseconds the request is valid for
        :type recvWindow: int

        .. code:: python

            transfer = client.transfer_spot_to_isolated_margin(asset='BTC',
                                                                symbol='ETHBTC', amount='1.1')

        :returns: API response

        .. code-block:: python

            {
                "tranId": 100000001
            }

        :raises: BinanceRequestException, BinanceAPIException

        """
        params['transFrom'] = "SPOT"
        params['transTo'] = "ISOLATED_MARGIN"
        return self._request_margin_api('post', 'margin/isolated/transfer', signed=True, data=params)

    def create_margin_loan(self, **params):
        """Apply for a loan in cross-margin or isolated-margin account.

        https://binance-docs.github.io/apidocs/spot/en/#margin-account-borrow-margin

        :param asset: name of the asset
        :type asset: str
        :param amount: amount to transfer
        :type amount: str
        :param isIsolated: set to 'TRUE' for isolated margin (default 'FALSE')
        :type isIsolated: str
        :param symbol: Isolated margin symbol (default blank for cross-margin)
        :type symbol: str
        :param recvWindow: the number of milliseconds the request is valid for
        :type recvWindow: int

        .. code:: python

            transaction = client.margin_create_loan(asset='BTC', amount='1.1')

            transaction = client.margin_create_loan(asset='BTC', amount='1.1',
                                                    isIsolated='TRUE', symbol='ETHBTC')

        :returns: API response

        .. code-block:: python

            {
                "tranId": 100000001
            }

        :raises: BinanceRequestException, BinanceAPIException

        """
        return self._request_margin_api('post', 'margin/loan', signed=True, data=params)

    def repay_margin_loan(self, **params):
        """Repay loan in cross-margin or isolated-margin account.

        If amount is more than the amount borrowed, the full loan will be repaid.

        https://binance-docs.github.io/apidocs/spot/en/#margin-account-repay-margin

        :param asset: name of the asset
        :type asset: str
        :param amount: amount to transfer
        :type amount: str
        :param isIsolated: set to 'TRUE' for isolated margin (default 'FALSE')
        :type isIsolated: str
        :param symbol: Isolated margin symbol (default blank for cross-margin)
        :type symbol: str
        :param recvWindow: the number of milliseconds the request is valid for
        :type recvWindow: int

        .. code:: python

            transaction = client.margin_repay_loan(asset='BTC', amount='1.1')

            transaction = client.margin_repay_loan(asset='BTC', amount='1.1',
                                                    isIsolated='TRUE', symbol='ETHBTC')

        :returns: API response

        .. code-block:: python

            {
                "tranId": 100000001
            }

        :raises: BinanceRequestException, BinanceAPIException

        """
        return self._request_margin_api('post', 'margin/repay', signed=True, data=params)

    def create_margin_order(self, **params):
        """Post a new order for margin account.

        https://binance-docs.github.io/apidocs/spot/en/#margin-account-new-order-trade

        :param symbol: required
        :type symbol: str
        :param isIsolated: set to 'TRUE' for isolated margin (default 'FALSE')
        :type isIsolated: str
        :param side: required
        :type side: str
        :param type: required
        :type type: str
        :param quantity: required
        :type quantity: decimal
        :param price: required
        :type price: str
        :param stopPrice: Used with STOP_LOSS, STOP_LOSS_LIMIT, TAKE_PROFIT, and TAKE_PROFIT_LIMIT orders.
        :type stopPrice: str
        :param timeInForce: required if limit order GTC,IOC,FOK
        :type timeInForce: str
        :param newClientOrderId: A unique id for the order. Automatically generated if not sent.
        :type newClientOrderId: str
        :param icebergQty: Used with LIMIT, STOP_LOSS_LIMIT, and TAKE_PROFIT_LIMIT to create an iceberg order.
        :type icebergQty: str
        :param newOrderRespType: Set the response JSON. ACK, RESULT, or FULL; MARKET and LIMIT order types default to
            FULL, all other orders default to ACK.
        :type newOrderRespType: str
        :param recvWindow: the number of milliseconds the request is valid for
        :type recvWindow: int

        :returns: API response

        Response ACK:

        .. code-block:: python

            {
                "symbol": "BTCUSDT",
                "orderId": 28,
                "clientOrderId": "6gCrw2kRUAF9CvJDGP16IP",
                "transactTime": 1507725176595
            }

        Response RESULT:

        .. code-block:: python

            {
                "symbol": "BTCUSDT",
                "orderId": 28,
                "clientOrderId": "6gCrw2kRUAF9CvJDGP16IP",
                "transactTime": 1507725176595,
                "price": "1.00000000",
                "origQty": "10.00000000",
                "executedQty": "10.00000000",
                "cummulativeQuoteQty": "10.00000000",
                "status": "FILLED",
                "timeInForce": "GTC",
                "type": "MARKET",
                "side": "SELL"
            }

        Response FULL:

        .. code-block:: python

            {
                "symbol": "BTCUSDT",
                "orderId": 28,
                "clientOrderId": "6gCrw2kRUAF9CvJDGP16IP",
                "transactTime": 1507725176595,
                "price": "1.00000000",
                "origQty": "10.00000000",
                "executedQty": "10.00000000",
                "cummulativeQuoteQty": "10.00000000",
                "status": "FILLED",
                "timeInForce": "GTC",
                "type": "MARKET",
                "side": "SELL",
                "fills": [
                    {
                        "price": "4000.00000000",
                        "qty": "1.00000000",
                        "commission": "4.00000000",
                        "commissionAsset": "USDT"
                    },
                    {
                        "price": "3999.00000000",
                        "qty": "5.00000000",
                        "commission": "19.99500000",
                        "commissionAsset": "USDT"
                    },
                    {
                        "price": "3998.00000000",
                        "qty": "2.00000000",
                        "commission": "7.99600000",
                        "commissionAsset": "USDT"
                    },
                    {
                        "price": "3997.00000000",
                        "qty": "1.00000000",
                        "commission": "3.99700000",
                        "commissionAsset": "USDT"
                    },
                    {
                        "price": "3995.00000000",
                        "qty": "1.00000000",
                        "commission": "3.99500000",
                        "commissionAsset": "USDT"
                    }
                ]
            }

        :raises: BinanceRequestException, BinanceAPIException, BinanceOrderException, BinanceOrderMinAmountException,
            BinanceOrderMinPriceException, BinanceOrderMinTotalException, BinanceOrderUnknownSymbolException,
            BinanceOrderInactiveSymbolException

        """
        return self._request_margin_api('post', 'margin/order', signed=True, data=params)

    def cancel_margin_order(self, **params):
        """Cancel an active order for margin account.

        Either orderId or origClientOrderId must be sent.

        https://binance-docs.github.io/apidocs/spot/en/#margin-account-cancel-order-trade

        :param symbol: required
        :type symbol: str
        :param isIsolated: set to 'TRUE' for isolated margin (default 'FALSE')
        :type isIsolated: str
        :param orderId:
        :type orderId: str
        :param origClientOrderId:
        :type origClientOrderId: str
        :param newClientOrderId: Used to uniquely identify this cancel. Automatically generated by default.
        :type newClientOrderId: str
        :param recvWindow: the number of milliseconds the request is valid for
        :type recvWindow: int

        :returns: API response

            {
                "symbol": "LTCBTC",
                "orderId": 28,
                "origClientOrderId": "myOrder1",
                "clientOrderId": "cancelMyOrder1",
                "transactTime": 1507725176595,
                "price": "1.00000000",
                "origQty": "10.00000000",
                "executedQty": "8.00000000",
                "cummulativeQuoteQty": "8.00000000",
                "status": "CANCELED",
                "timeInForce": "GTC",
                "type": "LIMIT",
                "side": "SELL"
            }

        :raises: BinanceRequestException, BinanceAPIException

        """
        return self._request_margin_api('delete', 'margin/order', signed=True, data=params)

    def get_margin_loan_details(self, **params):
        """Query loan record

        txId or startTime must be sent. txId takes precedence.

        https://binance-docs.github.io/apidocs/spot/en/#query-loan-record-user_data

        :param asset: required
        :type asset: str
        :param isolatedSymbol: isolated symbol (if querying isolated margin)
        :type isolatedSymbol: str
        :param txId: the tranId in of the created loan
        :type txId: str
        :param startTime: earliest timestamp to filter transactions
        :type startTime: str
        :param endTime: Used to uniquely identify this cancel. Automatically generated by default.
        :type endTime: str
        :param current: Currently querying page. Start from 1. Default:1
        :type current: str
        :param size: Default:10 Max:100
        :type size: int
        :param recvWindow: the number of milliseconds the request is valid for
        :type recvWindow: int

        :returns: API response

            {
                "rows": [
                    {
                        "asset": "BNB",
                        "principal": "0.84624403",
                        "timestamp": 1555056425000,
                        //one of PENDING (pending to execution), CONFIRMED (successfully loaned), FAILED (execution failed, nothing happened to your account);
                        "status": "CONFIRMED"
                    }
                ],
                "total": 1
            }

        :raises: BinanceRequestException, BinanceAPIException

        """
        return self._request_margin_api('get', 'margin/loan', signed=True, data=params)

    def get_margin_repay_details(self, **params):
        """Query repay record

        txId or startTime must be sent. txId takes precedence.

        https://binance-docs.github.io/apidocs/spot/en/#query-repay-record-user_data

        :param asset: required
        :type asset: str
        :param isolatedSymbol: isolated symbol (if querying isolated margin)
        :type isolatedSymbol: str
        :param txId: the tranId in of the created loan
        :type txId: str
        :param startTime:
        :type startTime: str
        :param endTime: Used to uniquely identify this cancel. Automatically generated by default.
        :type endTime: str
        :param current: Currently querying page. Start from 1. Default:1
        :type current: str
        :param size: Default:10 Max:100
        :type size: int
        :param recvWindow: the number of milliseconds the request is valid for
        :type recvWindow: int

        :returns: API response

            {
                "rows": [
                    {
                        //Total amount repaid
                        "amount": "14.00000000",
                        "asset": "BNB",
                        //Interest repaid
                        "interest": "0.01866667",
                        //Principal repaid
                        "principal": "13.98133333",
                        //one of PENDING (pending to execution), CONFIRMED (successfully loaned), FAILED (execution failed, nothing happened to your account);
                        "status": "CONFIRMED",
                        "timestamp": 1563438204000,
                        "txId": 2970933056
                    }
                ],
                "total": 1
            }

        :raises: BinanceRequestException, BinanceAPIException

        """
        return self._request_margin_api('get', 'margin/repay', signed=True, data=params)

    def get_margin_order(self, **params):
        """Query margin accounts order

        Either orderId or origClientOrderId must be sent.

        For some historical orders cummulativeQuoteQty will be < 0, meaning the data is not available at this time.

        https://binance-docs.github.io/apidocs/spot/en/#query-margin-account-39-s-order-user_data

        :param symbol: required
        :type symbol: str
        :param isIsolated: set to 'TRUE' for isolated margin (default 'FALSE')
        :type isIsolated: str
        :param orderId:
        :type orderId: str
        :param origClientOrderId:
        :type origClientOrderId: str
        :param recvWindow: the number of milliseconds the request is valid for
        :type recvWindow: int

        :returns: API response

            {
                "clientOrderId": "ZwfQzuDIGpceVhKW5DvCmO",
                "cummulativeQuoteQty": "0.00000000",
                "executedQty": "0.00000000",
                "icebergQty": "0.00000000",
                "isWorking": true,
                "orderId": 213205622,
                "origQty": "0.30000000",
                "price": "0.00493630",
                "side": "SELL",
                "status": "NEW",
                "stopPrice": "0.00000000",
                "symbol": "BNBBTC",
                "time": 1562133008725,
                "timeInForce": "GTC",
                "type": "LIMIT",
                "updateTime": 1562133008725
            }

        :raises: BinanceRequestException, BinanceAPIException

        """
        return self._request_margin_api('get', 'margin/order', signed=True, data=params)

    def get_open_margin_orders(self, **params):
        """Query margin accounts open orders

        If the symbol is not sent, orders for all symbols will be returned in an array (cross-margin only).

        If querying isolated margin orders, both the isIsolated='TRUE' and symbol=symbol_name must be set.

        When all symbols are returned, the number of requests counted against the rate limiter is equal to the number
        of symbols currently trading on the exchange.

        https://binance-docs.github.io/apidocs/spot/en/#query-margin-account-39-s-open-order-user_data

        :param symbol: optional
        :type symbol: str
        :param isIsolated: set to 'TRUE' for isolated margin (default 'FALSE')
        :type isIsolated: str
        :param recvWindow: the number of milliseconds the request is valid for
        :type recvWindow: int

        :returns: API response

            [
                {
                    "clientOrderId": "qhcZw71gAkCCTv0t0k8LUK",
                    "cummulativeQuoteQty": "0.00000000",
                    "executedQty": "0.00000000",
                    "icebergQty": "0.00000000",
                    "isWorking": true,
                    "orderId": 211842552,
                    "origQty": "0.30000000",
                    "price": "0.00475010",
                    "side": "SELL",
                    "status": "NEW",
                    "stopPrice": "0.00000000",
                    "symbol": "BNBBTC",
                    "time": 1562040170089,
                    "timeInForce": "GTC",
                    "type": "LIMIT",
                    "updateTime": 1562040170089
                }
            ]

        :raises: BinanceRequestException, BinanceAPIException

        """
        return self._request_margin_api('get', 'margin/openOrders', signed=True, data=params)

    def get_all_margin_orders(self, **params):
        """Query all margin accounts orders

        If orderId is set, it will get orders >= that orderId. Otherwise most recent orders are returned.

        For some historical orders cummulativeQuoteQty will be < 0, meaning the data is not available at this time.

        https://binance-docs.github.io/apidocs/spot/en/#query-margin-account-39-s-all-order-user_data

        :param symbol: required
        :type symbol: str
        :param isIsolated: set to 'TRUE' for isolated margin (default 'FALSE')
        :type isIsolated: str
        :param orderId: optional
        :type orderId: str
        :param startTime: optional
        :type startTime: str
        :param endTime: optional
        :type endTime: str
        :param limit: Default 500; max 1000
        :type limit: int
        :param recvWindow: the number of milliseconds the request is valid for
        :type recvWindow: int

        :returns: API response

            [
                {
                    "id": 43123876,
                    "price": "0.00395740",
                    "qty": "4.06000000",
                    "quoteQty": "0.01606704",
                    "symbol": "BNBBTC",
                    "time": 1556089977693
                },
                {
                    "id": 43123877,
                    "price": "0.00395740",
                    "qty": "0.77000000",
                    "quoteQty": "0.00304719",
                    "symbol": "BNBBTC",
                    "time": 1556089977693
                },
                {
                    "id": 43253549,
                    "price": "0.00428930",
                    "qty": "23.30000000",
                    "quoteQty": "0.09994069",
                    "symbol": "BNBBTC",
                    "time": 1556163963504
                }
            ]


        :raises: BinanceRequestException, BinanceAPIException

        """
        return self._request_margin_api('get', 'margin/allOrders', signed=True, data=params)

    def get_margin_trades(self, **params):
        """Query margin accounts trades

        If fromId is set, it will get orders >= that fromId. Otherwise most recent orders are returned.

        https://binance-docs.github.io/apidocs/spot/en/#query-margin-account-39-s-trade-list-user_data

        :param symbol: required
        :type symbol: str
        :param isIsolated: set to 'TRUE' for isolated margin (default 'FALSE')
        :type isIsolated: str
        :param fromId: optional
        :type fromId: str
        :param startTime: optional
        :type startTime: str
        :param endTime: optional
        :type endTime: str
        :param limit: Default 500; max 1000
        :type limit: int
        :param recvWindow: the number of milliseconds the request is valid for
        :type recvWindow: int

        :returns: API response

            [
                {
                    "commission": "0.00006000",
                    "commissionAsset": "BTC",
                    "id": 34,
                    "isBestMatch": true,
                    "isBuyer": false,
                    "isMaker": false,
                    "orderId": 39324,
                    "price": "0.02000000",
                    "qty": "3.00000000",
                    "symbol": "BNBBTC",
                    "time": 1561973357171
                }, {
                    "commission": "0.00002950",
                    "commissionAsset": "BTC",
                    "id": 32,
                    "isBestMatch": true,
                    "isBuyer": false,
                    "isMaker": true,
                    "orderId": 39319,
                    "price": "0.00590000",
                    "qty": "5.00000000",
                    "symbol": "BNBBTC",
                    "time": 1561964645345
                }
            ]


        :raises: BinanceRequestException, BinanceAPIException

        """
        return self._request_margin_api('get', 'margin/myTrades', signed=True, data=params)

    def get_max_margin_loan(self, **params):
        """Query max borrow amount for an asset

        https://binance-docs.github.io/apidocs/spot/en/#query-max-borrow-user_data

        :param asset: required
        :type asset: str
        :param isolatedSymbol: isolated symbol (if querying isolated margin)
        :type isolatedSymbol: str
        :param recvWindow: the number of milliseconds the request is valid for
        :type recvWindow: int

        :returns: API response

            {
                "amount": "1.69248805"
            }

        :raises: BinanceRequestException, BinanceAPIException

        """
        return self._request_margin_api('get', 'margin/maxBorrowable', signed=True, data=params)

    def get_max_margin_transfer(self, **params):
        """Query max transfer-out amount

        https://binance-docs.github.io/apidocs/spot/en/#query-max-transfer-out-amount-user_data

        :param asset: required
        :type asset: str
        :param isolatedSymbol: isolated symbol (if querying isolated margin)
        :type isolatedSymbol: str
        :param recvWindow: the number of milliseconds the request is valid for
        :type recvWindow: int

        :returns: API response

            {
                "amount": "3.59498107"
            }

        :raises: BinanceRequestException, BinanceAPIException

        """
        return self._request_margin_api('get', 'margin/maxTransferable', signed=True, data=params)

    # Cross-margin

    def margin_stream_get_listen_key(self):
        """Start a new cross-margin data stream and return the listen key
        If a stream already exists it should return the same key.
        If the stream becomes invalid a new key is returned.

        Can be used to keep the stream alive.

        https://binance-docs.github.io/apidocs/spot/en/#listen-key-margin

        :returns: API response

        .. code-block:: python

            {
                "listenKey": "pqia91ma19a5s61cv6a81va65sdf19v8a65a1a5s61cv6a81va65sdf19v8a65a1"
            }

        :raises: BinanceRequestException, BinanceAPIException

        """
        res = self._request_margin_api('post', 'userDataStream', signed=False, data={})
        return res['listenKey']

    def margin_stream_keepalive(self, listenKey):
        """PING a cross-margin data stream to prevent a time out.

        https://binance-docs.github.io/apidocs/spot/en/#listen-key-margin

        :param listenKey: required
        :type listenKey: str

        :returns: API response

        .. code-block:: python

            {}

        :raises: BinanceRequestException, BinanceAPIException

        """
        params = {
            'listenKey': listenKey
        }
        return self._request_margin_api('put', 'userDataStream', signed=False, data=params)

    def margin_stream_close(self, listenKey):
        """Close out a cross-margin data stream.

        https://binance-docs.github.io/apidocs/spot/en/#listen-key-margin

        :param listenKey: required
        :type listenKey: str

        :returns: API response

        .. code-block:: python

            {}

        :raises: BinanceRequestException, BinanceAPIException

        """
        params = {
            'listenKey': listenKey
        }
        return self._request_margin_api('delete', 'userDataStream', signed=False, data=params)

    # Isolated margin

    def isolated_margin_stream_get_listen_key(self, symbol):
        """Start a new isolated margin data stream and return the listen key
        If a stream already exists it should return the same key.
        If the stream becomes invalid a new key is returned.

        Can be used to keep the stream alive.

        https://binance-docs.github.io/apidocs/spot/en/#listen-key-isolated-margin

        :param symbol: required - symbol for the isolated margin account
        :type symbol: str

        :returns: API response

        .. code-block:: python

            {
                "listenKey":  "T3ee22BIYuWqmvne0HNq2A2WsFlEtLhvWCtItw6ffhhdmjifQ2tRbuKkTHhr"
            }

        :raises: BinanceRequestException, BinanceAPIException

        """
        params = {
            'symbol': symbol
        }
        res = self._request_margin_api('post', 'userDataStream/isolated', signed=False, data=params)
        return res['listenKey']

    def isolated_margin_stream_keepalive(self, symbol, listenKey):
        """PING an isolated margin data stream to prevent a time out.

        https://binance-docs.github.io/apidocs/spot/en/#listen-key-isolated-margin

        :param symbol: required - symbol for the isolated margin account
        :type symbol: str
        :param listenKey: required
        :type listenKey: str

        :returns: API response

        .. code-block:: python

            {}

        :raises: BinanceRequestException, BinanceAPIException

        """
        params = {
            'symbol': symbol,
            'listenKey': listenKey
        }
        return self._request_margin_api('put', 'userDataStream/isolated', signed=False, data=params)

    def isolated_margin_stream_close(self, symbol, listenKey):
        """Close out an isolated margin data stream.

        https://binance-docs.github.io/apidocs/spot/en/#listen-key-isolated-margin

        :param symbol: required - symbol for the isolated margin account
        :type symbol: str
        :param listenKey: required
        :type listenKey: str

        :returns: API response

        .. code-block:: python

            {}

        :raises: BinanceRequestException, BinanceAPIException

        """
        params = {
            'symbol': symbol,
            'listenKey': listenKey
        }
        return self._request_margin_api('delete', 'userDataStream/isolated', signed=False, data=params)

    # Lending Endpoints

    def get_lending_product_list(self, **params):
        """Get Lending Product List

        https://binance-docs.github.io/apidocs/spot/en/#get-flexible-product-list-user_data

        """
        return self._request_margin_api('get', 'lending/daily/product/list', signed=True, data=params)

    def get_lending_daily_quota_left(self, **params):
        """Get Left Daily Purchase Quota of Flexible Product.

        https://binance-docs.github.io/apidocs/spot/en/#get-left-daily-purchase-quota-of-flexible-product-user_data

        """
        return self._request_margin_api('get', 'lending/daily/userLeftQuota', signed=True, data=params)

    def purchase_lending_product(self, **params):
        """Purchase Flexible Product

        https://binance-docs.github.io/apidocs/spot/en/#purchase-flexible-product-user_data

        """
        return self._request_margin_api('post', 'lending/daily/purchase', signed=True, data=params)

    def get_lending_daily_redemption_quota(self, **params):
        """Get Left Daily Redemption Quota of Flexible Product

        https://binance-docs.github.io/apidocs/spot/en/#get-left-daily-redemption-quota-of-flexible-product-user_data

        """
        return self._request_margin_api('get', 'lending/daily/userRedemptionQuota', signed=True, data=params)

    def redeem_lending_product(self, **params):
        """Redeem Flexible Product

        https://binance-docs.github.io/apidocs/spot/en/#redeem-flexible-product-user_data

        """
        return self._request_margin_api('post', 'lending/daily/redeem', signed=True, data=params)

    def get_lending_position(self, **params):
        """Get Flexible Product Position

        https://binance-docs.github.io/apidocs/spot/en/#get-flexible-product-position-user_data

        """
        return self._request_margin_api('get', 'lending/daily/token/position', signed=True, data=params)

    def get_fixed_activity_project_list(self, **params):
        """Get Fixed and Activity Project List

        https://binance-docs.github.io/apidocs/spot/en/#get-fixed-and-activity-project-list-user_data

        :param asset: optional
        :type asset: str
        :param type: required - "ACTIVITY", "CUSTOMIZED_FIXED"
        :type type: str
        :param status: optional - "ALL", "SUBSCRIBABLE", "UNSUBSCRIBABLE"; default "ALL"
        :type status: str
        :param sortBy: optional - "START_TIME", "LOT_SIZE", "INTEREST_RATE", "DURATION"; default "START_TIME"
        :type sortBy: str
        :param current: optional - Currently querying page. Start from 1. Default:1
        :type current: int
        :param size: optional - Default:10, Max:100
        :type size: int
        :param recvWindow: the number of milliseconds the request is valid for
        :type recvWindow: int

        :returns: API response

        .. code-block:: python

            [
                {
                    "asset": "USDT",
                    "displayPriority": 1,
                    "duration": 90,
                    "interestPerLot": "1.35810000",
                    "interestRate": "0.05510000",
                    "lotSize": "100.00000000",
                    "lotsLowLimit": 1,
                    "lotsPurchased": 74155,
                    "lotsUpLimit": 80000,
                    "maxLotsPerUser": 2000,
                    "needKyc": False,
                    "projectId": "CUSDT90DAYSS001",
                    "projectName": "USDT",
                    "status": "PURCHASING",
                    "type": "CUSTOMIZED_FIXED",
                    "withAreaLimitation": False
                }
            ]

        :raises: BinanceRequestException, BinanceAPIException

        """
        return self._request_margin_api('get', 'lending/project/list', signed=True, data=params)

    def get_lending_account(self, **params):
        """Get Lending Account Details

        https://binance-docs.github.io/apidocs/spot/en/#lending-account-user_data

        """
        return self._request_margin_api('get', 'lending/union/account', signed=True, data=params)

    def get_lending_purchase_history(self, **params):
        """Get Lending Purchase History

        https://binance-docs.github.io/apidocs/spot/en/#get-purchase-record-user_data

        """
        return self._request_margin_api('get', 'lending/union/purchaseRecord', signed=True, data=params)

    def get_lending_redemption_history(self, **params):
        """Get Lending Redemption History

        https://binance-docs.github.io/apidocs/spot/en/#get-redemption-record-user_data

        """
        return self._request_margin_api('get', 'lending/union/redemptionRecord', signed=True, data=params)

    def get_lending_interest_history(self, **params):
        """Get Lending Interest History

        https://binance-docs.github.io/apidocs/spot/en/#get-interest-history-user_data-2

        """
        return self._request_margin_api('get', 'lending/union/interestHistory', signed=True, data=params)

    def change_fixed_activity_to_daily_position(self, **params):
        """Change Fixed/Activity Position to Daily Position

        https://binance-docs.github.io/apidocs/spot/en/#change-fixed-activity-position-to-daily-position-user_data

        """
        return self._request_margin_api('post', 'lending/positionChanged', signed=True, data=params)

    # Sub Accounts

    def get_sub_account_list(self, **params):
        """Query Sub-account List.

        https://binance-docs.github.io/apidocs/spot/en/#query-sub-account-list-sapi-for-master-account

        :param email: optional - Sub-account email
        :type email: str
        :param isFreeze: optional
        :type isFreeze: str
        :param page: optional - Default value: 1
        :type page: int
        :param limit: optional - Default value: 1, Max value: 200
        :type limit: int
        :param recvWindow: optional
        :type recvWindow: int

        :returns: API response

        .. code-block:: python

            {
                "subAccounts":[
                    {
                        "email":"testsub@gmail.com",
                        "isFreeze":false,
                        "createTime":1544433328000
                    },
                    {
                        "email":"virtual@oxebmvfonoemail.com",
                        "isFreeze":false,
                        "createTime":1544433328000
                    }
                ]
            }

        :raises: BinanceRequestException, BinanceAPIException

        """
        return self._request_margin_api('get', 'sub-account/list', True, data=params)

    def get_sub_account_transfer_history(self, **params):
        """Query Sub-account Transfer History.

        https://binance-docs.github.io/apidocs/spot/en/#query-sub-account-spot-asset-transfer-history-sapi-for-master-account

        :param fromEmail: optional
        :type fromEmail: str
        :param toEmail: optional
        :type toEmail: str
        :param startTime: optional
        :type startTime: int
        :param endTime: optional
        :type endTime: int
        :param page: optional - Default value: 1
        :type page: int
        :param limit: optional - Default value: 500
        :type limit: int
        :param recvWindow: optional
        :type recvWindow: int

        :returns: API response

        .. code-block:: python

            [
                {
                    "from":"aaa@test.com",
                    "to":"bbb@test.com",
                    "asset":"BTC",
                    "qty":"10",
                    "status": "SUCCESS",
                    "tranId": 6489943656,
                    "time":1544433328000
                },
                {
                    "from":"bbb@test.com",
                    "to":"ccc@test.com",
                    "asset":"ETH",
                    "qty":"2",
                    "status": "SUCCESS",
                    "tranId": 6489938713,
                    "time":1544433328000
                }
            ]

        :raises: BinanceRequestException, BinanceAPIException

        """
        return self._request_margin_api('get', 'sub-account/sub/transfer/history', True, data=params)

    def get_sub_account_futures_transfer_history(self, **params):
        """Query Sub-account Futures Transfer History.

        https://binance-docs.github.io/apidocs/spot/en/#query-sub-account-futures-asset-transfer-history-for-master-account

        :param email: required
        :type email: str
        :param futuresType: required
        :type futuresType: int
        :param startTime: optional
        :type startTime: int
        :param endTime: optional
        :type endTime: int
        :param page: optional
        :type page: int
        :param limit: optional
        :type limit: int
        :param recvWindow: optional
        :type recvWindow: int

        :returns: API response

        .. code-block:: python

            {
                "success":true,
                "futuresType": 2,
                "transfers":[
                    {
                        "from":"aaa@test.com",
                        "to":"bbb@test.com",
                        "asset":"BTC",
                        "qty":"1",
                        "time":1544433328000
                    },
                    {
                        "from":"bbb@test.com",
                        "to":"ccc@test.com",
                        "asset":"ETH",
                        "qty":"2",
                        "time":1544433328000
                    }
                ]
            }

        :raises: BinanceRequestException, BinanceAPIException

        """
        return self._request_margin_api('get', 'sub-account/futures/internalTransfer', True, data=params)

    def create_sub_account_futures_transfer(self, **params):
        """Execute sub-account Futures transfer

        https://github.com/binance-exchange/binance-official-api-docs/blob/9dbe0e961b80557bb19708a707c7fad08842b28e/wapi-api.md#sub-account-transferfor-master-account

        :param fromEmail: required - Sender email
        :type fromEmail: str
        :param toEmail: required - Recipient email
        :type toEmail: str
        :param futuresType: required
        :type futuresType: int
        :param asset: required
        :type asset: str
        :param amount: required
        :type amount: decimal
        :param recvWindow: optional
        :type recvWindow: int

        :returns: API response

        .. code-block:: python

           {
                "success":true,
                "txnId":"2934662589"
            }

        :raises: BinanceRequestException, BinanceAPIException

        """
        return self._request_margin_api('post', 'sub-account/futures/internalTransfer', True, data=params)

    def get_sub_account_assets(self, **params):
        """Fetch sub-account assets

        https://binance-docs.github.io/apidocs/spot/en/#query-sub-account-assets-sapi-for-master-account

        :param email: required
        :type email: str
        :param recvWindow: optional
        :type recvWindow: int

        :returns: API response

        .. code-block:: python

            {
                "balances":[
                    {
                        "asset":"ADA",
                        "free":10000,
                        "locked":0
                    },
                    {
                        "asset":"BNB",
                        "free":10003,
                        "locked":0
                    },
                    {
                        "asset":"BTC",
                        "free":11467.6399,
                        "locked":0
                    },
                    {
                        "asset":"ETH",
                        "free":10004.995,
                        "locked":0
                    },
                    {
                        "asset":"USDT",
                        "free":11652.14213,
                        "locked":0
                    }
                ]
            }

        :raises: BinanceRequestException, BinanceAPIException

        """
        return self._request_margin_api('get', 'sub-account/assets', True, data=params, version='v3')

    def query_subaccount_spot_summary(self, **params):
        """Query Sub-account Spot Assets Summary (For Master Account)

        https://binance-docs.github.io/apidocs/spot/en/#query-sub-account-spot-assets-summary-for-master-account

        :param email: optional - Sub account email
        :type email: str
        :param page: optional - default 1
        :type page: int
        :param size: optional - default 10, max 20
        :type size: int
        :param recvWindow: optional
        :type recvWindow: int

        :returns: API response

        .. code-block:: python

           {
                "totalCount":2,
                "masterAccountTotalAsset": "0.23231201",
                "spotSubUserAssetBtcVoList":[
                    {
                        "email":"sub123@test.com",
                        "totalAsset":"9999.00000000"
                    },
                    {
                        "email":"test456@test.com",
                        "totalAsset":"0.00000000"
                    }
                ]
            }

        :raises: BinanceRequestException, BinanceAPIException

        """
        return self._request_margin_api('get', 'sub-account/spotSummary', True, data=params)

    def get_subaccount_deposit_address(self, **params):
        """Get Sub-account Deposit Address (For Master Account)

        https://binance-docs.github.io/apidocs/spot/en/#get-sub-account-deposit-address-for-master-account

        :param email: required - Sub account email
        :type email: str
        :param coin: required
        :type coin: str
        :param network: optional
        :type network: str
        :param recvWindow: optional
        :type recvWindow: int

        :returns: API response

        .. code-block:: python

           {
                "address":"TDunhSa7jkTNuKrusUTU1MUHtqXoBPKETV",
                "coin":"USDT",
                "tag":"",
                "url":"https://tronscan.org/#/address/TDunhSa7jkTNuKrusUTU1MUHtqXoBPKETV"
            }

        :raises: BinanceRequestException, BinanceAPIException

        """
        return self._request_margin_api('get', 'capital/deposit/subAddress', True, data=params)

    def get_subaccount_deposit_history(self, **params):
        """Get Sub-account Deposit History (For Master Account)

        https://binance-docs.github.io/apidocs/spot/en/#get-sub-account-deposit-address-for-master-account

        :param email: required - Sub account email
        :type email: str
        :param coin: optional
        :type coin: str
        :param status: optional - (0:pending,6: credited but cannot withdraw, 1:success)
        :type status: int
        :param startTime: optional
        :type startTime: int
        :param endTime: optional
        :type endTime: int
        :param limit: optional
        :type limit: int
        :param offset: optional - default:0
        :type offset: int
        :param recvWindow: optional
        :type recvWindow: int

        :returns: API response

        .. code-block:: python

           [
                {
                    "amount":"0.00999800",
                    "coin":"PAXG",
                    "network":"ETH",
                    "status":1,
                    "address":"0x788cabe9236ce061e5a892e1a59395a81fc8d62c",
                    "addressTag":"",
                    "txId":"0xaad4654a3234aa6118af9b4b335f5ae81c360b2394721c019b5d1e75328b09f3",
                    "insertTime":1599621997000,
                    "transferType":0,
                    "confirmTimes":"12/12"
                },
                {
                    "amount":"0.50000000",
                    "coin":"IOTA",
                    "network":"IOTA",
                    "status":1,
                    "address":"SIZ9VLMHWATXKV99LH99CIGFJFUMLEHGWVZVNNZXRJJVWBPHYWPPBOSDORZ9EQSHCZAMPVAPGFYQAUUV9DROOXJLNW",
                    "addressTag":"",
                    "txId":"ESBFVQUTPIWQNJSPXFNHNYHSQNTGKRVKPRABQWTAXCDWOAKDKYWPTVG9BGXNVNKTLEJGESAVXIKIZ9999",
                    "insertTime":1599620082000,
                    "transferType":0,
                    "confirmTimes":"1/1"
                }
           ]

        :raises: BinanceRequestException, BinanceAPIException

        """
        return self._request_margin_api('get', 'capital/deposit/subHisrec', True, data=params)

    def get_subaccount_futures_margin_status(self, **params):
        """Get Sub-account's Status on Margin/Futures (For Master Account)

        https://binance-docs.github.io/apidocs/spot/en/#get-sub-account-39-s-status-on-margin-futures-for-master-account

        :param email: optional - Sub account email
        :type email: str
        :param recvWindow: optional
        :type recvWindow: int

        :returns: API response

        .. code-block:: python

           [
                {
                    "email":"123@test.com",      // user email
                    "isSubUserEnabled": true,    // true or false
                    "isUserActive": true,        // true or false
                    "insertTime": 1570791523523  // sub account create time
                    "isMarginEnabled": true,     // true or false for margin
                    "isFutureEnabled": true      // true or false for futures.
                    "mobile": 1570791523523      // user mobile number
                }
            ]

        :raises: BinanceRequestException, BinanceAPIException

        """
        return self._request_margin_api('get', 'sub-account/status', True, data=params)

    def enable_subaccount_margin(self, **params):
        """Enable Margin for Sub-account (For Master Account)

        https://binance-docs.github.io/apidocs/spot/en/#enable-margin-for-sub-account-for-master-account

        :param email: required - Sub account email
        :type email: str
        :param recvWindow: optional
        :type recvWindow: int

        :returns: API response

        .. code-block:: python

           {

                "email":"123@test.com",

                "isMarginEnabled": true

            }

        :raises: BinanceRequestException, BinanceAPIException

        """
        return self._request_margin_api('post', 'sub-account/margin/enable', True, data=params)

    def get_subaccount_margin_details(self, **params):
        """Get Detail on Sub-account's Margin Account (For Master Account)

        https://binance-docs.github.io/apidocs/spot/en/#get-detail-on-sub-account-39-s-margin-account-for-master-account

        :param email: required - Sub account email
        :type email: str
        :param recvWindow: optional
        :type recvWindow: int

        :returns: API response

        .. code-block:: python

            {
                  "email":"123@test.com",
                  "marginLevel": "11.64405625",
                  "totalAssetOfBtc": "6.82728457",
                  "totalLiabilityOfBtc": "0.58633215",
                  "totalNetAssetOfBtc": "6.24095242",
                  "marginTradeCoeffVo":
                        {
                            "forceLiquidationBar": "1.10000000",  // Liquidation margin ratio
                            "marginCallBar": "1.50000000",        // Margin call margin ratio
                            "normalBar": "2.00000000"             // Initial margin ratio
                        },
                  "marginUserAssetVoList": [
                      {
                          "asset": "BTC",
                          "borrowed": "0.00000000",
                          "free": "0.00499500",
                          "interest": "0.00000000",
                          "locked": "0.00000000",
                          "netAsset": "0.00499500"
                      },
                      {
                          "asset": "BNB",
                          "borrowed": "201.66666672",
                          "free": "2346.50000000",
                          "interest": "0.00000000",
                          "locked": "0.00000000",
                          "netAsset": "2144.83333328"
                      },
                      {
                          "asset": "ETH",
                          "borrowed": "0.00000000",
                          "free": "0.00000000",
                          "interest": "0.00000000",
                          "locked": "0.00000000",
                          "netAsset": "0.00000000"
                      },
                      {
                          "asset": "USDT",
                          "borrowed": "0.00000000",
                          "free": "0.00000000",
                          "interest": "0.00000000",
                          "locked": "0.00000000",
                          "netAsset": "0.00000000"
                      }
                  ]
            }

        :raises: BinanceRequestException, BinanceAPIException

        """
        return self._request_margin_api('get', 'sub-account/margin/account', True, data=params)

    def get_subaccount_margin_summary(self, **params):
        """Get Summary of Sub-account's Margin Account (For Master Account)

        https://binance-docs.github.io/apidocs/spot/en/#get-summary-of-sub-account-39-s-margin-account-for-master-account

        :param recvWindow: optional
        :type recvWindow: int

        :returns: API response

        .. code-block:: python

            {
                "totalAssetOfBtc": "4.33333333",
                "totalLiabilityOfBtc": "2.11111112",
                "totalNetAssetOfBtc": "2.22222221",
                "subAccountList":[
                    {
                        "email":"123@test.com",
                        "totalAssetOfBtc": "2.11111111",
                        "totalLiabilityOfBtc": "1.11111111",
                        "totalNetAssetOfBtc": "1.00000000"
                    },
                    {
                        "email":"345@test.com",
                        "totalAssetOfBtc": "2.22222222",
                        "totalLiabilityOfBtc": "1.00000001",
                        "totalNetAssetOfBtc": "1.22222221"
                    }
                ]
            }

        :raises: BinanceRequestException, BinanceAPIException

        """
        return self._request_margin_api('get', 'sub-account/margin/accountSummary', True, data=params)

    def enable_subaccount_futures(self, **params):
        """Enable Futures for Sub-account (For Master Account)

        https://binance-docs.github.io/apidocs/spot/en/#enable-futures-for-sub-account-for-master-account

        :param email: required - Sub account email
        :type email: str
        :param recvWindow: optional
        :type recvWindow: int

        :returns: API response

        .. code-block:: python

            {

                "email":"123@test.com",

                "isFuturesEnabled": true  // true or false

            }

        :raises: BinanceRequestException, BinanceAPIException

        """
        return self._request_margin_api('post', 'sub-account/futures/enable', True, data=params)

    def get_subaccount_futures_details(self, **params):
        """Get Detail on Sub-account's Futures Account (For Master Account)

        https://binance-docs.github.io/apidocs/spot/en/#get-detail-on-sub-account-39-s-futures-account-for-master-account

        :param email: required - Sub account email
        :type email: str
        :param recvWindow: optional
        :type recvWindow: int

        :returns: API response

        .. code-block:: python

            {
                "email": "abc@test.com",
                "asset": "USDT",
                "assets":[
                    {
                        "asset": "USDT",
                        "initialMargin": "0.00000000",
                        "maintenanceMargin": "0.00000000",
                        "marginBalance": "0.88308000",
                        "maxWithdrawAmount": "0.88308000",
                        "openOrderInitialMargin": "0.00000000",
                        "positionInitialMargin": "0.00000000",
                        "unrealizedProfit": "0.00000000",
                        "walletBalance": "0.88308000"
                     }
                ],
                "canDeposit": true,
                "canTrade": true,
                "canWithdraw": true,
                "feeTier": 2,
                "maxWithdrawAmount": "0.88308000",
                "totalInitialMargin": "0.00000000",
                "totalMaintenanceMargin": "0.00000000",
                "totalMarginBalance": "0.88308000",
                "totalOpenOrderInitialMargin": "0.00000000",
                "totalPositionInitialMargin": "0.00000000",
                "totalUnrealizedProfit": "0.00000000",
                "totalWalletBalance": "0.88308000",
                "updateTime": 1576756674610
            }

        :raises: BinanceRequestException, BinanceAPIException

        """
        return self._request_margin_api('get', 'sub-account/futures/account', True, data=params)

    def get_subaccount_futures_summary(self, **params):
        """Get Summary of Sub-account's Futures Account (For Master Account)

        https://binance-docs.github.io/apidocs/spot/en/#get-summary-of-sub-account-39-s-futures-account-for-master-account

        :param recvWindow: optional
        :type recvWindow: int

        :returns: API response

        .. code-block:: python

            {
                "totalInitialMargin": "9.83137400",
                "totalMaintenanceMargin": "0.41568700",
                "totalMarginBalance": "23.03235621",
                "totalOpenOrderInitialMargin": "9.00000000",
                "totalPositionInitialMargin": "0.83137400",
                "totalUnrealizedProfit": "0.03219710",
                "totalWalletBalance": "22.15879444",
                "asset": "USDT",
                "subAccountList":[
                    {
                        "email": "123@test.com",
                        "totalInitialMargin": "9.00000000",
                        "totalMaintenanceMargin": "0.00000000",
                        "totalMarginBalance": "22.12659734",
                        "totalOpenOrderInitialMargin": "9.00000000",
                        "totalPositionInitialMargin": "0.00000000",
                        "totalUnrealizedProfit": "0.00000000",
                        "totalWalletBalance": "22.12659734",
                        "asset": "USDT"
                    },
                    {
                        "email": "345@test.com",
                        "totalInitialMargin": "0.83137400",
                        "totalMaintenanceMargin": "0.41568700",
                        "totalMarginBalance": "0.90575887",
                        "totalOpenOrderInitialMargin": "0.00000000",
                        "totalPositionInitialMargin": "0.83137400",
                        "totalUnrealizedProfit": "0.03219710",
                        "totalWalletBalance": "0.87356177",
                        "asset": "USDT"
                    }
                ]
            }

        :raises: BinanceRequestException, BinanceAPIException

        """
        return self._request_margin_api('get', 'sub-account/futures/accountSummary', True, data=params)

    def get_subaccount_futures_positionrisk(self, **params):
        """Get Futures Position-Risk of Sub-account (For Master Account)

        https://binance-docs.github.io/apidocs/spot/en/#get-futures-position-risk-of-sub-account-for-master-account

        :param email: required - Sub account email
        :type email: str
        :param recvWindow: optional
        :type recvWindow: int

        :returns: API response

        .. code-block:: python

            [
                {
                    "entryPrice": "9975.12000",
                    "leverage": "50",              // current initial leverage
                    "maxNotional": "1000000",      // notional value limit of current initial leverage
                    "liquidationPrice": "7963.54",
                    "markPrice": "9973.50770517",
                    "positionAmount": "0.010",
                    "symbol": "BTCUSDT",
                    "unrealizedProfit": "-0.01612295"
                }
            ]

        :raises: BinanceRequestException, BinanceAPIException

        """
        return self._request_margin_api('get', 'sub-account/futures/positionRisk', True, data=params)

    def make_subaccount_futures_transfer(self, **params):
        """Futures Transfer for Sub-account (For Master Account)

        https://binance-docs.github.io/apidocs/spot/en/#futures-transfer-for-sub-account-for-master-account

        :param email: required - Sub account email
        :type email: str
        :param asset: required - The asset being transferred, e.g., USDT
        :type asset: str
        :param amount: required - The amount to be transferred
        :type amount: float
        :param type: required - 1: transfer from subaccount's spot account to its USDT-margined futures account
                                2: transfer from subaccount's USDT-margined futures account to its spot account
                                3: transfer from subaccount's spot account to its COIN-margined futures account
                                4: transfer from subaccount's COIN-margined futures account to its spot account
        :type type: int

        :returns: API response

        .. code-block:: python

            {
                "txnId":"2966662589"
            }

        :raises: BinanceRequestException, BinanceAPIException

        """
        return self._request_margin_api('post', 'sub-account/futures/transfer', True, data=params)

    def make_subaccount_margin_transfer(self, **params):
        """Margin Transfer for Sub-account (For Master Account)

        https://binance-docs.github.io/apidocs/spot/en/#margin-transfer-for-sub-account-for-master-account

        :param email: required - Sub account email
        :type email: str
        :param asset: required - The asset being transferred, e.g., USDT
        :type asset: str
        :param amount: required - The amount to be transferred
        :type amount: float
        :param type: required - 1: transfer from subaccount's spot account to margin account
                                2: transfer from subaccount's margin account to its spot account
        :type type: int

        :returns: API response

        .. code-block:: python

            {
                "txnId":"2966662589"
            }

        :raises: BinanceRequestException, BinanceAPIException

        """
        return self._request_margin_api('post', 'sub-account/margin/transfer', True, data=params)

    def make_subaccount_to_subaccount_transfer(self, **params):
        """Transfer to Sub-account of Same Master (For Sub-account)

        https://binance-docs.github.io/apidocs/spot/en/#transfer-to-sub-account-of-same-master-for-sub-account

        :param toEmail: required - Sub account email
        :type toEmail: str
        :param asset: required - The asset being transferred, e.g., USDT
        :type asset: str
        :param amount: required - The amount to be transferred
        :type amount: float
        :param recvWindow: optional
        :type recvWindow: int

        :returns: API response

        .. code-block:: python

            {
                "txnId":"2966662589"
            }

        :raises: BinanceRequestException, BinanceAPIException

        """
        return self._request_margin_api('post', 'sub-account/transfer/subToSub', True, data=params)

    def make_subaccount_to_master_transfer(self, **params):
        """Transfer to Master (For Sub-account)

        https://binance-docs.github.io/apidocs/spot/en/#transfer-to-master-for-sub-account

        :param asset: required - The asset being transferred, e.g., USDT
        :type asset: str
        :param amount: required - The amount to be transferred
        :type amount: float
        :param recvWindow: optional
        :type recvWindow: int

        :returns: API response

        .. code-block:: python

            {
                "txnId":"2966662589"
            }

        :raises: BinanceRequestException, BinanceAPIException

        """
        return self._request_margin_api('post', 'sub-account/transfer/subToMaster', True, data=params)

    def get_subaccount_transfer_history(self, **params):
        """Sub-account Transfer History (For Sub-account)

        https://binance-docs.github.io/apidocs/spot/en/#transfer-to-master-for-sub-account

        :param asset: required - The asset being transferred, e.g., USDT
        :type asset: str
        :param type: optional - 1: transfer in, 2: transfer out
        :type type: int
        :param startTime: optional
        :type startTime: int
        :param endTime: optional
        :type endTime: int
        :param limit: optional - Default 500
        :type limit: int
        :param recvWindow: optional
        :type recvWindow: int

        :returns: API response

        .. code-block:: python

            [
              {
                "counterParty":"master",
                "email":"master@test.com",
                "type":1,  // 1 for transfer in, 2 for transfer out
                "asset":"BTC",
                "qty":"1",
                "status":"SUCCESS",
                "tranId":11798835829,
                "time":1544433325000
              },
              {
                "counterParty":"subAccount",
                "email":"sub2@test.com",
                "type":2,
                "asset":"ETH",
                "qty":"2",
                "status":"SUCCESS",
                "tranId":11798829519,
                "time":1544433326000
              }
            ]

        :raises: BinanceRequestException, BinanceAPIException

        """
        return self._request_margin_api('get', 'sub-account/transfer/subUserHistory', True, data=params)

    def make_subaccount_universal_transfer(self, **params):
        """Universal Transfer (For Master Account)

        https://binance-docs.github.io/apidocs/spot/en/#universal-transfer-for-master-account

        :param fromEmail: optional
        :type fromEmail: str
        :param toEmail: optional
        :type toEmail: str
        :param fromAccountType: required - "SPOT","USDT_FUTURE","COIN_FUTURE"
        :type fromAccountType: str
        :param toAccountType: required - "SPOT","USDT_FUTURE","COIN_FUTURE"
        :type toAccountType: str
        :param asset: required - The asset being transferred, e.g., USDT
        :type asset: str
        :param amount: required
        :type amount: float
        :param recvWindow: optional
        :type recvWindow: int

        :returns: API response

        .. code-block:: python

            {
                "tranId":11945860693
            }

        :raises: BinanceRequestException, BinanceAPIException

        """
        return self._request_margin_api('post', 'sub-account/universalTransfer', True, data=params)

    def get_universal_transfer_history(self, **params):
        """Universal Transfer (For Master Account)

        https://binance-docs.github.io/apidocs/spot/en/#query-universal-transfer-history

        :param fromEmail: optional
        :type fromEmail: str
        :param toEmail: optional
        :type toEmail: str
        :param startTime: optional
        :type startTime: int
        :param endTime: optional
        :type endTime: int
        :param page: optional
        :type page: int
        :param limit: optional
        :type limit: int
        :param recvWindow: optional
        :type recvWindow: int

        :returns: API response

        .. code-block:: python

            [
              {
                "tranId":11945860693,
                "fromEmail":"master@test.com",
                "toEmail":"subaccount1@test.com",
                "asset":"BTC",
                "amount":"0.1",
                "fromAccountType":"SPOT",
                "toAccountType":"COIN_FUTURE",
                "status":"SUCCESS",
                "createTimeStamp":1544433325000
              },
              {
                "tranId":11945857955,
                "fromEmail":"master@test.com",
                "toEmail":"subaccount2@test.com",
                "asset":"ETH",
                "amount":"0.2",
                "fromAccountType":"SPOT",
                "toAccountType":"USDT_FUTURE",
                "status":"SUCCESS",
                "createTimeStamp":1544433326000
              }
            ]

        :raises: BinanceRequestException, BinanceAPIException

        """
        return self._request_margin_api('get', 'sub-account/universalTransfer', True, data=params)

    # Futures API

    def futures_ping(self):
        """Test connectivity to the Rest API

        https://binance-docs.github.io/apidocs/futures/en/#test-connectivity

        """
        return self._request_futures_api('get', 'ping')

    def futures_time(self):
        """Test connectivity to the Rest API and get the current server time.

        https://binance-docs.github.io/apidocs/futures/en/#check-server-time

        """
        return self._request_futures_api('get', 'time')

    def futures_exchange_info(self):
        """Current exchange trading rules and symbol information

        https://binance-docs.github.io/apidocs/futures/en/#exchange-information-market_data

        """
        return self._request_futures_api('get', 'exchangeInfo')

    def futures_order_book(self, **params):
        """Get the Order Book for the market

        https://binance-docs.github.io/apidocs/futures/en/#order-book-market_data

        """
        return self._request_futures_api('get', 'depth', data=params)

    def futures_recent_trades(self, **params):
        """Get recent trades (up to last 500).

        https://binance-docs.github.io/apidocs/futures/en/#recent-trades-list-market_data

        """
        return self._request_futures_api('get', 'trades', data=params)

    def futures_historical_trades(self, **params):
        """Get older market historical trades.

        https://binance-docs.github.io/apidocs/futures/en/#old-trades-lookup-market_data

        """
        return self._request_futures_api('get', 'historicalTrades', data=params)

    def futures_aggregate_trades(self, **params):
        """Get compressed, aggregate trades. Trades that fill at the time, from the same order, with the same
        price will have the quantity aggregated.

        https://binance-docs.github.io/apidocs/futures/en/#compressed-aggregate-trades-list-market_data

        """
        return self._request_futures_api('get', 'aggTrades', data=params)

    def futures_klines(self, **params):
        """Kline/candlestick bars for a symbol. Klines are uniquely identified by their open time.

        https://binance-docs.github.io/apidocs/futures/en/#kline-candlestick-data-market_data

        """
        return self._request_futures_api('get', 'klines', data=params)

    def futures_continous_klines(self, **params):
        """Kline/candlestick bars for a specific contract type. Klines are uniquely identified by their open time.

        https://binance-docs.github.io/apidocs/futures/en/#continuous-contract-kline-candlestick-data

        """
        return self._request_futures_api('get', 'continuousKlines', data=params)

    def futures_historical_klines(self, symbol, interval, start_str, end_str=None, limit=500):
        """Get historical futures klines from Binance

        :param symbol: Name of symbol pair e.g BNBBTC
        :type symbol: str
        :param interval: Binance Kline interval
        :type interval: str
        :param start_str: Start date string in UTC format or timestamp in milliseconds
        :type start_str: str|int
        :param end_str: optional - end date string in UTC format or timestamp in milliseconds (default will fetch everything up to now)
        :type end_str: str|int
        :param limit: Default 500; max 1000.
        :type limit: int

        :return: list of OHLCV values

        """
        return self._historical_klines(symbol, interval, start_str, end_str=end_str, limit=limit, spot=False)

    def futures_historical_klines_generator(self, symbol, interval, start_str, end_str=None):
        """Get historical futures klines generator from Binance

        :param symbol: Name of symbol pair e.g BNBBTC
        :type symbol: str
        :param interval: Binance Kline interval
        :type interval: str
        :param start_str: Start date string in UTC format or timestamp in milliseconds
        :type start_str: str|int
        :param end_str: optional - end date string in UTC format or timestamp in milliseconds (default will fetch everything up to now)
        :type end_str: str|int

        :return: generator of OHLCV values

        """

        return self._historical_klines_generator(symbol, interval, start_str, end_str=end_str, spot=False)

    def futures_mark_price(self, **params):
        """Get Mark Price and Funding Rate

        https://binance-docs.github.io/apidocs/futures/en/#mark-price-market_data

        """
        return self._request_futures_api('get', 'premiumIndex', data=params)

    def futures_funding_rate(self, **params):
        """Get funding rate history

        https://binance-docs.github.io/apidocs/futures/en/#get-funding-rate-history-market_data

        """
        return self._request_futures_api('get', 'fundingRate', data=params)

    def futures_ticker(self, **params):
        """24 hour rolling window price change statistics.

        https://binance-docs.github.io/apidocs/futures/en/#24hr-ticker-price-change-statistics-market_data

        """
        return self._request_futures_api('get', 'ticker/24hr', data=params)

    def futures_symbol_ticker(self, **params):
        """Latest price for a symbol or symbols.

        https://binance-docs.github.io/apidocs/futures/en/#symbol-price-ticker-market_data

        """
        return self._request_futures_api('get', 'ticker/price', data=params)

    def futures_orderbook_ticker(self, **params):
        """Best price/qty on the order book for a symbol or symbols.

        https://binance-docs.github.io/apidocs/futures/en/#symbol-order-book-ticker-market_data

        """
        return self._request_futures_api('get', 'ticker/bookTicker', data=params)

    def futures_liquidation_orders(self, **params):
        """Get all liquidation orders

        https://binance-docs.github.io/apidocs/futures/en/#get-all-liquidation-orders-market_data

        """
        return self._request_futures_api('get', 'ticker/allForceOrders', data=params)

    def futures_open_interest(self, **params):
        """Get present open interest of a specific symbol.

        https://binance-docs.github.io/apidocs/futures/en/#open-interest-market_data

        """
        return self._request_futures_api('get', 'ticker/openInterest', data=params)

    def futures_open_interest_hist(self, **params):
        """Get open interest statistics of a specific symbol.

        https://binance-docs.github.io/apidocs/futures/en/#open-interest-statistics

        """
        return self._request_futures_data_api('get', 'openInterestHist', data=params)

    def futures_leverage_bracket(self, **params):
        """Notional and Leverage Brackets

        https://binance-docs.github.io/apidocs/futures/en/#notional-and-leverage-brackets-market_data

        """
        return self._request_futures_api('get', 'leverageBracket', True, data=params)

    def futures_account_transfer(self, **params):
        """Execute transfer between spot account and futures account.

        https://binance-docs.github.io/apidocs/futures/en/#new-future-account-transfer

        """
        return self._request_margin_api('post', 'futures/transfer', True, data=params)

    def transfer_history(self, **params):
        """Get future account transaction history list

        https://binance-docs.github.io/apidocs/futures/en/#get-future-account-transaction-history-list-user_data

        """
        return self._request_margin_api('get', 'futures/transfer', True, data=params)

    def futures_create_order(self, **params):
        """Send in a new order.

        https://binance-docs.github.io/apidocs/futures/en/#new-order-trade

        """
        return self._request_futures_api('post', 'order', True, data=params)

    def futures_place_batch_order(self, **params):
        """Send in new orders.

        https://binance-docs.github.io/apidocs/futures/en/#place-multiple-orders-trade

        To avoid modifying the existing signature generation and parameter order logic,
        the url encoding is done on the special query param, batchOrders, in the early stage.

        """
        query_string = urlencode(params)
        query_string = query_string.replace('%27', '%22')
        params['batchOrders'] = query_string[12:]
        return self._request_futures_api('post', 'batchOrders', True, data=params)

    def futures_get_order(self, **params):
        """Check an order's status.

        https://binance-docs.github.io/apidocs/futures/en/#query-order-user_data

        """
        return self._request_futures_api('get', 'order', True, data=params)

    def futures_get_open_orders(self, **params):
        """Get all open orders on a symbol.

        https://binance-docs.github.io/apidocs/futures/en/#current-open-orders-user_data

        """
        return self._request_futures_api('get', 'openOrders', True, data=params)

    def futures_get_all_orders(self, **params):
        """Get all futures account orders; active, canceled, or filled.

        https://binance-docs.github.io/apidocs/futures/en/#all-orders-user_data

        """
        return self._request_futures_api('get', 'allOrders', True, data=params)

    def futures_cancel_order(self, **params):
        """Cancel an active futures order.

        https://binance-docs.github.io/apidocs/futures/en/#cancel-order-trade

        """
        return self._request_futures_api('delete', 'order', True, data=params)

    def futures_cancel_all_open_orders(self, **params):
        """Cancel all open futures orders

        https://binance-docs.github.io/apidocs/futures/en/#cancel-all-open-orders-trade

        """
        return self._request_futures_api('delete', 'allOpenOrders', True, data=params)

    def futures_cancel_orders(self, **params):
        """Cancel multiple futures orders

        https://binance-docs.github.io/apidocs/futures/en/#cancel-multiple-orders-trade

        """
        return self._request_futures_api('delete', 'batchOrders', True, data=params)

    def futures_account_balance(self, **params):
        """Get futures account balance

        https://binance-docs.github.io/apidocs/futures/en/#future-account-balance-user_data

        """
        return self._request_futures_api('get', 'balance', True, data=params)

    def futures_account(self, **params):
        """Get current account information.

        https://binance-docs.github.io/apidocs/futures/en/#account-information-user_data

        """
        return self._request_futures_api('get', 'account', True, data=params)

    def futures_change_leverage(self, **params):
        """Change user's initial leverage of specific symbol market

        https://binance-docs.github.io/apidocs/futures/en/#change-initial-leverage-trade

        """
        return self._request_futures_api('post', 'leverage', True, data=params)

    def futures_change_margin_type(self, **params):
        """Change the margin type for a symbol

        https://binance-docs.github.io/apidocs/futures/en/#change-margin-type-trade

        """
        return self._request_futures_api('post', 'marginType', True, data=params)

    def futures_change_position_margin(self, **params):
        """Change the position margin for a symbol

        https://binance-docs.github.io/apidocs/futures/en/#modify-isolated-position-margin-trade

        """
        return self._request_futures_api('post', 'positionMargin', True, data=params)

    def futures_position_margin_history(self, **params):
        """Get position margin change history

        https://binance-docs.github.io/apidocs/futures/en/#get-postion-margin-change-history-trade

        """
        return self._request_futures_api('get', 'positionMargin/history', True, data=params)

    def futures_position_information(self, **params):
        """Get position information

        https://binance-docs.github.io/apidocs/futures/en/#position-information-user_data

        """
        return self._request_futures_api('get', 'positionRisk', True, data=params)

    def futures_account_trades(self, **params):
        """Get trades for the authenticated account and symbol.

        https://binance-docs.github.io/apidocs/futures/en/#account-trade-list-user_data

        """
        return self._request_futures_api('get', 'userTrades', True, data=params)

    def futures_income_history(self, **params):
        """Get income history for authenticated account

        https://binance-docs.github.io/apidocs/futures/en/#get-income-history-user_data

        """
        return self._request_futures_api('get', 'income', True, data=params)

    def futures_change_position_mode(self, **params):
        """Change position mode for authenticated account

        https://binance-docs.github.io/apidocs/futures/en/#change-position-mode-trade

        """
        return self._request_futures_api('post', 'positionSide/dual', True, data=params)

    def futures_get_position_mode(self, **params):
        """Get position mode for authenticated account

        https://binance-docs.github.io/apidocs/futures/en/#get-current-position-mode-user_data

        """
        return self._request_futures_api('get', 'positionSide/dual', True, data=params)

    def futures_stream_get_listen_key(self):
        res = self._request_futures_api('post', 'listenKey', signed=False, data={})
        return res['listenKey']

    def futures_stream_keepalive(self, listenKey):
        params = {
            'listenKey': listenKey
        }
        return self._request_futures_api('put', 'listenKey', signed=False, data=params)

    def futures_stream_close(self, listenKey):
        params = {
            'listenKey': listenKey
        }
        return self._request_futures_api('delete', 'listenKey', signed=False, data=params)

    # COIN Futures API
    def futures_coin_ping(self):
        """Test connectivity to the Rest API

        https://binance-docs.github.io/apidocs/delivery/en/#test-connectivity

        """
        return self._request_futures_coin_api("get", "ping")

    def futures_coin_time(self):
        """Test connectivity to the Rest API and get the current server time.

        https://binance-docs.github.io/apidocs/delivery/en/#check-server-time

        """
        return self._request_futures_coin_api("get", "time")

    def futures_coin_exchange_info(self):
        """Current exchange trading rules and symbol information

        https://binance-docs.github.io/apidocs/delivery/en/#exchange-information

        """
        return self._request_futures_coin_api("get", "exchangeInfo")

    def futures_coin_order_book(self, **params):
        """Get the Order Book for the market

        https://binance-docs.github.io/apidocs/delivery/en/#order-book

        """
        return self._request_futures_coin_api("get", "depth", data=params)

    def futures_coin_recent_trades(self, **params):
        """Get recent trades (up to last 500).

        https://binance-docs.github.io/apidocs/delivery/en/#recent-trades-list

        """
        return self._request_futures_coin_api("get", "trades", data=params)

    def futures_coin_historical_trades(self, **params):
        """Get older market historical trades.

        https://binance-docs.github.io/apidocs/delivery/en/#old-trades-lookup-market_data

        """
        return self._request_futures_coin_api("get", "historicalTrades", data=params)

    def futures_coin_aggregate_trades(self, **params):
        """Get compressed, aggregate trades. Trades that fill at the time, from the same order, with the same
        price will have the quantity aggregated.

        https://binance-docs.github.io/apidocs/delivery/en/#compressed-aggregate-trades-list

        """
        return self._request_futures_coin_api("get", "aggTrades", data=params)

    def futures_coin_klines(self, **params):
        """Kline/candlestick bars for a symbol. Klines are uniquely identified by their open time.

        https://binance-docs.github.io/apidocs/delivery/en/#kline-candlestick-data

        """
        return self._request_futures_coin_api("get", "klines", data=params)

    def futures_coin_continous_klines(self, **params):
        """Kline/candlestick bars for a specific contract type. Klines are uniquely identified by their open time.

        https://binance-docs.github.io/apidocs/delivery/en/#continuous-contract-kline-candlestick-data

        """
        return self._request_futures_coin_api("get", "continuousKlines", data=params)

    def futures_coin_index_price_klines(self, **params):
        """Kline/candlestick bars for the index price of a pair..

        https://binance-docs.github.io/apidocs/delivery/en/#index-price-kline-candlestick-data

        """
        return self._request_futures_coin_api("get", "indexPriceKlines", data=params)

    def futures_coin_mark_price_klines(self, **params):
        """Kline/candlestick bars for the index price of a pair..

        https://binance-docs.github.io/apidocs/delivery/en/#mark-price-kline-candlestick-data

        """
        return self._request_futures_coin_api("get", "markPriceKlines", data=params)

    def futures_coin_mark_price(self, **params):
        """Get Mark Price and Funding Rate

        https://binance-docs.github.io/apidocs/delivery/en/#index-price-and-mark-price

        """
        return self._request_futures_coin_api("get", "premiumIndex", data=params)

    def futures_coin_funding_rate(self, **params):
        """Get funding rate history

        https://binance-docs.github.io/apidocs/delivery/en/#get-funding-rate-history-of-perpetual-futures

        """
        return self._request_futures_coin_api("get", "fundingRate", data=params)

    def futures_coin_ticker(self, **params):
        """24 hour rolling window price change statistics.

        https://binance-docs.github.io/apidocs/delivery/en/#24hr-ticker-price-change-statistics

        """
        return self._request_futures_coin_api("get", "ticker/24hr", data=params)

    def futures_coin_symbol_ticker(self, **params):
        """Latest price for a symbol or symbols.

        https://binance-docs.github.io/apidocs/delivery/en/#symbol-price-ticker

        """
        return self._request_futures_coin_api("get", "ticker/price", data=params)

    def futures_coin_orderbook_ticker(self, **params):
        """Best price/qty on the order book for a symbol or symbols.

        https://binance-docs.github.io/apidocs/delivery/en/#symbol-order-book-ticker

        """
        return self._request_futures_coin_api("get", "ticker/bookTicker", data=params)

    def futures_coin_liquidation_orders(self, **params):
        """Get all liquidation orders

        https://binance-docs.github.io/apidocs/delivery/en/#get-all-liquidation-orders

        """
        return self._request_futures_coin_api("get", "allForceOrders", data=params)

    def futures_coin_open_interest(self, **params):
        """Get present open interest of a specific symbol.

        https://binance-docs.github.io/apidocs/delivery/en/#open-interest

        """
        return self._request_futures_coin_api("get", "openInterest", data=params)

    def futures_coin_open_interest_hist(self, **params):
        """Get open interest statistics of a specific symbol.

        https://binance-docs.github.io/apidocs/delivery/en/#open-interest-statistics-market-data

        """
        return self._request_futures_coin_data_api("get", "openInterestHist", data=params)

    def futures_coin_leverage_bracket(self, **params):
        """Notional and Leverage Brackets

        https://binance-docs.github.io/apidocs/delivery/en/#notional-bracket-for-pair-user_data

        """
        return self._request_futures_coin_api(
            "get", "leverageBracket", version=2, signed=True, data=params
        )

    def new_transfer_history(self, **params):
        """Get future account transaction history list

        https://binance-docs.github.io/apidocs/delivery/en/#new-future-account-transfer

        """
        return self._request_margin_api("get", "asset/transfer", True, data=params)
        # return self._request_margin_api("get", "futures/transfer", True, data=params)

    def universal_transfer(self, **params):
        """Unviversal transfer api accross different binance account types

        https://binance-docs.github.io/apidocs/spot/en/#user-universal-transfer
        """
        return self._request_margin_api(
            "post", "asset/transfer", signed=True, data=params
        )

    def futures_coin_create_order(self, **params):
        """Send in a new order.

        https://binance-docs.github.io/apidocs/delivery/en/#new-order-trade

        """
        return self._request_futures_coin_api("post", "order", True, data=params)

    def futures_coin_get_order(self, **params):
        """Check an order's status.

        https://binance-docs.github.io/apidocs/delivery/en/#query-order-user_data

        """
        return self._request_futures_coin_api("get", "order", True, data=params)

    def futures_coin_get_open_orders(self, **params):
        """Get all open orders on a symbol.

        https://binance-docs.github.io/apidocs/delivery/en/#current-all-open-orders-user_data

        """
        return self._request_futures_coin_api("get", "openOrders", True, data=params)

    def futures_coin_get_all_orders(self, **params):
        """Get all futures account orders; active, canceled, or filled.

        https://binance-docs.github.io/apidocs/delivery/en/#all-orders-user_data

        """
        return self._request_futures_coin_api(
            "get", "allOrders", signed=True, data=params
        )

    def futures_coin_cancel_order(self, **params):
        """Cancel an active futures order.

        https://binance-docs.github.io/apidocs/delivery/en/#cancel-order-trade

        """
        return self._request_futures_coin_api(
            "delete", "order", signed=True, data=params
        )

    def futures_coin_cancel_all_open_orders(self, **params):
        """Cancel all open futures orders

        https://binance-docs.github.io/apidocs/delivery/en/#cancel-all-open-orders-trade

        """
        return self._request_futures_coin_api(
            "delete", "allOpenOrders", signed=True, data=params
        )

    def futures_coin_cancel_orders(self, **params):
        """Cancel multiple futures orders

        https://binance-docs.github.io/apidocs/delivery/en/#cancel-multiple-orders-trade

        """
        return self._request_futures_coin_api(
            "delete", "batchOrders", True, data=params
        )

    def futures_coin_account_balance(self, **params):
        """Get futures account balance

        https://binance-docs.github.io/apidocs/delivery/en/#futures-account-balance-user_data

        """
        return self._request_futures_coin_api(
            "get", "balance", signed=True, data=params
        )

    def futures_coin_account(self, **params):
        """Get current account information.

        https://binance-docs.github.io/apidocs/delivery/en/#account-information-user_data

        """
        return self._request_futures_coin_api(
            "get", "account", signed=True, data=params
        )

    def futures_coin_change_leverage(self, **params):
        """Change user's initial leverage of specific symbol market

        https://binance-docs.github.io/apidocs/delivery/en/#change-initial-leverage-trade

        """
        return self._request_futures_coin_api(
            "post", "leverage", signed=True, data=params
        )

    def futures_coin_change_margin_type(self, **params):
        """Change the margin type for a symbol

        https://binance-docs.github.io/apidocs/delivery/en/#change-margin-type-trade

        """
        return self._request_futures_coin_api(
            "post", "marginType", signed=True, data=params
        )

    def futures_coin_change_position_margin(self, **params):
        """Change the position margin for a symbol

        https://binance-docs.github.io/apidocs/delivery/en/#modify-isolated-position-margin-trade

        """
        return self._request_futures_coin_api(
            "post", "positionMargin", True, data=params
        )

    def futures_coin_position_margin_history(self, **params):
        """Get position margin change history

        https://binance-docs.github.io/apidocs/delivery/en/#get-position-margin-change-history-trade

        """
        return self._request_futures_coin_api(
            "get", "positionMargin/history", True, data=params
        )

    def futures_coin_position_information(self, **params):
        """Get position information

        https://binance-docs.github.io/apidocs/delivery/en/#position-information-user_data

        """
        return self._request_futures_coin_api("get", "positionRisk", True, data=params)

    def futures_coin_account_trades(self, **params):
        """Get trades for the authenticated account and symbol.

        https://binance-docs.github.io/apidocs/delivery/en/#account-trade-list-user_data

        """
        return self._request_futures_coin_api("get", "userTrades", True, data=params)

    def futures_coin_income_history(self, **params):
        """Get income history for authenticated account

        https://binance-docs.github.io/apidocs/delivery/en/#get-income-history-user_data

        """
        return self._request_futures_coin_api("get", "income", True, data=params)

    def futures_coin_change_position_mode(self, **params):
        """Change user's position mode (Hedge Mode or One-way Mode ) on EVERY symbol

        https://binance-docs.github.io/apidocs/delivery/en/#change-position-mode-trade
        """
        return self._request_futures_coin_api("post", "positionSide/dual", True, data=params)

    def futures_coin_get_position_mode(self, **params):
        """Get user's position mode (Hedge Mode or One-way Mode ) on EVERY symbol

        https://binance-docs.github.io/apidocs/delivery/en/#get-current-position-mode-user_data

        """
        return self._request_futures_coin_api("get", "positionSide/dual", True, data=params)

    def futures_coin_stream_get_listen_key(self):
        res = self._request_futures_coin_api('post', 'listenKey', signed=False, data={})
        return res['listenKey']

    def futures_coin_stream_keepalive(self, listenKey):
        params = {
            'listenKey': listenKey
        }
        return self._request_futures_coin_api('put', 'listenKey', signed=False, data=params)

    def futures_coin_stream_close(self, listenKey):
        params = {
            'listenKey': listenKey
        }
        return self._request_futures_coin_api('delete', 'listenKey', signed=False, data=params)

    def get_all_coins_info(self, **params):
        """Get information of coins (available for deposit and withdraw) for user.

        https://binance-docs.github.io/apidocs/spot/en/#all-coins-39-information-user_data

        :param recvWindow: optional
        :type recvWindow: int

        :returns: API response

        .. code-block:: python

            {
                "coin": "BTC",
                "depositAllEnable": true,
                "withdrawAllEnable": true,
                "name": "Bitcoin",
                "free": "0",
                "locked": "0",
                "freeze": "0",
                "withdrawing": "0",
                "ipoing": "0",
                "ipoable": "0",
                "storage": "0",
                "isLegalMoney": false,
                "trading": true,
                "networkList": [
                    {
                        "network": "BNB",
                        "coin": "BTC",
                        "withdrawIntegerMultiple": "0.00000001",
                        "isDefault": false,
                        "depositEnable": true,
                        "withdrawEnable": true,
                        "depositDesc": "",
                        "withdrawDesc": "",
                        "specialTips": "Both a MEMO and an Address are required to successfully deposit your BEP2-BTCB tokens to Binance.",
                        "name": "BEP2",
                        "resetAddressStatus": false,
                        "addressRegex": "^(bnb1)[0-9a-z]{38}$",
                        "memoRegex": "^[0-9A-Za-z-_]{1,120}$",
                        "withdrawFee": "0.0000026",
                        "withdrawMin": "0.0000052",
                        "withdrawMax": "0",
                        "minConfirm": 1,
                        "unLockConfirm": 0
                    },
                    {
                        "network": "BTC",
                        "coin": "BTC",
                        "withdrawIntegerMultiple": "0.00000001",
                        "isDefault": true,
                        "depositEnable": true,
                        "withdrawEnable": true,
                        "depositDesc": "",
                        "withdrawDesc": "",
                        "specialTips": "",
                        "name": "BTC",
                        "resetAddressStatus": false,
                        "addressRegex": "^[13][a-km-zA-HJ-NP-Z1-9]{25,34}$|^(bc1)[0-9A-Za-z]{39,59}$",
                        "memoRegex": "",
                        "withdrawFee": "0.0005",
                        "withdrawMin": "0.001",
                        "withdrawMax": "0",
                        "minConfirm": 1,
                        "unLockConfirm": 2
                    }
                ]
            }

        :raises: BinanceRequestException, BinanceAPIException

        """
        return self._request_margin_api('get', 'capital/config/getall', True, data=params)

    def get_account_snapshot(self, **params):
        """Get daily account snapshot of specific type.

        https://binance-docs.github.io/apidocs/spot/en/#daily-account-snapshot-user_data

        :param type: required. Valid values are SPOT/MARGIN/FUTURES.
        :type type: string
        :param startTime: optional
        :type startTime: int
        :param endTime: optional
        :type endTime: int
        :param limit: optional
        :type limit: int
        :param recvWindow: optional
        :type recvWindow: int

        :returns: API response

        .. code-block:: python

            {
               "code":200, // 200 for success; others are error codes
               "msg":"", // error message
               "snapshotVos":[
                  {
                     "data":{
                        "balances":[
                           {
                              "asset":"BTC",
                              "free":"0.09905021",
                              "locked":"0.00000000"
                           },
                           {
                              "asset":"USDT",
                              "free":"1.89109409",
                              "locked":"0.00000000"
                           }
                        ],
                        "totalAssetOfBtc":"0.09942700"
                     },
                     "type":"spot",
                     "updateTime":1576281599000
                  }
               ]
            }

        OR

        .. code-block:: python

            {
               "code":200, // 200 for success; others are error codes
               "msg":"", // error message
               "snapshotVos":[
                  {
                     "data":{
                        "marginLevel":"2748.02909813",
                        "totalAssetOfBtc":"0.00274803",
                        "totalLiabilityOfBtc":"0.00000100",
                        "totalNetAssetOfBtc":"0.00274750",
                        "userAssets":[
                           {
                              "asset":"XRP",
                              "borrowed":"0.00000000",
                              "free":"1.00000000",
                              "interest":"0.00000000",
                              "locked":"0.00000000",
                              "netAsset":"1.00000000"
                           }
                        ]
                     },
                     "type":"margin",
                     "updateTime":1576281599000
                  }
               ]
            }

        OR

        .. code-block:: python

            {
               "code":200, // 200 for success; others are error codes
               "msg":"", // error message
               "snapshotVos":[
                  {
                     "data":{
                        "assets":[
                           {
                              "asset":"USDT",
                              "marginBalance":"118.99782335",
                              "walletBalance":"120.23811389"
                           }
                        ],
                        "position":[
                           {
                              "entryPrice":"7130.41000000",
                              "markPrice":"7257.66239673",
                              "positionAmt":"0.01000000",
                              "symbol":"BTCUSDT",
                              "unRealizedProfit":"1.24029054"
                           }
                        ]
                     },
                     "type":"futures",
                     "updateTime":1576281599000
                  }
               ]
            }

        :raises: BinanceRequestException, BinanceAPIException

        """
        return self._request_margin_api('get', 'accountSnapshot', True, data=params)

    def disable_fast_withdraw_switch(self, **params):
        """Disable Fast Withdraw Switch

        https://binance-docs.github.io/apidocs/spot/en/#disable-fast-withdraw-switch-user_data

        :param recvWindow: optional
        :type recvWindow: int

        :returns: API response

        :raises: BinanceRequestException, BinanceAPIException

        """
        return self._request_margin_api('post', 'disableFastWithdrawSwitch', True, data=params)

    def enable_fast_withdraw_switch(self, **params):
        """Enable Fast Withdraw Switch

        https://binance-docs.github.io/apidocs/spot/en/#enable-fast-withdraw-switch-user_data

        :param recvWindow: optional
        :type recvWindow: int

        :returns: API response

        :raises: BinanceRequestException, BinanceAPIException

        """
        return self._request_margin_api('post', 'enableFastWithdrawSwitch', True, data=params)

    """
    ====================================================================================================================
    Options API
    ====================================================================================================================
    """
    # Quoting interface endpoints

    def options_ping(self):
        """Test connectivity

        https://binance-docs.github.io/apidocs/voptions/en/#test-connectivity

        """
        return self._request_options_api('get', 'ping')

    def options_time(self):
        """Get server time

        https://binance-docs.github.io/apidocs/voptions/en/#get-server-time

        """
        return self._request_options_api('get', 'time')

    def options_info(self):
        """Get current trading pair info

        https://binance-docs.github.io/apidocs/voptions/en/#get-current-trading-pair-info

        """
        return self._request_options_api('get', 'optionInfo')

    def options_exchange_info(self):
        """Get current limit info and trading pair info

        https://binance-docs.github.io/apidocs/voptions/en/#get-current-limit-info-and-trading-pair-info

        """
        return self._request_options_api('get', 'exchangeInfo')

    def options_index_price(self, **params):
        """Get the spot index price

        https://binance-docs.github.io/apidocs/voptions/en/#get-the-spot-index-price

        :param underlying: required - Spot pair（Option contract underlying asset）- BTCUSDT
        :type underlying: str

        """
        return self._request_options_api('get', 'index', data=params)

    def options_price(self, **params):
        """Get the latest price

        https://binance-docs.github.io/apidocs/voptions/en/#get-the-latest-price

        :param symbol: optional - Option trading pair - BTC-200730-9000-C
        :type symbol: str

        """
        return self._request_options_api('get', 'ticker', data=params)

    def options_mark_price(self, **params):
        """Get the latest mark price

        https://binance-docs.github.io/apidocs/voptions/en/#get-the-latest-mark-price

        :param symbol: optional - Option trading pair - BTC-200730-9000-C
        :type symbol: str

        """
        return self._request_options_api('get', 'mark', data=params)

    def options_order_book(self, **params):
        """Depth information

        https://binance-docs.github.io/apidocs/voptions/en/#depth-information

        :param symbol: required - Option trading pair - BTC-200730-9000-C
        :type symbol: str
        :param limit: optional - Default:100 Max:1000.Optional value:[10, 20, 50, 100, 500, 1000] - 100
        :type limit: int

        """
        return self._request_options_api('get', 'depth', data=params)

    def options_klines(self, **params):
        """Candle data

        https://binance-docs.github.io/apidocs/voptions/en/#candle-data

        :param symbol: required - Option trading pair - BTC-200730-9000-C
        :type symbol: str
        :param interval: required - Time interval - 5m
        :type interval: str
        :param startTime: optional - Start Time - 1592317127349
        :type startTime: int
        :param endTime: optional - End Time - 1592317127349
        :type endTime: int
        :param limit: optional - Number of records Default:500 Max:1500 - 500
        :type limit: int

        """
        return self._request_options_api('get', 'klines', data=params)

    def options_recent_trades(self, **params):
        """Recently completed Option trades

        https://binance-docs.github.io/apidocs/voptions/en/#recently-completed-option-trades

        :param symbol: required - Option trading pair - BTC-200730-9000-C
        :type symbol: str
        :param limit: optional - Number of records Default:100 Max:500 - 100
        :type limit: int

        """
        return self._request_options_api('get', 'trades', data=params)

    def options_historical_trades(self, **params):
        """Query trade history

        https://binance-docs.github.io/apidocs/voptions/en/#query-trade-history

        :param symbol: required - Option trading pair - BTC-200730-9000-C
        :type symbol: str
        :param fromId: optional - The deal ID from which to return. The latest deal record is returned by default - 1592317127349
        :type fromId: int
        :param limit: optional - Number of records Default:100 Max:500 - 100
        :type limit: int

        """
        return self._request_options_api('get', 'historicalTrades', data=params)

    # Account and trading interface endpoints

    def options_account_info(self, **params):
        """Account asset info (USER_DATA)

        https://binance-docs.github.io/apidocs/voptions/en/#account-asset-info-user_data

        :param recvWindow: optional
        :type recvWindow: int

        """
        return self._request_options_api('get', 'account', signed=True, data=params)

    def options_funds_transfer(self, **params):
        """Funds transfer (USER_DATA)

        https://binance-docs.github.io/apidocs/voptions/en/#funds-transfer-user_data

        :param currency: required - Asset type - USDT
        :type currency: str
        :param type: required - IN: Transfer from spot account to option account OUT: Transfer from option account to spot account - IN
        :type type: str (ENUM)
        :param amount: required - Amount - 10000
        :type amount: float
        :param recvWindow: optional
        :type recvWindow: int

        """
        return self._request_options_api('post', 'transfer', signed=True, data=params)

    def options_positions(self, **params):
        """Option holdings info (USER_DATA)

        https://binance-docs.github.io/apidocs/voptions/en/#option-holdings-info-user_data

        :param symbol: optional - Option trading pair - BTC-200730-9000-C
        :type symbol: str
        :param recvWindow: optional
        :type recvWindow: int

        """
        return self._request_options_api('get', 'position', signed=True, data=params)

    def options_bill(self, **params):
        """Account funding flow (USER_DATA)

        https://binance-docs.github.io/apidocs/voptions/en/#account-funding-flow-user_data

        :param currency: required - Asset type - USDT
        :type currency: str
        :param recordId: optional - Return the recordId and subsequent data, the latest data is returned by default - 100000
        :type recordId: int
        :param startTime: optional - Start Time - 1593511200000
        :type startTime: int
        :param endTime: optional - End Time - 1593511200000
        :type endTime: int
        :param limit: optional - Number of result sets returned Default:100 Max:1000 - 100
        :type limit: int
        :param recvWindow: optional
        :type recvWindow: int

        """
        return self._request_options_api('post', 'bill', signed=True, data=params)

    def options_place_order(self, **params):
        """Option order (TRADE)

        https://binance-docs.github.io/apidocs/voptions/en/#option-order-trade

        :param symbol: required - Option trading pair - BTC-200730-9000-C
        :type symbol: str
        :param side: required - Buy/sell direction: SELL, BUY - BUY
        :type side: str (ENUM)
        :param type: required - Order Type: LIMIT, MARKET - LIMIT
        :type type: str (ENUM)
        :param quantity: required - Order Quantity - 3
        :type quantity: float
        :param price: optional - Order Price - 1000
        :type price: float
        :param timeInForce: optional - Time in force method（Default GTC) - GTC
        :type timeInForce: str (ENUM)
        :param reduceOnly: optional - Reduce Only (Default false) - false
        :type reduceOnly: bool
        :param postOnly: optional - Post Only (Default false) - false
        :type postOnly: bool
        :param newOrderRespType: optional - "ACK", "RESULT", Default "ACK" - ACK
        :type newOrderRespType: str (ENUM)
        :param clientOrderId: optional - User-defined order ID cannot be repeated in pending orders - 10000
        :type clientOrderId: str
        :param recvWindow: optional
        :type recvWindow: int

        """
        return self._request_options_api('post', 'order', signed=True, data=params)

    def options_place_batch_order(self, **params):
        """Place Multiple Option orders (TRADE)

        https://binance-docs.github.io/apidocs/voptions/en/#place-multiple-option-orders-trade

        :param orders: required - order list. Max 5 orders - [{"symbol":"BTC-210115-35000-C","price":"100","quantity":"0.0001","side":"BUY","type":"LIMIT"}]
        :type orders: list
        :param recvWindow: optional
        :type recvWindow: int

        """
        return self._request_options_api('post', 'batchOrders', signed=True, data=params)

    def options_cancel_order(self, **params):
        """Cancel Option order (TRADE)

        https://binance-docs.github.io/apidocs/voptions/en/#cancel-option-order-trade

        :param symbol: required - Option trading pair - BTC-200730-9000-C
        :type symbol: str
        :param orderId: optional - Order ID - 4611875134427365377
        :type orderId: str
        :param clientOrderId: optional - User-defined order ID - 10000
        :type clientOrderId: str
        :param recvWindow: optional
        :type recvWindow: int

        """
        return self._request_options_api('delete', 'order', signed=True, data=params)

    def options_cancel_batch_order(self, **params):
        """Cancel Multiple Option orders (TRADE)

        https://binance-docs.github.io/apidocs/voptions/en/#cancel-multiple-option-orders-trade

        :param symbol: required - Option trading pair - BTC-200730-9000-C
        :type symbol: str
        :param orderIds: optional - Order ID - [4611875134427365377,4611875134427365378]
        :type orderId: list
        :param clientOrderIds: optional - User-defined order ID - ["my_id_1","my_id_2"]
        :type clientOrderIds: list
        :param recvWindow: optional
        :type recvWindow: int

        """
        return self._request_options_api('delete', 'batchOrders', signed=True, data=params)

    def options_cancel_all_orders(self, **params):
        """Cancel all Option orders (TRADE)

        https://binance-docs.github.io/apidocs/voptions/en/#cancel-all-option-orders-trade

        :param symbol: required - Option trading pair - BTC-200730-9000-C
        :type symbol: str
        :param recvWindow: optional
        :type recvWindow: int

        """
        return self._request_options_api('delete', 'allOpenOrders', signed=True, data=params)

    def options_query_order(self, **params):
        """Query Option order (TRADE)

        https://binance-docs.github.io/apidocs/voptions/en/#query-option-order-trade

        :param symbol: required - Option trading pair - BTC-200730-9000-C
        :type symbol: str
        :param orderId: optional - Order ID - 4611875134427365377
        :type orderId: str
        :param clientOrderId: optional - User-defined order ID - 10000
        :type clientOrderId: str
        :param recvWindow: optional
        :type recvWindow: int

        """
        return self._request_options_api('get', 'order', signed=True, data=params)

    def options_query_pending_orders(self, **params):
        """Query current pending Option orders (TRADE)

        https://binance-docs.github.io/apidocs/voptions/en/#query-current-pending-option-orders-trade

        :param symbol: required - Option trading pair - BTC-200730-9000-C
        :type symbol: str
        :param orderId: optional - Returns the orderId and subsequent orders, the most recent order is returned by default - 100000
        :type orderId: str
        :param startTime: optional - Start Time - 1593511200000
        :type startTime: int
        :param endTime: optional - End Time - 1593511200000
        :type endTime: int
        :param limit: optional - Number of result sets returned Default:100 Max:1000 - 100
        :type limit: int
        :param recvWindow: optional
        :type recvWindow: int

        """
        return self._request_options_api('get', 'openOrders', signed=True, data=params)

    def options_query_order_history(self, **params):
        """Query Option order history (TRADE)

        https://binance-docs.github.io/apidocs/voptions/en/#query-option-order-history-trade

        :param symbol: required - Option trading pair - BTC-200730-9000-C
        :type symbol: str
        :param orderId: optional - Returns the orderId and subsequent orders, the most recent order is returned by default - 100000
        :type orderId: str
        :param startTime: optional - Start Time - 1593511200000
        :type startTime: int
        :param endTime: optional - End Time - 1593511200000
        :type endTime: int
        :param limit: optional - Number of result sets returned Default:100 Max:1000 - 100
        :type limit: int
        :param recvWindow: optional
        :type recvWindow: int

        """
        return self._request_options_api('get', 'historyOrders', signed=True, data=params)

    def options_user_trades(self, **params):
        """Option Trade List (USER_DATA)

        https://binance-docs.github.io/apidocs/voptions/en/#option-trade-list-user_data

        :param symbol: required - Option trading pair - BTC-200730-9000-C
        :type symbol: str
        :param fromId: optional - Trade id to fetch from. Default gets most recent trades. - 4611875134427365376
        :type orderId: int
        :param startTime: optional - Start Time - 1593511200000
        :type startTime: int
        :param endTime: optional - End Time - 1593511200000
        :type endTime: int
        :param limit: optional - Number of result sets returned Default:100 Max:1000 - 100
        :type limit: int
        :param recvWindow: optional
        :type recvWindow: int

        """
        return self._request_options_api('get', 'userTrades', signed=True, data=params)


class AsyncClient(BaseClient):

    def __init__(
        self, api_key: Optional[str] = None, api_secret: Optional[str] = None,
        requests_params: Dict[str, str] = None, tld: str = 'com',
        testnet: bool = False, loop=None
    ):

        self.loop = loop or asyncio.get_event_loop()
        super().__init__(api_key, api_secret, requests_params, tld, testnet)

    @classmethod
    async def create(
        cls, api_key: Optional[str] = None, api_secret: Optional[str] = None,
        requests_params: Dict[str, str] = None, tld: str = 'com',
        testnet: bool = False, loop=None
    ):

        self = cls(api_key, api_secret, requests_params, tld, testnet, loop)

        await self.ping()

        # calculate timestamp offset between local and binance server
        res = await self.get_server_time()
        self.timestamp_offset = res['serverTime'] - int(time.time() * 1000)

        return self

    def _init_session(self):

        session = aiohttp.ClientSession(
            loop=self.loop,
            headers=self._get_headers()
        )
        return session

    async def close_connection(self):
        if self.session:
            assert self.session
            await self.session.close()

    async def _request(self, method, uri, signed, force_params=False, **kwargs):

        kwargs = self._get_request_kwargs(method, signed, force_params, **kwargs)

        async with getattr(self.session, method)(uri, **kwargs) as response:
            return await self._handle_response(response)

    async def _handle_response(self, response):
        """Internal helper for handling API responses from the Binance server.
        Raises the appropriate exceptions when necessary; otherwise, returns the
        response.
        """
        if not str(response.status).startswith('2'):
            raise BinanceAPIException(response, response.status, await response.text())
        try:
            return await response.json()
        except ValueError:
            txt = await response.text()
            raise BinanceRequestException('Invalid Response: {}'.format(txt))

    async def _request_api(self, method, path, signed=False, version=BaseClient.PUBLIC_API_VERSION, **kwargs):
        uri = self._create_api_uri(path, signed, version)
        return await self._request(method, uri, signed, **kwargs)

    async def _request_futures_api(self, method, path, signed=False, **kwargs):
        uri = self._create_futures_api_uri(path)

        return await self._request(method, uri, signed, True, **kwargs)

    async def _request_futures_data_api(self, method, path, signed=False, **kwargs):
        uri = self._create_futures_data_api_uri(path)

        return await self._request(method, uri, signed, True, **kwargs)

    async def _request_futures_coin_api(self, method, path, signed=False, version=1, **kwargs):
        uri = self._create_futures_coin_api_url(path, version=version)

        return await self._request(method, uri, signed, True, **kwargs)

    async def _request_futures_coin_data_api(self, method, path, signed=False, version=1, **kwargs):
        uri = self._create_futures_coin_data_api_url(path, version=version)

        return await self._request(method, uri, signed, True, **kwargs)

    async def _request_options_api(self, method, path, signed=False, **kwargs):
        uri = self._create_options_api_uri(path)

        return await self._request(method, uri, signed, True, **kwargs)

    async def _request_margin_api(self, method, path, signed=False, **kwargs):
        uri = self._create_margin_api_uri(path)

        return await self._request(method, uri, signed, **kwargs)

    async def _request_website(self, method, path, signed=False, **kwargs):
        uri = self._create_website_uri(path)
        return await self._request(method, uri, signed, **kwargs)

    async def _get(self, path, signed=False, version=BaseClient.PUBLIC_API_VERSION, **kwargs):
        return await self._request_api('get', path, signed, version, **kwargs)

    async def _post(self, path, signed=False, version=BaseClient.PUBLIC_API_VERSION, **kwargs):
        return await self._request_api('post', path, signed, version, **kwargs)

    async def _put(self, path, signed=False, version=BaseClient.PUBLIC_API_VERSION, **kwargs):
        return await self._request_api('put', path, signed, version, **kwargs)

    async def _delete(self, path, signed=False, version=BaseClient.PUBLIC_API_VERSION, **kwargs):
        return await self._request_api('delete', path, signed, version, **kwargs)

    # Exchange Endpoints

    async def get_products(self):
        products = await self._request_website('get', 'exchange-api/v1/public/asset-service/product/get-products')
        return products
    get_products.__doc__ = Client.get_products.__doc__

    async def get_exchange_info(self):
        return await self._get('exchangeInfo', version=self.PRIVATE_API_VERSION)
    get_exchange_info.__doc__ = Client.get_exchange_info.__doc__

    async def get_symbol_info(self, symbol):
        res = await self.get_exchange_info()

        for item in res['symbols']:
            if item['symbol'] == symbol.upper():
                return item

        return None
    get_symbol_info.__doc__ = Client.get_symbol_info.__doc__

    # General Endpoints

    async def ping(self):
        return await self._get('ping', version=self.PRIVATE_API_VERSION)
    ping.__doc__ = Client.ping.__doc__

    async def get_server_time(self):
        return await self._get('time', version=self.PRIVATE_API_VERSION)
    get_server_time.__doc__ = Client.get_server_time.__doc__

    # Market Data Endpoints

    async def get_all_tickers(self):
        return await self._get('ticker/price', version=self.PRIVATE_API_VERSION)
    get_all_tickers.__doc__ = Client.get_all_tickers.__doc__

    async def get_orderbook_tickers(self):
        return await self._get('ticker/bookTicker', version=self.PRIVATE_API_VERSION)
    get_orderbook_tickers.__doc__ = Client.get_orderbook_tickers.__doc__

    async def get_order_book(self, **params):
        return await self._get('depth', data=params, version=self.PRIVATE_API_VERSION)
    get_order_book.__doc__ = Client.get_order_book.__doc__

    async def get_recent_trades(self, **params):
        return await self._get('trades', data=params)
    get_recent_trades.__doc__ = Client.get_recent_trades.__doc__

    async def get_historical_trades(self, **params):
        return await self._get('historicalTrades', data=params, version=self.PRIVATE_API_VERSION)
    get_historical_trades.__doc__ = Client.get_historical_trades.__doc__

    async def get_aggregate_trades(self, **params):
        return await self._get('aggTrades', data=params, version=self.PRIVATE_API_VERSION)
    get_aggregate_trades.__doc__ = Client.get_aggregate_trades.__doc__

    async def aggregate_trade_iter(self, symbol, start_str=None, last_id=None):
        if start_str is not None and last_id is not None:
            raise ValueError(
                'start_time and last_id may not be simultaneously specified.')

        # If there's no last_id, get one.
        if last_id is None:
            # Without a last_id, we actually need the first trade.  Normally,
            # we'd get rid of it. See the next loop.
            if start_str is None:
                trades = await self.get_aggregate_trades(symbol=symbol, fromId=0)
            else:
                # The difference between startTime and endTime should be less
                # or equal than an hour and the result set should contain at
                # least one trade.
                start_ts = convert_ts_str(start_str)
                # If the resulting set is empty (i.e. no trades in that interval)
                # then we just move forward hour by hour until we find at least one
                # trade or reach present moment
                while True:
                    end_ts = start_ts + (60 * 60 * 1000)
                    trades = await self.get_aggregate_trades(
                        symbol=symbol,
                        startTime=start_ts,
                        endTime=end_ts)
                    if len(trades) > 0:
                        break
                    # If we reach present moment and find no trades then there is
                    # nothing to iterate, so we're done
                    if end_ts > int(time.time() * 1000):
                        return
                    start_ts = end_ts
            for t in trades:
                yield t
            last_id = trades[-1][self.AGG_ID]

        while True:
            # There is no need to wait between queries, to avoid hitting the
            # rate limit. We're using blocking IO, and as long as we're the
            # only thread running calls like this, Binance will automatically
            # add the right delay time on their end, forcing us to wait for
            # data. That really simplifies this function's job. Binance is
            # fucking awesome.
            trades = await self.get_aggregate_trades(symbol=symbol, fromId=last_id)
            # fromId=n returns a set starting with id n, but we already have
            # that one. So get rid of the first item in the result set.
            trades = trades[1:]
            if len(trades) == 0:
                return
            for t in trades:
                yield t
            last_id = trades[-1][self.AGG_ID]
    aggregate_trade_iter.__doc__ = Client.aggregate_trade_iter.__doc__

    async def get_klines(self, **params):
        return await self._get('klines', data=params, version=self.PRIVATE_API_VERSION)
    get_klines.__doc__ = Client.get_klines.__doc__

    async def _klines(self, spot=True, **params):
        if 'endTime' in params and not params['endTime']:
            del params['endTime']
        if spot:
            return await self.get_klines(**params)
        else:
            return await self.futures_klines(**params)
    _klines.__doc__ = Client._klines.__doc__

    async def _get_earliest_valid_timestamp(self, symbol, interval, spot=True):
        kline = await self._klines(
            spot=spot,
            symbol=symbol,
            interval=interval,
            limit=1,
            startTime=0,
            endTime=int(time.time() * 1000)
        )
        return kline[0][0]
    _get_earliest_valid_timestamp.__doc__ = Client._get_earliest_valid_timestamp.__doc__

    async def get_historical_klines(self, symbol, interval, start_str, end_str=None, limit=500):
        return await self._historical_klines(symbol, interval, start_str, end_str=end_str, limit=limit, spot=True)
    get_historical_klines.__doc__ = Client.get_historical_klines.__doc__

    async def _historical_klines(self, symbol, interval, start_str, end_str=None, limit=500, spot=True):

        # init our list
        output_data = []

        # convert interval to useful value in seconds
        timeframe = interval_to_milliseconds(interval)

        # convert our date strings to milliseconds
        start_ts = convert_ts_str(start_str)

        # establish first available start timestamp
        first_valid_ts = await self._get_earliest_valid_timestamp(symbol, interval, spot)
        start_ts = max(start_ts, first_valid_ts)

        # if an end time was passed convert it
        end_ts = convert_ts_str(end_str)

        idx = 0
        while True:
            # fetch the klines from start_ts up to max 500 entries or the end_ts if set
            temp_data = await self._klines(
                spot=spot,
                symbol=symbol,
                interval=interval,
                limit=limit,
                startTime=start_ts,
                endTime=end_ts
            )

            # handle the case where exactly the limit amount of data was returned last loop
            if not len(temp_data):
                break

            # append this loops data to our output data
            output_data += temp_data

            # set our start timestamp using the last value in the array
            start_ts = temp_data[-1][0]

            idx += 1
            # check if we received less than the required limit and exit the loop
            if len(temp_data) < limit:
                # exit the while loop
                break

            # increment next call by our timeframe
            start_ts += timeframe

            # sleep after every 3rd call to be kind to the API
            if idx % 3 == 0:
                await asyncio.sleep(1)

        return output_data
    _historical_klines.__doc__ = Client._historical_klines.__doc__

    async def get_historical_klines_generator(self, symbol, interval, start_str, end_str=None):
        return self._historical_klines_generator(symbol, interval, start_str, end_str=end_str, spot=True)
    get_historical_klines_generator.__doc__ = Client.get_historical_klines_generator.__doc__

    async def _historical_klines_generator(self, symbol, interval, start_str, end_str=None, spot=True):

        # setup the max limit
        limit = 500

        # convert interval to useful value in seconds
        timeframe = interval_to_milliseconds(interval)

        # convert our date strings to milliseconds
        start_ts = convert_ts_str(start_str)

        # establish first available start timestamp
        first_valid_ts = await self._get_earliest_valid_timestamp(symbol, interval, spot)
        start_ts = max(start_ts, first_valid_ts)

        # if an end time was passed convert it
        end_ts = convert_ts_str(end_str)

        idx = 0
        while True:
            # fetch the klines from start_ts up to max 500 entries or the end_ts if set
            output_data = await self._klines(
                spot=spot,
                symbol=symbol,
                interval=interval,
                limit=limit,
                startTime=start_ts,
                endTime=end_ts
            )

            # handle the case where exactly the limit amount of data was returned last loop
            if not len(output_data):
                break

            # yield data
            for o in output_data:
                yield o

            # set our start timestamp using the last value in the array
            start_ts = output_data[-1][0]

            idx += 1
            # check if we received less than the required limit and exit the loop
            if len(output_data) < limit:
                # exit the while loop
                break

            # increment next call by our timeframe
            start_ts += timeframe

            # sleep after every 3rd call to be kind to the API
            if idx % 3 == 0:
                await asyncio.sleep(1)
    _historical_klines_generator.__doc__ = Client._historical_klines_generator.__doc__

    async def get_avg_price(self, **params):
        return await self._get('avgPrice', data=params, version=self.PRIVATE_API_VERSION)
    get_avg_price.__doc__ = Client.get_avg_price.__doc__

    async def get_ticker(self, **params):
        return await self._get('ticker/24hr', data=params, version=self.PRIVATE_API_VERSION)
    get_ticker.__doc__ = Client.get_ticker.__doc__

    async def get_symbol_ticker(self, **params):
        return await self._get('ticker/price', data=params, version=self.PRIVATE_API_VERSION)
    get_symbol_ticker.__doc__ = Client.get_symbol_ticker.__doc__

    async def get_orderbook_ticker(self, **params):
        return await self._get('ticker/bookTicker', data=params, version=self.PRIVATE_API_VERSION)
    get_orderbook_ticker.__doc__ = Client.get_orderbook_ticker.__doc__

    # Account Endpoints

    async def create_order(self, **params):
        return await self._post('order', True, data=params)
    create_order.__doc__ = Client.create_order.__doc__

    async def order_limit(self, timeInForce=BaseClient.TIME_IN_FORCE_GTC, **params):
        params.update({
            'type': self.ORDER_TYPE_LIMIT,
            'timeInForce': timeInForce
        })
        return await self.create_order(**params)
    order_limit.__doc__ = Client.order_limit.__doc__

    async def order_limit_buy(self, timeInForce=BaseClient.TIME_IN_FORCE_GTC, **params):
        params.update({
            'side': self.SIDE_BUY,
        })
        return await self.order_limit(timeInForce=timeInForce, **params)
    order_limit_buy.__doc__ = Client.order_limit_buy.__doc__

    async def order_limit_sell(self, timeInForce=BaseClient.TIME_IN_FORCE_GTC, **params):
        params.update({
            'side': self.SIDE_SELL
        })
        return await self.order_limit(timeInForce=timeInForce, **params)
    order_limit_sell.__doc__ = Client.order_limit_sell.__doc__

    async def order_market(self, **params):
        params.update({
            'type': self.ORDER_TYPE_MARKET
        })
        return await self.create_order(**params)
    order_market.__doc__ = Client.order_market.__doc__

    async def order_market_buy(self, **params):
        params.update({
            'side': self.SIDE_BUY
        })
        return await self.order_market(**params)
    order_market_buy.__doc__ = Client.order_market_buy.__doc__

    async def order_market_sell(self, **params):
        params.update({
            'side': self.SIDE_SELL
        })
        return await self.order_market(**params)
    order_market_sell.__doc__ = Client.order_market_sell.__doc__

    async def create_oco_order(self, **params):
        return await self._post('order/oco', True, data=params)
    create_oco_order.__doc__ = Client.create_oco_order.__doc__

    async def order_oco_buy(self, **params):
        params.update({
            'side': self.SIDE_BUY
        })
        return await self.create_oco_order(**params)
    order_oco_buy.__doc__ = Client.order_oco_buy.__doc__

    async def order_oco_sell(self, **params):
        params.update({
            'side': self.SIDE_SELL
        })
        return await self.create_oco_order(**params)
    order_oco_sell.__doc__ = Client.order_oco_sell.__doc__

    async def create_test_order(self, **params):
        return await self._post('order/test', True, data=params)
    create_test_order.__doc__ = Client.create_test_order.__doc__

    async def get_order(self, **params):
        return await self._get('order', True, data=params)
    get_order.__doc__ = Client.get_order.__doc__

    async def get_all_orders(self, **params):
        return await self._get('allOrders', True, data=params)
    get_all_orders.__doc__ = Client.get_all_orders.__doc__

    async def cancel_order(self, **params):
        return await self._delete('order', True, data=params)
    cancel_order.__doc__ = Client.cancel_order.__doc__

    async def get_open_orders(self, **params):
        return await self._get('openOrders', True, data=params)
    get_open_orders.__doc__ = Client.get_open_orders.__doc__

    # User Stream Endpoints
    async def get_account(self, **params):
        return await self._get('account', True, data=params)
    get_account.__doc__ = Client.get_account.__doc__

    async def get_asset_balance(self, asset, **params):
        res = await self.get_account(**params)
        # find asset balance in list of balances
        if "balances" in res:
            for bal in res['balances']:
                if bal['asset'].lower() == asset.lower():
                    return bal
        return None
    get_asset_balance.__doc__ = Client.get_asset_balance.__doc__

    async def get_my_trades(self, **params):
        return await self._get('myTrades', True, data=params)
    get_my_trades.__doc__ = Client.get_my_trades.__doc__

    async def get_system_status(self):
        return await self._request_margin_api('get', 'system/status')
    get_system_status.__doc__ = Client.get_system_status.__doc__

    async def get_account_status(self, **params):
        return await self._request_margin_api('get', 'account/status', True, data=params)
    get_account_status.__doc__ = Client.get_account_status.__doc__

    async def get_account_api_trading_status(self, **params):
        return await self._request_margin_api('get', 'account/apiTradingStatus', True, data=params)
    get_account_api_trading_status.__doc__ = Client.get_account_api_trading_status.__doc__

    async def get_dust_log(self, **params):
        return await self._request_margin_api('get', 'asset/dribblet', True, data=params)
    get_dust_log.__doc__ = Client.get_dust_log.__doc__

    async def transfer_dust(self, **params):
        return await self._request_margin_api('post', 'asset/dust', True, data=params)
    transfer_dust.__doc__ = Client.transfer_dust.__doc__

    async def get_asset_dividend_history(self, **params):
        return await self._request_margin_api('get', 'asset/assetDividend', True, data=params)
    get_asset_dividend_history.__doc__ = Client.get_asset_dividend_history.__doc__

    async def make_universal_transfer(self, **params):
        return await self._request_margin_api('post', 'asset/transfer', signed=True, data=params)
    make_universal_transfer.__doc__ = Client.make_universal_transfer.__doc__

    async def query_universal_transfer_history(self, **params):
        return await self._request_margin_api('get', 'asset/transfer', signed=True, data=params)
    query_universal_transfer_history.__doc__ = Client.query_universal_transfer_history.__doc__

    async def get_trade_fee(self, **params):
        return await self._request_margin_api('get', 'asset/tradeFee', True, data=params)
    get_trade_fee.__doc__ = Client.get_trade_fee.__doc__

    async def get_asset_details(self, **params):
        return await self._request_margin_api('get', 'asset/assetDetail', True, data=params)
    get_asset_details.__doc__ = Client.get_asset_details.__doc__

    # Withdraw Endpoints

    async def withdraw(self, **params):
        # force a name for the withdrawal if one not set
        if 'asset' in params and 'name' not in params:
            params['name'] = params['asset']
        return await self._request_margin_api('post', 'capital/withdraw/apply', True, data=params)
    withdraw.__doc__ = Client.withdraw.__doc__

    async def get_deposit_history(self, **params):
        return await self._request_margin_api('get', 'capital/deposit/hisrec', True, data=params)
    get_deposit_history.__doc__ = Client.get_deposit_history.__doc__

    async def get_withdraw_history(self, **params):
        return await self._request_margin_api('get', 'capital/withdraw/history', True, data=params)
    get_withdraw_history.__doc__ = Client.get_withdraw_history.__doc__

    async def get_withdraw_history_id(self, withdraw_id, **params):
        result = await self.get_withdraw_history(**params)

        for entry in result['withdrawList']:
            if 'id' in entry and entry['id'] == withdraw_id:
                return entry

        raise Exception("There is no entry with withdraw id", result)
    get_withdraw_history_id.__doc__ = Client.get_withdraw_history_id.__doc__

    async def get_deposit_address(self, **params):
        return await self._request_margin_api('get', 'capital/deposit/address', True, data=params)
    get_deposit_address.__doc__ = Client.get_deposit_address.__doc__

    # User Stream Endpoints

    async def stream_get_listen_key(self):
        res = await self._post('userDataStream', False, data={})
        return res['listenKey']
    stream_get_listen_key.__doc__ = Client.stream_get_listen_key.__doc__

    async def stream_keepalive(self, listenKey):
        params = {
            'listenKey': listenKey
        }
        return await self._put('userDataStream', False, data=params)
    stream_keepalive.__doc__ = Client.stream_keepalive.__doc__

    async def stream_close(self, listenKey):
        params = {
            'listenKey': listenKey
        }
        return await self._delete('userDataStream', False, data=params)
    stream_close.__doc__ = Client.stream_close.__doc__

    # Margin Trading Endpoints
    async def get_margin_account(self, **params):
        return await self._request_margin_api('get', 'margin/account', True, data=params)
    get_margin_account.__doc__ = Client.get_margin_account.__doc__

    async def get_isolated_margin_account(self, **params):
        return await self._request_margin_api('get', 'margin/isolated/account', True, data=params)

    async def get_margin_asset(self, **params):
        return await self._request_margin_api('get', 'margin/asset', data=params)

    async def get_margin_symbol(self, **params):
        return await self._request_margin_api('get', 'margin/pair', data=params)

    async def create_isolated_margin_account(self, **params):
        return await self._request_margin_api('post', 'margin/isolated/create', signed=True, data=params)

    async def get_isolated_margin_symbol(self, **params):
        return await self._request_margin_api('get', 'margin/isolated/pair', signed=True, data=params)

    async def get_all_isolated_margin_symbols(self, **params):
        return await self._request_margin_api('get', 'margin/isolated/allPairs', signed=True, data=params)

    async def toggle_bnb_burn_spot_margin(self, **params):
        return await self._request_margin_api('post', 'bnbBurn', signed=True, data=params)

    async def get_bnb_burn_spot_margin(self, **params):
        return await self._request_margin_api('get', 'bnbBurn', signed=True, data=params)

    async def get_margin_price_index(self, **params):
        return await self._request_margin_api('get', 'margin/priceIndex', data=params)

    async def transfer_margin_to_spot(self, **params):
        params['type'] = 2
        return await self._request_margin_api('post', 'margin/transfer', signed=True, data=params)

    async def transfer_spot_to_margin(self, **params):
        params['type'] = 1
        return await self._request_margin_api('post', 'margin/transfer', signed=True, data=params)

    async def transfer_isolated_margin_to_spot(self, **params):
        params['transFrom'] = "ISOLATED_MARGIN"
        params['transTo'] = "SPOT"
        return await self._request_margin_api('post', 'margin/isolated/transfer', signed=True, data=params)

    async def transfer_spot_to_isolated_margin(self, **params):
        params['transFrom'] = "SPOT"
        params['transTo'] = "ISOLATED_MARGIN"
        return await self._request_margin_api('post', 'margin/isolated/transfer', signed=True, data=params)

    async def create_margin_loan(self, **params):
        return await self._request_margin_api('post', 'margin/loan', signed=True, data=params)

    async def repay_margin_loan(self, **params):
        return await self._request_margin_api('post', 'margin/repay', signed=True, data=params)

    async def create_margin_order(self, **params):
        return await self._request_margin_api('post', 'margin/order', signed=True, data=params)

    async def cancel_margin_order(self, **params):
        return await self._request_margin_api('delete', 'margin/order', signed=True, data=params)

    async def get_margin_loan_details(self, **params):
        return await self._request_margin_api('get', 'margin/loan', signed=True, data=params)

    async def get_margin_repay_details(self, **params):
        return await self._request_margin_api('get', 'margin/repay', signed=True, data=params)

    async def get_margin_order(self, **params):
        return await self._request_margin_api('get', 'margin/order', signed=True, data=params)

    async def get_open_margin_orders(self, **params):
        return await self._request_margin_api('get', 'margin/openOrders', signed=True, data=params)

    async def get_all_margin_orders(self, **params):
        return await self._request_margin_api('get', 'margin/allOrders', signed=True, data=params)

    async def get_margin_trades(self, **params):
        return await self._request_margin_api('get', 'margin/myTrades', signed=True, data=params)

    async def get_max_margin_loan(self, **params):
        return await self._request_margin_api('get', 'margin/maxBorrowable', signed=True, data=params)

    async def get_max_margin_transfer(self, **params):
        return await self._request_margin_api('get', 'margin/maxTransferable', signed=True, data=params)

    # Cross-margin

    async def margin_stream_get_listen_key(self):
        res = await self._request_margin_api('post', 'userDataStream', signed=False, data={})
        return res['listenKey']

    async def margin_stream_keepalive(self, listenKey):
        params = {
            'listenKey': listenKey
        }
        return await self._request_margin_api('put', 'userDataStream', signed=False, data=params)

    async def margin_stream_close(self, listenKey):
        params = {
            'listenKey': listenKey
        }
        return await self._request_margin_api('delete', 'userDataStream', signed=False, data=params)

        # Isolated margin

    async def isolated_margin_stream_get_listen_key(self, symbol):
        params = {
            'symbol': symbol
        }
        res = await self._request_margin_api('post', 'userDataStream/isolated', signed=False, data=params)
        return res['listenKey']

    async def isolated_margin_stream_keepalive(self, symbol, listenKey):
        params = {
            'symbol': symbol,
            'listenKey': listenKey
        }
        return await self._request_margin_api('put', 'userDataStream/isolated', signed=False, data=params)

    async def isolated_margin_stream_close(self, symbol, listenKey):
        params = {
            'symbol': symbol,
            'listenKey': listenKey
        }
        return await self._request_margin_api('delete', 'userDataStream/isolated', signed=False, data=params)

    # Lending Endpoints

    async def get_lending_product_list(self, **params):
        return await self._request_margin_api('get', 'lending/daily/product/list', signed=True, data=params)

    async def get_lending_daily_quota_left(self, **params):
        return await self._request_margin_api('get', 'lending/daily/userLeftQuota', signed=True, data=params)

    async def purchase_lending_product(self, **params):
        return await self._request_margin_api('post', 'lending/daily/purchase', signed=True, data=params)

    async def get_lending_daily_redemption_quota(self, **params):
        return await self._request_margin_api('get', 'lending/daily/userRedemptionQuota', signed=True, data=params)

    async def redeem_lending_product(self, **params):
        return await self._request_margin_api('post', 'lending/daily/redeem', signed=True, data=params)

    async def get_lending_position(self, **params):
        return await self._request_margin_api('get', 'lending/daily/token/position', signed=True, data=params)

    async def get_fixed_activity_project_list(self, **params):
        return await self._request_margin_api('get', 'lending/project/list', signed=True, data=params)

    async def get_lending_account(self, **params):
        return await self._request_margin_api('get', 'lending/union/account', signed=True, data=params)

    async def get_lending_purchase_history(self, **params):
        return await self._request_margin_api('get', 'lending/union/purchaseRecord', signed=True, data=params)

    async def get_lending_redemption_history(self, **params):
        return await self._request_margin_api('get', 'lending/union/redemptionRecord', signed=True, data=params)

    async def get_lending_interest_history(self, **params):
        return await self._request_margin_api('get', 'lending/union/interestHistory', signed=True, data=params)

    async def change_fixed_activity_to_daily_position(self, **params):
        return await self._request_margin_api('post', 'lending/positionChanged', signed=True, data=params)

    # Sub Accounts

    async def get_sub_account_list(self, **params):
        return await self._request_margin_api('get', 'sub-account/list', True, data=params)

    async def get_sub_account_transfer_history(self, **params):
        return await self._request_margin_api('get', 'sub-account/sub/transfer/history', True, data=params)

    async def get_sub_account_futures_transfer_history(self, **params):
        return await self._request_margin_api('get', 'sub-account/futures/internalTransfer', True, data=params)

    async def create_sub_account_futures_transfer(self, **params):
        return await self._request_margin_api('post', 'sub-account/futures/internalTransfer', True, data=params)

    async def get_sub_account_assets(self, **params):
        return await self._request_margin_api('get', 'sub-account/assets', True, data=params, version='v3')

    async def query_subaccount_spot_summary(self, **params):
        return await self._request_margin_api('get', 'sub-account/spotSummary', True, data=params)

    async def get_subaccount_deposit_address(self, **params):
        return await self._request_margin_api('get', 'capital/deposit/subAddress', True, data=params)

    async def get_subaccount_deposit_history(self, **params):
        return await self._request_margin_api('get', 'capital/deposit/subHisrec', True, data=params)

    async def get_subaccount_futures_margin_status(self, **params):
        return await self._request_margin_api('get', 'sub-account/status', True, data=params)

    async def enable_subaccount_margin(self, **params):
        return await self._request_margin_api('post', 'sub-account/margin/enable', True, data=params)

    async def get_subaccount_margin_details(self, **params):
        return await self._request_margin_api('get', 'sub-account/margin/account', True, data=params)

    async def get_subaccount_margin_summary(self, **params):
        return await self._request_margin_api('get', 'sub-account/margin/accountSummary', True, data=params)

    async def enable_subaccount_futures(self, **params):
        return await self._request_margin_api('post', 'sub-account/futures/enable', True, data=params)

    async def get_subaccount_futures_details(self, **params):
        return await self._request_margin_api('get', 'sub-account/futures/account', True, data=params)

    async def get_subaccount_futures_summary(self, **params):
        return await self._request_margin_api('get', 'sub-account/futures/accountSummary', True, data=params)

    async def get_subaccount_futures_positionrisk(self, **params):
        return await self._request_margin_api('get', 'sub-account/futures/positionRisk', True, data=params)

    async def make_subaccount_futures_transfer(self, **params):
        return await self._request_margin_api('post', 'sub-account/futures/transfer', True, data=params)

    async def make_subaccount_margin_transfer(self, **params):
        return await self._request_margin_api('post', 'sub-account/margin/transfer', True, data=params)

    async def make_subaccount_to_subaccount_transfer(self, **params):
        return await self._request_margin_api('post', 'sub-account/transfer/subToSub', True, data=params)

    async def make_subaccount_to_master_transfer(self, **params):
        return await self._request_margin_api('post', 'sub-account/transfer/subToMaster', True, data=params)

    async def get_subaccount_transfer_history(self, **params):
        return await self._request_margin_api('get', 'sub-account/transfer/subUserHistory', True, data=params)

    async def make_subaccount_universal_transfer(self, **params):
        return await self._request_margin_api('post', 'sub-account/universalTransfer', True, data=params)

    async def get_universal_transfer_history(self, **params):
        return await self._request_margin_api('get', 'sub-account/universalTransfer', True, data=params)

    # Futures API

    async def futures_ping(self):
        return await self._request_futures_api('get', 'ping')

    async def futures_time(self):
        return await self._request_futures_api('get', 'time')

    async def futures_exchange_info(self):
        return await self._request_futures_api('get', 'exchangeInfo')

    async def futures_order_book(self, **params):
        return await self._request_futures_api('get', 'depth', data=params)

    async def futures_recent_trades(self, **params):
        return await self._request_futures_api('get', 'trades', data=params)

    async def futures_historical_trades(self, **params):
        return await self._request_futures_api('get', 'historicalTrades', data=params)

    async def futures_aggregate_trades(self, **params):
        return await self._request_futures_api('get', 'aggTrades', data=params)

    async def futures_klines(self, **params):
        return await self._request_futures_api('get', 'klines', data=params)

    async def futures_continous_klines(self, **params):
        return await self._request_futures_api('get', 'continuousKlines', data=params)

    async def futures_historical_klines(self, symbol, interval, start_str, end_str=None, limit=500):
        return self._historical_klines(symbol, interval, start_str, end_str=end_str, limit=limit, spot=False)

    async def futures_historical_klines_generator(self, symbol, interval, start_str, end_str=None):
        return self._historical_klines_generator(symbol, interval, start_str, end_str=end_str, spot=False)

    async def futures_mark_price(self, **params):
        return await self._request_futures_api('get', 'premiumIndex', data=params)

    async def futures_funding_rate(self, **params):
        return await self._request_futures_api('get', 'fundingRate', data=params)

    async def futures_ticker(self, **params):
        return await self._request_futures_api('get', 'ticker/24hr', data=params)

    async def futures_symbol_ticker(self, **params):
        return await self._request_futures_api('get', 'ticker/price', data=params)

    async def futures_orderbook_ticker(self, **params):
        return await self._request_futures_api('get', 'ticker/bookTicker', data=params)

    async def futures_liquidation_orders(self, **params):
        return await self._request_futures_api('get', 'ticker/allForceOrders', data=params)

    async def futures_open_interest(self, **params):
        return await self._request_futures_api('get', 'ticker/openInterest', data=params)

    async def futures_open_interest_hist(self, **params):
        return await self._request_futures_data_api('get', 'openInterestHist', data=params)

    async def futures_leverage_bracket(self, **params):
        return await self._request_futures_api('get', 'leverageBracket', True, data=params)

    async def futures_account_transfer(self, **params):
        return await self._request_margin_api('post', 'futures/transfer', True, data=params)

    async def transfer_history(self, **params):
        return await self._request_margin_api('get', 'futures/transfer', True, data=params)

    async def futures_create_order(self, **params):
        return await self._request_futures_api('post', 'order', True, data=params)

    async def futures_place_batch_order(self, **params):
        query_string = urlencode(params)
        query_string = query_string.replace('%27', '%22')
        params['batchOrders'] = query_string[12:]
        return await self._request_futures_api('post', 'batchOrders', True, data=params)

    async def futures_get_order(self, **params):
        return await self._request_futures_api('get', 'order', True, data=params)

    async def futures_get_open_orders(self, **params):
        return await self._request_futures_api('get', 'openOrders', True, data=params)

    async def futures_get_all_orders(self, **params):
        return await self._request_futures_api('get', 'allOrders', True, data=params)

    async def futures_cancel_order(self, **params):
        return await self._request_futures_api('delete', 'order', True, data=params)

    async def futures_cancel_all_open_orders(self, **params):
        return await self._request_futures_api('delete', 'allOpenOrders', True, data=params)

    async def futures_cancel_orders(self, **params):
        return await self._request_futures_api('delete', 'batchOrders', True, data=params)

    async def futures_account_balance(self, **params):
        return await self._request_futures_api('get', 'balance', True, data=params)

    async def futures_account(self, **params):
        return await self._request_futures_api('get', 'account', True, data=params)

    async def futures_change_leverage(self, **params):
        return await self._request_futures_api('post', 'leverage', True, data=params)

    async def futures_change_margin_type(self, **params):
        return await self._request_futures_api('post', 'marginType', True, data=params)

    async def futures_change_position_margin(self, **params):
        return await self._request_futures_api('post', 'positionMargin', True, data=params)

    async def futures_position_margin_history(self, **params):
        return await self._request_futures_api('get', 'positionMargin/history', True, data=params)

    async def futures_position_information(self, **params):
        return await self._request_futures_api('get', 'positionRisk', True, data=params)

    async def futures_account_trades(self, **params):
        return await self._request_futures_api('get', 'userTrades', True, data=params)

    async def futures_income_history(self, **params):
        return await self._request_futures_api('get', 'income', True, data=params)

    async def futures_change_position_mode(self, **params):
        return await self._request_futures_api('post', 'positionSide/dual', True, data=params)

    async def futures_get_position_mode(self, **params):
        return await self._request_futures_api('get', 'positionSide/dual', True, data=params)

    async def futures_stream_get_listen_key(self):
        res = await self._request_futures_api('post', 'listenKey', signed=False, data={})
        return res['listenKey']

    async def futures_stream_keepalive(self, listenKey):
        params = {
            'listenKey': listenKey
        }
        return await self._request_futures_api('put', 'listenKey', signed=False, data=params)

    async def futures_stream_close(self, listenKey):
        params = {
            'listenKey': listenKey
        }
        return await self._request_futures_api('delete', 'listenKey', signed=False, data=params)

    # COIN Futures API

    async def futures_coin_ping(self):
        return await self._request_futures_coin_api("get", "ping")

    async def futures_coin_time(self):
        return await self._request_futures_coin_api("get", "time")

    async def futures_coin_exchange_info(self):
        return await self._request_futures_coin_api("get", "exchangeInfo")

    async def futures_coin_order_book(self, **params):
        return await self._request_futures_coin_api("get", "depth", data=params)

    async def futures_coin_recent_trades(self, **params):
        return await self._request_futures_coin_api("get", "trades", data=params)

    async def futures_coin_historical_trades(self, **params):
        return await self._request_futures_coin_api("get", "historicalTrades", data=params)

    async def futures_coin_aggregate_trades(self, **params):
        return await self._request_futures_coin_api("get", "aggTrades", data=params)

    async def futures_coin_klines(self, **params):
        return await self._request_futures_coin_api("get", "klines", data=params)

    async def futures_coin_continous_klines(self, **params):
        return await self._request_futures_coin_api("get", "continuousKlines", data=params)

    async def futures_coin_index_price_klines(self, **params):
        return await self._request_futures_coin_api("get", "indexPriceKlines", data=params)

    async def futures_coin_mark_price_klines(self, **params):
        return await self._request_futures_coin_api("get", "markPriceKlines", data=params)

    async def futures_coin_mark_price(self, **params):
        return await self._request_futures_coin_api("get", "premiumIndex", data=params)

    async def futures_coin_funding_rate(self, **params):
        return await self._request_futures_coin_api("get", "fundingRate", data=params)

    async def futures_coin_ticker(self, **params):
        return await self._request_futures_coin_api("get", "ticker/24hr", data=params)

    async def futures_coin_symbol_ticker(self, **params):
        return await self._request_futures_coin_api("get", "ticker/price", data=params)

    async def futures_coin_orderbook_ticker(self, **params):
        return await self._request_futures_coin_api("get", "ticker/bookTicker", data=params)

    async def futures_coin_liquidation_orders(self, **params):
        return await self._request_futures_coin_api("get", "allForceOrders", data=params)

    async def futures_coin_open_interest(self, **params):
        return await self._request_futures_coin_api("get", "openInterest", data=params)

    async def futures_coin_open_interest_hist(self, **params):
        return await self._request_futures_coin_data_api("get", "openInterestHist", data=params)

    async def futures_coin_leverage_bracket(self, **params):
        return await self._request_futures_coin_api(
            "get", "leverageBracket", version=2, signed=True, data=params
        )

    async def new_transfer_history(self, **params):
        return await self._request_margin_api("get", "asset/transfer", True, data=params)
        # return await self._request_margin_api("get", "futures/transfer", True, data=params)

    async def universal_transfer(self, **params):
        return await self._request_margin_api(
            "post", "asset/transfer", signed=True, data=params
        )

    async def futures_coin_create_order(self, **params):
        return await self._request_futures_coin_api("post", "order", True, data=params)

    async def futures_coin_get_order(self, **params):
        return await self._request_futures_coin_api("get", "order", True, data=params)

    async def futures_coin_get_open_orders(self, **params):
        return await self._request_futures_coin_api("get", "openOrders", True, data=params)

    async def futures_coin_get_all_orders(self, **params):
        return await self._request_futures_coin_api(
            "get", "allOrders", signed=True, data=params
        )

    async def futures_coin_cancel_order(self, **params):
        return await self._request_futures_coin_api(
            "delete", "order", signed=True, data=params
        )

    async def futures_coin_cancel_all_open_orders(self, **params):
        return await self._request_futures_coin_api(
            "delete", "allOpenOrders", signed=True, data=params
        )

    async def futures_coin_cancel_orders(self, **params):
        return await self._request_futures_coin_api(
            "delete", "batchOrders", True, data=params
        )

    async def futures_coin_account_balance(self, **params):
        return await self._request_futures_coin_api(
            "get", "balance", signed=True, data=params
        )

    async def futures_coin_account(self, **params):
        return await self._request_futures_coin_api(
            "get", "account", signed=True, data=params
        )

    async def futures_coin_change_leverage(self, **params):
        return await self._request_futures_coin_api(
            "post", "leverage", signed=True, data=params
        )

    async def futures_coin_change_margin_type(self, **params):
        return await self._request_futures_coin_api(
            "post", "marginType", signed=True, data=params
        )

    async def futures_coin_change_position_margin(self, **params):
        return await self._request_futures_coin_api(
            "post", "positionMargin", True, data=params
        )

    async def futures_coin_position_margin_history(self, **params):
        return await self._request_futures_coin_api(
            "get", "positionMargin/history", True, data=params
        )

    async def futures_coin_position_information(self, **params):
        return await self._request_futures_coin_api("get", "positionRisk", True, data=params)

    async def futures_coin_account_trades(self, **params):
        return await self._request_futures_coin_api("get", "userTrades", True, data=params)

    async def futures_coin_income_history(self, **params):
        return await self._request_futures_coin_api("get", "income", True, data=params)

    async def futures_coin_change_position_mode(self, **params):
        return await self._request_futures_coin_api("post", "positionSide/dual", True, data=params)

    async def futures_coin_get_position_mode(self, **params):
        return await self._request_futures_coin_api("get", "positionSide/dual", True, data=params)

    async def futures_coin_stream_get_listen_key(self):
        res = await self._request_futures_coin_api('post', 'listenKey', signed=False, data={})
        return res['listenKey']

    async def futures_coin_stream_keepalive(self, listenKey):
        params = {
            'listenKey': listenKey
        }
        return await self._request_futures_coin_api('put', 'listenKey', signed=False, data=params)

    async def futures_coin_stream_close(self, listenKey):
        params = {
            'listenKey': listenKey
        }
        return await self._request_futures_coin_api('delete', 'listenKey', signed=False, data=params)

    async def get_all_coins_info(self, **params):
        return await self._request_margin_api('get', 'capital/config/getall', True, data=params)

    async def get_account_snapshot(self, **params):
        return await self._request_margin_api('get', 'accountSnapshot', True, data=params)

    async def disable_fast_withdraw_switch(self, **params):
        return await self._request_margin_api('post', 'disableFastWithdrawSwitch', True, data=params)

    async def enable_fast_withdraw_switch(self, **params):
        return await self._request_margin_api('post', 'enableFastWithdrawSwitch', True, data=params)

    """
    ====================================================================================================================
    Options API
    ====================================================================================================================
    """

    # Quoting interface endpoints

    async def options_ping(self):
        return await self._request_options_api('get', 'ping')

    async def options_time(self):
        return await self._request_options_api('get', 'time')

    async def options_info(self):
        return await self._request_options_api('get', 'optionInfo')

    async def options_exchange_info(self):
        return await self._request_options_api('get', 'exchangeInfo')

    async def options_index_price(self, **params):
        return await self._request_options_api('get', 'index', data=params)

    async def options_price(self, **params):
        return await self._request_options_api('get', 'ticker', data=params)

    async def options_mark_price(self, **params):
        return await self._request_options_api('get', 'mark', data=params)

    async def options_order_book(self, **params):
        return await self._request_options_api('get', 'depth', data=params)

    async def options_klines(self, **params):
        return await self._request_options_api('get', 'klines', data=params)

    async def options_recent_trades(self, **params):
        return await self._request_options_api('get', 'trades', data=params)

    async def options_historical_trades(self, **params):
        return await self._request_options_api('get', 'historicalTrades', data=params)

    # Account and trading interface endpoints

    async def options_account_info(self, **params):
        return await self._request_options_api('get', 'account', signed=True, data=params)

    async def options_funds_transfer(self, **params):
        return await self._request_options_api('post', 'transfer', signed=True, data=params)

    async def options_positions(self, **params):
        return await self._request_options_api('get', 'position', signed=True, data=params)

    async def options_bill(self, **params):
        return await self._request_options_api('post', 'bill', signed=True, data=params)

    async def options_place_order(self, **params):
        return await self._request_options_api('post', 'order', signed=True, data=params)

    async def options_place_batch_order(self, **params):
        return await self._request_options_api('post', 'batchOrders', signed=True, data=params)

    async def options_cancel_order(self, **params):
        return await self._request_options_api('delete', 'order', signed=True, data=params)

    async def options_cancel_batch_order(self, **params):
        return await self._request_options_api('delete', 'batchOrders', signed=True, data=params)

    async def options_cancel_all_orders(self, **params):
        return await self._request_options_api('delete', 'allOpenOrders', signed=True, data=params)

    async def options_query_order(self, **params):
        return await self._request_options_api('get', 'order', signed=True, data=params)

    async def options_query_pending_orders(self, **params):
        return await self._request_options_api('get', 'openOrders', signed=True, data=params)

    async def options_query_order_history(self, **params):
        return await self._request_options_api('get', 'historyOrders', signed=True, data=params)

    async def options_user_trades(self, **params):
        return await self._request_options_api('get', 'userTrades', signed=True, data=params)<|MERGE_RESOLUTION|>--- conflicted
+++ resolved
@@ -884,12 +884,7 @@
         )
         return kline[0][0]
 
-<<<<<<< HEAD
-    def get_historical_klines(self, symbol, interval, start_str, end_str=None,
-                           limit=500, spot=True):
-=======
     def get_historical_klines(self, symbol, interval, start_str, end_str=None, limit=500):
->>>>>>> 15aaa192
         """Get Historical Klines from Binance
 
         :param symbol: Name of symbol pair e.g BNBBTC
@@ -908,11 +903,7 @@
         :return: list of OHLCV values
 
         """
-<<<<<<< HEAD
-        return self._historical_klines(symbol, interval, start_str, end_str=None, limit=500, spot=spot)
-=======
-        return self._historical_klines(symbol, interval, start_str, end_str=end_str, limit=limit, spot=True)
->>>>>>> 15aaa192
+        return self._historical_klines(symbol, interval, start_str, end_str=end_str, limit=limit, spot=spot)
 
     def _historical_klines(self, symbol, interval, start_str, end_str=None, limit=500, spot=True):
         """Get Historical Klines from Binance (spot or futures)
@@ -6627,8 +6618,8 @@
         return kline[0][0]
     _get_earliest_valid_timestamp.__doc__ = Client._get_earliest_valid_timestamp.__doc__
 
-    async def get_historical_klines(self, symbol, interval, start_str, end_str=None, limit=500):
-        return await self._historical_klines(symbol, interval, start_str, end_str=end_str, limit=limit, spot=True)
+    async def get_historical_klines(self, symbol, interval, start_str, end_str=None, limit=500, spot=True):
+        return await self._historical_klines(symbol, interval, start_str, end_str=end_str, limit=limit, spot=spot)
     get_historical_klines.__doc__ = Client.get_historical_klines.__doc__
 
     async def _historical_klines(self, symbol, interval, start_str, end_str=None, limit=500, spot=True):
