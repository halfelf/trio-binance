import logging
from operator import itemgetter
import asyncio
import time

from .streams import BinanceSocketManager


class DepthCache(object):

    def __init__(self, symbol, conv_type = float):
        """Initialise the DepthCache

        :param symbol: Symbol to create depth cache for
        :type symbol: string
        :param conv_type: Optional type to represent price, and amount, default is float.
        :type conv_type: function.

        """
        self.symbol = symbol
        self._bids = {}
        self._asks = {}
        self.update_time = None
        self.conv_type = conv_type

    def add_bid(self, bid):
        """Add a bid to the cache

        :param bid:
        :return:

        """
        self._bids[bid[0]] = self.conv_type(bid[1])
        if bid[1] == "0.00000000":
            del self._bids[bid[0]]

    def add_ask(self, ask):
        """Add an ask to the cache

        :param ask:
        :return:

        """
        self._asks[ask[0]] = self.conv_type(ask[1])
        if ask[1] == "0.00000000":
            del self._asks[ask[0]]

    def get_bids(self):
        """Get the current bids

        :return: list of bids with price and quantity as conv_type

        .. code-block:: python

            [
                [
                    0.0001946,  # Price
                    45.0        # Quantity
                ],
                [
                    0.00019459,
                    2384.0
                ],
                [
                    0.00019158,
                    5219.0
                ],
                [
                    0.00019157,
                    1180.0
                ],
                [
                    0.00019082,
                    287.0
                ]
            ]

        """
        return DepthCache.sort_depth(self._bids, reverse=True, conv_type=self.conv_type)

    def get_asks(self):
        """Get the current asks

        :return: list of asks with price and quantity as conv_type.

        .. code-block:: python

            [
                [
                    0.0001955,  # Price
                    57.0'       # Quantity
                ],
                [
                    0.00019699,
                    778.0
                ],
                [
                    0.000197,
                    64.0
                ],
                [
                    0.00019709,
                    1130.0
                ],
                [
                    0.0001971,
                    385.0
                ]
            ]

        """
        return DepthCache.sort_depth(self._asks, reverse=False, conv_type=self.conv_type)

    @staticmethod
    def sort_depth(vals, reverse=False, conv_type = float):
        """Sort bids or asks by price
        """
        lst = [[conv_type(price), quantity] for price, quantity in vals.items()]
        lst = sorted(lst, key=itemgetter(0), reverse=reverse)
        return lst


class BaseDepthCacheManager:
    DEFAULT_REFRESH = 60 * 30  # 30 minutes
    TIMEOUT = 60

<<<<<<< HEAD
    def __init__(self, client, symbol, callback=None, refresh_interval=None, bm=None, limit=10, conv_type=float):
        """Initialise the DepthCacheManager
=======
    def __init__(self, client, loop, symbol, refresh_interval=None, bm=None, limit=10):
        """Create a DepthCacheManager instance
>>>>>>> e93df958

        :param client: Binance API client
        :type client: binance.Client
        :param loop:
        :type loop:
        :param symbol: Symbol to create depth cache for
        :type symbol: string
        :param refresh_interval: Optional number of seconds between cache refresh, use 0 or None to disable
        :type refresh_interval: int
        :param bm: Optional BinanceSocketManager
        :type bm: BinanceSocketManager
        :param limit: Optional number of orders to get from orderbook
        :type limit: int
        :param conv_type: Optional type to represent price, and amount, default is float.
        :type conv_type: function.

        """

        self._client = client
        self._depth_cache = None
        self._loop = loop or asyncio.get_event_loop()
        self._symbol = symbol
        self._limit = limit
        self._last_update_id = None
        self._bm = bm or BinanceSocketManager(self._client, self._loop)
        self._refresh_interval = refresh_interval or self.DEFAULT_REFRESH
<<<<<<< HEAD
        self._conn_key = None
        self._conv_type = conv_type

        self._start_socket()
        self._init_cache()
=======
        self._socket = None
>>>>>>> e93df958

    async def __aenter__(self):
        await asyncio.gather(
            self._init_cache(),
            self._start_socket()
        )
        await self._socket.__aenter__()
        return self

    async def __aexit__(self, *args, **kwargs):
        await self._socket.__aexit__(*args, **kwargs)

    async def recv(self):
        dc = None
        while not dc:
            try:
                res = await asyncio.wait_for(self._socket.recv(), timeout=self.TIMEOUT)
            except Exception as e:

                logging.warning(e)
                pass
            else:
                dc = await self._depth_event(res)
        return dc

    async def _init_cache(self):
        """Initialise the depth cache calling REST endpoint

        :return:
        """

        # initialise or clear depth cache
        self._depth_cache = DepthCache(self._symbol, conv_type=self._conv_type)

        # set a time to refresh the depth cache
        if self._refresh_interval:
            self._refresh_time = int(time.time()) + self._refresh_interval

    async def _start_socket(self):
        """Start the depth cache socket

        :return:
        """
        self._socket = self._get_socket()

    def _get_socket(self):
        raise NotImplementedError

    async def _depth_event(self, msg):
        """Handle a depth event

        :param msg:
        :return:

        """

        if not msg:
            return None

        if 'e' in msg and msg['e'] == 'error':
            # close the socket
            await self.close()

            # notify the user by returning a None value
            return None

        return await self._process_depth_message(msg)

    async def _process_depth_message(self, msg):
        """Process a depth event message.

        :param msg: Depth event message.
        :return:

        """

        # add any bid or ask values
        self._apply_orders(msg)

        # call the callback with the updated depth cache
        res = self._depth_cache

        # after processing event see if we need to refresh the depth cache
        if self._refresh_interval and int(time.time()) > self._refresh_time:
            await self._init_cache()

        return res

    def _apply_orders(self, msg):
        for bid in msg.get('b', []) + msg.get('bids', []):
            self._depth_cache.add_bid(bid)
        for ask in msg.get('a', []) + msg.get('asks', []):
            self._depth_cache.add_ask(ask)

        # keeping update time
        self._depth_cache.update_time = msg.get('E') or msg.get('lastUpdateId')

    def get_depth_cache(self):
        """Get the current depth cache

        :return: DepthCache object

        """
        return self._depth_cache

    async def close(self):
        """Close the open socket for this manager

        :return:
        """
        self._depth_cache = None

    def get_symbol(self):
        """Get the symbol

        :return: symbol
        """
        return self._symbol


class DepthCacheManager(BaseDepthCacheManager):

    @classmethod
    async def create(cls, client, loop, symbol, coro=None, refresh_interval=None, bm=None, limit=500, ws_interval=None):
        """Initialise the DepthCacheManager

        :param client: Binance API client
        :type client: binance.Client
        :param loop: asyncio loop
        :param symbol: Symbol to create depth cache for
        :type symbol: string
        :param coro: Optional function to receive depth cache updates
        :type coro: function
        :param refresh_interval: Optional number of seconds between cache refresh, use 0 or None to disable
        :type refresh_interval: int
        :param limit: Optional number of orders to get from orderbook
        :type limit: int
        :param ws_interval: Optional interval for updates on websocket, default None. If not set, updates happen every second. Must be 0, None (1s) or 100 (100ms).
        :type ws_interval: int

        """
        self = await super().create(client, loop, symbol, coro, refresh_interval, bm, limit)
        self._ws_interval = ws_interval
        return self

    async def _init_cache(self):
        """Initialise the depth cache calling REST endpoint

        :return:
        """
        self._last_update_id = None
        self._depth_message_buffer = []

        res = await self._client.get_order_book(symbol=self._symbol, limit=self._limit)

        # initialise or clear depth cache
        await super()._init_cache()

        # process bid and asks from the order book
        self._apply_orders(res)
        for bid in res['bids']:
            self._depth_cache.add_bid(bid)
        for ask in res['asks']:
            self._depth_cache.add_ask(ask)

        # set first update id
        self._last_update_id = res['lastUpdateId']

        # Apply any updates from the websocket
        for msg in self._depth_message_buffer:
            await self._process_depth_message(msg)

        # clear the depth buffer
        self._depth_message_buffer = []

    async def _start_socket(self):
        """Start the depth cache socket

        :return:
        """
        if not getattr(self, '_depth_message_buffer', None):
            self._depth_message_buffer = []

        await super()._start_socket()

    def _get_socket(self):
        return self._bm.depth_socket(self._symbol)

    async def _process_depth_message(self, msg):
        """Process a depth event message.

        :param msg: Depth event message.
        :return:

        """

        print(msg['u'])

        if self._last_update_id is None:
            # Initial depth snapshot fetch not yet performed, buffer messages
            self._depth_message_buffer.append(msg)
            return

        if msg['u'] <= self._last_update_id:
            # ignore any updates before the initial update id
            return
        elif msg['U'] != self._last_update_id + 1:
            # if not buffered check we get sequential updates
            # otherwise init cache again
            await self._init_cache()

        # add any bid or ask values
        self._apply_orders(msg)

        # call the callback with the updated depth cache
        res = self._depth_cache

        self._last_update_id = msg['u']

        # after processing event see if we need to refresh the depth cache
        if self._refresh_interval and int(time.time()) > self._refresh_time:
            await self._init_cache()

        return res


class OptionsDepthCacheManager(BaseDepthCacheManager):

    def _get_socket(self):
        return self._bm.options_depth_socket(self._symbol)<|MERGE_RESOLUTION|>--- conflicted
+++ resolved
@@ -124,13 +124,8 @@
     DEFAULT_REFRESH = 60 * 30  # 30 minutes
     TIMEOUT = 60
 
-<<<<<<< HEAD
-    def __init__(self, client, symbol, callback=None, refresh_interval=None, bm=None, limit=10, conv_type=float):
-        """Initialise the DepthCacheManager
-=======
-    def __init__(self, client, loop, symbol, refresh_interval=None, bm=None, limit=10):
+    def __init__(self, client, loop, symbol, refresh_interval=None, bm=None, limit=10, conv_type=float):
         """Create a DepthCacheManager instance
->>>>>>> e93df958
 
         :param client: Binance API client
         :type client: binance.Client
@@ -157,15 +152,8 @@
         self._last_update_id = None
         self._bm = bm or BinanceSocketManager(self._client, self._loop)
         self._refresh_interval = refresh_interval or self.DEFAULT_REFRESH
-<<<<<<< HEAD
         self._conn_key = None
         self._conv_type = conv_type
-
-        self._start_socket()
-        self._init_cache()
-=======
-        self._socket = None
->>>>>>> e93df958
 
     async def __aenter__(self):
         await asyncio.gather(
