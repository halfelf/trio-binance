# coding=utf-8

from operator import itemgetter
import time

from .websockets import BinanceSocketManager


class DepthCache(object):

    def __init__(self, symbol, conv_type = float):
        """Initialise the DepthCache

        :param symbol: Symbol to create depth cache for
        :type symbol: string
        :param conv_type: Optional type to represent price, and amount, default is float.
        :type conv_type: function.

        """
        self.symbol = symbol
        self._bids = {}
        self._asks = {}
        self.update_time = None
        self.conv_type = conv_type

    def add_bid(self, bid):
        """Add a bid to the cache

        :param bid:
        :return:

        """
        self._bids[bid[0]] = self.conv_type(bid[1])
        if bid[1] == "0.00000000":
            del self._bids[bid[0]]

    def add_ask(self, ask):
        """Add an ask to the cache

        :param ask:
        :return:

        """
        self._asks[ask[0]] = self.conv_type(ask[1])
        if ask[1] == "0.00000000":
            del self._asks[ask[0]]

    def get_bids(self):
        """Get the current bids

        :return: list of bids with price and quantity as conv_type

        .. code-block:: python

            [
                [
                    0.0001946,  # Price
                    45.0        # Quantity
                ],
                [
                    0.00019459,
                    2384.0
                ],
                [
                    0.00019158,
                    5219.0
                ],
                [
                    0.00019157,
                    1180.0
                ],
                [
                    0.00019082,
                    287.0
                ]
            ]

        """
        return DepthCache.sort_depth(self._bids, reverse=True, conv_type=self.conv_type)

    def get_asks(self):
        """Get the current asks

        :return: list of asks with price and quantity as conv_type.

        .. code-block:: python

            [
                [
                    0.0001955,  # Price
                    57.0'       # Quantity
                ],
                [
                    0.00019699,
                    778.0
                ],
                [
                    0.000197,
                    64.0
                ],
                [
                    0.00019709,
                    1130.0
                ],
                [
                    0.0001971,
                    385.0
                ]
            ]

        """
        return DepthCache.sort_depth(self._asks, reverse=False, conv_type=self.conv_type)

    @staticmethod
    def sort_depth(vals, reverse=False, conv_type = float):
        """Sort bids or asks by price
        """
        lst = [[conv_type(price), quantity] for price, quantity in vals.items()]
        lst = sorted(lst, key=itemgetter(0), reverse=reverse)
        return lst


class BaseDepthCacheManager(object):
    DEFAULT_REFRESH = 60 * 30  # 30 minutes

<<<<<<< HEAD
    def __init__(self, client, symbol, callback=None, refresh_interval=_default_refresh, bm=None, limit=500,
                 ws_interval=None, conv_type=float):
=======
    def __init__(self, client, symbol, callback=None, refresh_interval=None, bm=None, limit=10):
>>>>>>> ea11f4c2
        """Initialise the DepthCacheManager

        :param client: Binance API client
        :type client: binance.Client
        :param symbol: Symbol to create depth cache for
        :type symbol: string
        :param callback: Optional function to receive depth cache updates
        :type callback: function
        :param refresh_interval: Optional number of seconds between cache refresh, use 0 or None to disable
        :type refresh_interval: int
        :param limit: Optional number of orders to get from orderbook
        :type limit: int
<<<<<<< HEAD
        :param ws_interval: Optional interval for updates on websocket, default None. If not set, updates happen every second. Must be 0, None (1s) or 100 (100ms).
        :type ws_interval: int
        :param conv_type: Optional type to represent price, and amount, default is float.
        :type conv_type: function.
=======
>>>>>>> ea11f4c2

        """
        self._client = client
        self._symbol = symbol
        self._limit = limit
        self._callback = callback
        self._last_update_id = None
        self._depth_message_buffer = []
        self._bm = bm
        self._refresh_interval = refresh_interval or self.DEFAULT_REFRESH
        self._conn_key = None
<<<<<<< HEAD
        self._ws_interval = ws_interval
        self._conv_type = conv_type
=======
>>>>>>> ea11f4c2

        self._start_socket()
        self._init_cache()

    def _init_cache(self):
        """Initialise the depth cache and set a refresh time

        :return:
        """

        # initialise or clear depth cache
        self._depth_cache = DepthCache(self._symbol, conv_type=self._conv_type)

        # set a time to refresh the depth cache
        if self._refresh_interval:
            self._refresh_time = int(time.time()) + self._refresh_interval

    def _start_socket(self):
        """Start the depth cache socket

        :return:
        """
        if self._bm is None:
            self._bm = BinanceSocketManager(self._client)

        self._conn_key = self._get_conn_key()
        if not self._bm.is_alive():
            self._bm.start()

    def _get_conn_key(self):
        raise NotImplementedError

    def _depth_event(self, msg):
        """Handle a depth event

        :param msg:
        :return:

        """

        if 'e' in msg and msg['e'] == 'error':
            # close the socket
            self.close()

            # notify the user by returning a None value
            if self._callback:
                self._callback(None)

        self._process_depth_message(msg)

    def _process_depth_message(self, msg, buffer=False):
        """Process a depth event message.

        :param msg: Depth event message.
        :return:

        """

        # add any bid or ask values
        for bid in msg['b']:
            self._depth_cache.add_bid(bid)
        for ask in msg['a']:
            self._depth_cache.add_ask(ask)

        # keeping update time
        self._depth_cache.update_time = msg['E']

        # call the callback with the updated depth cache
        if self._callback:
            self._callback(self._depth_cache)

        # after processing event see if we need to refresh the depth cache
        if self._refresh_interval and int(time.time()) > self._refresh_time:
            self.close()
            self._init_cache()
            self._start_socket()

    def get_depth_cache(self):
        """Get the current depth cache

        :return: DepthCache object

        """
        return self._depth_cache

    def close(self, close_socket=False):
        """Close the open socket for this manager

        :return:
        """
        self._bm.stop_socket(self._conn_key)
        if close_socket:
            self._bm.close()
        time.sleep(1)
        self._depth_cache = None

    def get_symbol(self):
        """Get the symbol

        :return: symbol
        """
        return self._symbol


class DepthCacheManager(BaseDepthCacheManager):

    def __init__(self, client, symbol, callback=None, refresh_interval=None, bm=None, limit=500,
                 ws_interval=None):
        """Initialise the DepthCacheManager

        :param client: Binance API client
        :type client: binance.Client
        :param symbol: Symbol to create depth cache for
        :type symbol: string
        :param callback: Optional function to receive depth cache updates
        :type callback: function
        :param refresh_interval: Optional number of seconds between cache refresh, use 0 or None to disable
        :type refresh_interval: int
        :param limit: Optional number of orders to get from orderbook
        :type limit: int
        :param ws_interval: Optional interval for updates on websocket, default None. If not set, updates happen every second. Must be 0, None (1s) or 100 (100ms).
        :type ws_interval: int

        """
        self._ws_interval = ws_interval
        self._last_update_id = None
        self._depth_message_buffer = []
        super().__init__(client, symbol, callback, refresh_interval, bm, limit)

    def _init_cache(self):
        """Initialise the depth cache calling REST endpoint

        :return:
        """
        self._last_update_id = None
        self._depth_message_buffer = []

        res = self._client.get_order_book(symbol=self._symbol, limit=self._limit)

        # initialise or clear depth cache
        super()._init_cache()

        # process bid and asks from the order book
        for bid in res['bids']:
            self._depth_cache.add_bid(bid)
        for ask in res['asks']:
            self._depth_cache.add_ask(ask)

        # set first update id
        self._last_update_id = res['lastUpdateId']

        # Apply any updates from the websocket
        for msg in self._depth_message_buffer:
            self._process_depth_message(msg, buffer=True)

        # clear the depth buffer
        self._depth_message_buffer = []

    def _start_socket(self):
        """Start the depth cache socket

        :return:
        """
        super()._start_socket()

        # wait for some socket responses
        while not len(self._depth_message_buffer):
            time.sleep(1)

    def _get_conn_key(self):
        return self._bm.start_depth_socket(self._symbol, self._depth_event, interval=self._ws_interval)

    def _process_depth_message(self, msg, buffer=False):
        """Process a depth event message.

        :param msg: Depth event message.
        :return:

        """

        if self._last_update_id is None:
            # Initial depth snapshot fetch not yet performed, buffer messages
            self._depth_message_buffer.append(msg)
            return

        if buffer and msg['u'] <= self._last_update_id:
            # ignore any updates before the initial update id
            return
        elif msg['U'] != self._last_update_id + 1:
            # if not buffered check we get sequential updates
            # otherwise init cache again
            self._init_cache()

        # add any bid or ask values
        for bid in msg['b']:
            self._depth_cache.add_bid(bid)
        for ask in msg['a']:
            self._depth_cache.add_ask(ask)

        # keeping update time
        self._depth_cache.update_time = msg['E']

        # call the callback with the updated depth cache
        if self._callback:
            self._callback(self._depth_cache)

        self._last_update_id = msg['u']

        # after processing event see if we need to refresh the depth cache
        if self._refresh_interval and int(time.time()) > self._refresh_time:
            self._init_cache()


class OptionsDepthCacheManager(BaseDepthCacheManager):

    def _get_conn_key(self):
        return self._bm.start_options_depth_socket(self._symbol, self._depth_event)<|MERGE_RESOLUTION|>--- conflicted
+++ resolved
@@ -123,12 +123,7 @@
 class BaseDepthCacheManager(object):
     DEFAULT_REFRESH = 60 * 30  # 30 minutes
 
-<<<<<<< HEAD
-    def __init__(self, client, symbol, callback=None, refresh_interval=_default_refresh, bm=None, limit=500,
-                 ws_interval=None, conv_type=float):
-=======
-    def __init__(self, client, symbol, callback=None, refresh_interval=None, bm=None, limit=10):
->>>>>>> ea11f4c2
+    def __init__(self, client, symbol, callback=None, refresh_interval=None, bm=None, limit=10, conv_type=float):
         """Initialise the DepthCacheManager
 
         :param client: Binance API client
@@ -141,13 +136,8 @@
         :type refresh_interval: int
         :param limit: Optional number of orders to get from orderbook
         :type limit: int
-<<<<<<< HEAD
-        :param ws_interval: Optional interval for updates on websocket, default None. If not set, updates happen every second. Must be 0, None (1s) or 100 (100ms).
-        :type ws_interval: int
         :param conv_type: Optional type to represent price, and amount, default is float.
         :type conv_type: function.
-=======
->>>>>>> ea11f4c2
 
         """
         self._client = client
@@ -159,11 +149,7 @@
         self._bm = bm
         self._refresh_interval = refresh_interval or self.DEFAULT_REFRESH
         self._conn_key = None
-<<<<<<< HEAD
-        self._ws_interval = ws_interval
         self._conv_type = conv_type
-=======
->>>>>>> ea11f4c2
 
         self._start_socket()
         self._init_cache()
