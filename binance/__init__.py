--- conflicted
+++ resolved
@@ -4,13 +4,8 @@
 
 """
 
-__version__ = '0.7.3-async'
+__version__ = '0.7.11-async'
 
 from binance.client import Client, AsyncClient  # noqa
-<<<<<<< HEAD
 from binance.depthcache import DepthCacheManager, OptionsDepthCacheManager  # noqa
-from binance.streams import BinanceSocketManager  # noqa
-=======
-from binance.depthcache import DepthCacheManager  # noqa
-from binance.websockets import BinanceSocketManager  # noqa
->>>>>>> ebaab0a3
+from binance.streams import BinanceSocketManager  # noqa