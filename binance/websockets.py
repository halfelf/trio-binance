# coding=utf-8

import json
import threading

from autobahn.twisted.websocket import WebSocketClientFactory, \
    WebSocketClientProtocol, \
    connectWS
from twisted.internet import reactor, ssl
from twisted.internet.protocol import ReconnectingClientFactory
from twisted.internet.error import ReactorAlreadyRunning

from binance.client import Client


class BinanceClientProtocol(WebSocketClientProtocol):

    def __init__(self):
        super(WebSocketClientProtocol, self).__init__()

    def onConnect(self, response):
        # reset the delay after reconnecting
        self.factory.resetDelay()

    def onMessage(self, payload, isBinary):
        if not isBinary:
            try:
                payload_obj = json.loads(payload.decode('utf8'))
            except ValueError:
                pass
            else:
                self.factory.callback(payload_obj)


class BinanceReconnectingClientFactory(ReconnectingClientFactory):

    # set initial delay to a short time
    initialDelay = 0.1

    maxDelay = 10

    maxRetries = 5


class BinanceClientFactory(WebSocketClientFactory, BinanceReconnectingClientFactory):

    protocol = BinanceClientProtocol
    _reconnect_error_payload = {
        'e': 'error',
        'm': 'Max reconnect retries reached'
    }

    def clientConnectionFailed(self, connector, reason):
        self.retry(connector)
        if self.retries > self.maxRetries:
            self.callback(self._reconnect_error_payload)

    def clientConnectionLost(self, connector, reason):
        self.retry(connector)
        if self.retries > self.maxRetries:
            self.callback(self._reconnect_error_payload)


class BinanceSocketManager(threading.Thread):

    STREAM_URL = 'wss://stream.binance.com:9443/'
    FSTREAM_URL = 'wss://fstream.binance.com/'

    WEBSOCKET_DEPTH_5 = '5'
    WEBSOCKET_DEPTH_10 = '10'
    WEBSOCKET_DEPTH_20 = '20'

    DEFAULT_USER_TIMEOUT = 30 * 60  # 30 minutes

    def __init__(self, client, user_timeout=DEFAULT_USER_TIMEOUT):
        """Initialise the BinanceSocketManager

        :param client: Binance API client
        :type client: binance.Client
        :param user_timeout: Custom websocket timeout
        :type user_timeout: int

        """
        threading.Thread.__init__(self)
        self._conns = {}
        self._client = client
        self._user_timeout = user_timeout
        self._timers = {'user': None, 'margin': None} 
        self._listen_keys = {'user': None, 'margin': None}
        self._account_callbacks = {'user': None, 'margin': None}
        # Isolated margin sockets will be opened under the 'symbol' name

    def _start_socket(self, path, callback, prefix='ws/'):
        if path in self._conns:
            return False

        factory_url = self.STREAM_URL + prefix + path
        factory = BinanceClientFactory(factory_url)
        factory.protocol = BinanceClientProtocol
        factory.callback = callback
        factory.reconnect = True
        context_factory = ssl.ClientContextFactory()

        self._conns[path] = connectWS(factory, context_factory)
        return path

<<<<<<< HEAD
    def start_depth_socket(self, symbol, callback, depth=None, interval=None):
=======
    def _start_futures_socket(self, path, callback, prefix='stream?streams='):
        if path in self._conns:
            return False

        factory_url = self.FSTREAM_URL + prefix + path
        factory = BinanceClientFactory(factory_url)
        factory.protocol = BinanceClientProtocol
        factory.callback = callback
        factory.reconnect = True
        context_factory = ssl.ClientContextFactory()

        self._conns[path] = connectWS(factory, context_factory)
        return path

    def start_depth_socket(self, symbol, callback, depth=None):
>>>>>>> afefe8b4
        """Start a websocket for symbol market depth returning either a diff or a partial book

        https://github.com/binance-exchange/binance-official-api-docs/blob/master/web-socket-streams.md#partial-book-depth-streams

        :param symbol: required
        :type symbol: str
        :param callback: callback function to handle messages
        :type callback: function
        :param depth: optional Number of depth entries to return, default None. If passed returns a partial book instead of a diff
        :type depth: str
        :param interval: optional interval for updates, default None. If not set, updates happen every second. Must be 0, None (1s) or 100 (100ms)
        :type interval: int

        :returns: connection key string if successful, False otherwise

        Partial Message Format

        .. code-block:: python

            {
                "lastUpdateId": 160,  # Last update ID
                "bids": [             # Bids to be updated
                    [
                        "0.0024",     # price level to be updated
                        "10",         # quantity
                        []            # ignore
                    ]
                ],
                "asks": [             # Asks to be updated
                    [
                        "0.0026",     # price level to be updated
                        "100",        # quantity
                        []            # ignore
                    ]
                ]
            }


        Diff Message Format

        .. code-block:: python

            {
                "e": "depthUpdate", # Event type
                "E": 123456789,     # Event time
                "s": "BNBBTC",      # Symbol
                "U": 157,           # First update ID in event
                "u": 160,           # Final update ID in event
                "b": [              # Bids to be updated
                    [
                        "0.0024",   # price level to be updated
                        "10",       # quantity
                        []          # ignore
                    ]
                ],
                "a": [              # Asks to be updated
                    [
                        "0.0026",   # price level to be updated
                        "100",      # quantity
                        []          # ignore
                    ]
                ]
            }

        """
        socket_name = symbol.lower() + '@depth'
        if depth and depth != '1':
            socket_name = '{}{}'.format(socket_name, depth)
        if interval:
            if interval in [0, 100]:
                socket_name = '{}@{}ms'.format(socket_name, interval)
            else:
                raise ValueError("Websocket interval value not allowed. Allowed values are [0, 100]")
        return self._start_socket(socket_name, callback)

    def start_kline_socket(self, symbol, callback, interval=Client.KLINE_INTERVAL_1MINUTE):
        """Start a websocket for symbol kline data

        https://github.com/binance-exchange/binance-official-api-docs/blob/master/web-socket-streams.md#klinecandlestick-streams

        :param symbol: required
        :type symbol: str
        :param callback: callback function to handle messages
        :type callback: function
        :param interval: Kline interval, default KLINE_INTERVAL_1MINUTE
        :type interval: str

        :returns: connection key string if successful, False otherwise

        Message Format

        .. code-block:: python

            {
                "e": "kline",					# event type
                "E": 1499404907056,				# event time
                "s": "ETHBTC",					# symbol
                "k": {
                    "t": 1499404860000, 		# start time of this bar
                    "T": 1499404919999, 		# end time of this bar
                    "s": "ETHBTC",				# symbol
                    "i": "1m",					# interval
                    "f": 77462,					# first trade id
                    "L": 77465,					# last trade id
                    "o": "0.10278577",			# open
                    "c": "0.10278645",			# close
                    "h": "0.10278712",			# high
                    "l": "0.10278518",			# low
                    "v": "17.47929838",			# volume
                    "n": 4,						# number of trades
                    "x": false,					# whether this bar is final
                    "q": "1.79662878",			# quote volume
                    "V": "2.34879839",			# volume of active buy
                    "Q": "0.24142166",			# quote volume of active buy
                    "B": "13279784.01349473"	# can be ignored
                    }
            }
        """
        socket_name = '{}@kline_{}'.format(symbol.lower(), interval)
        return self._start_socket(socket_name, callback)

    def start_miniticker_socket(self, callback, update_time=1000):
        """Start a miniticker websocket for all trades

        This is not in the official Binance api docs, but this is what
        feeds the right column on a ticker page on Binance.

        :param callback: callback function to handle messages
        :type callback: function
        :param update_time: time between callbacks in milliseconds, must be 1000 or greater
        :type update_time: int

        :returns: connection key string if successful, False otherwise

        Message Format

        .. code-block:: python

            [
                {
                    'e': '24hrMiniTicker',  # Event type
                    'E': 1515906156273,     # Event time
                    's': 'QTUMETH',         # Symbol
                    'c': '0.03836900',      # close
                    'o': '0.03953500',      # open
                    'h': '0.04400000',      # high
                    'l': '0.03756000',      # low
                    'v': '147435.80000000', # volume
                    'q': '5903.84338533'    # quote volume
                }
            ]
        """

        return self._start_socket('!miniTicker@arr@{}ms'.format(update_time), callback)

    def start_trade_socket(self, symbol, callback):
        """Start a websocket for symbol trade data

        https://github.com/binance-exchange/binance-official-api-docs/blob/master/web-socket-streams.md#trade-streams

        :param symbol: required
        :type symbol: str
        :param callback: callback function to handle messages
        :type callback: function

        :returns: connection key string if successful, False otherwise

        Message Format

        .. code-block:: python

            {
                "e": "trade",     # Event type
                "E": 123456789,   # Event time
                "s": "BNBBTC",    # Symbol
                "t": 12345,       # Trade ID
                "p": "0.001",     # Price
                "q": "100",       # Quantity
                "b": 88,          # Buyer order Id
                "a": 50,          # Seller order Id
                "T": 123456785,   # Trade time
                "m": true,        # Is the buyer the market maker?
                "M": true         # Ignore.
            }

        """
        return self._start_socket(symbol.lower() + '@trade', callback)

    def start_aggtrade_socket(self, symbol, callback):
        """Start a websocket for symbol trade data

        https://github.com/binance-exchange/binance-official-api-docs/blob/master/web-socket-streams.md#aggregate-trade-streams

        :param symbol: required
        :type symbol: str
        :param callback: callback function to handle messages
        :type callback: function

        :returns: connection key string if successful, False otherwise

        Message Format

        .. code-block:: python

            {
                "e": "aggTrade",		# event type
                "E": 1499405254326,		# event time
                "s": "ETHBTC",			# symbol
                "a": 70232,				# aggregated tradeid
                "p": "0.10281118",		# price
                "q": "8.15632997",		# quantity
                "f": 77489,				# first breakdown trade id
                "l": 77489,				# last breakdown trade id
                "T": 1499405254324,		# trade time
                "m": false,				# whether buyer is a maker
                "M": true				# can be ignored
            }

        """
        return self._start_socket(symbol.lower() + '@aggTrade', callback)

    def start_symbol_ticker_socket(self, symbol, callback):
        """Start a websocket for a symbol's ticker data

        https://github.com/binance-exchange/binance-official-api-docs/blob/master/web-socket-streams.md#individual-symbol-ticker-streams

        :param symbol: required
        :type symbol: str
        :param callback: callback function to handle messages
        :type callback: function

        :returns: connection key string if successful, False otherwise

        Message Format

        .. code-block:: python

            {
                "e": "24hrTicker",  # Event type
                "E": 123456789,     # Event time
                "s": "BNBBTC",      # Symbol
                "p": "0.0015",      # Price change
                "P": "250.00",      # Price change percent
                "w": "0.0018",      # Weighted average price
                "x": "0.0009",      # Previous day's close price
                "c": "0.0025",      # Current day's close price
                "Q": "10",          # Close trade's quantity
                "b": "0.0024",      # Best bid price
                "B": "10",          # Bid bid quantity
                "a": "0.0026",      # Best ask price
                "A": "100",         # Best ask quantity
                "o": "0.0010",      # Open price
                "h": "0.0025",      # High price
                "l": "0.0010",      # Low price
                "v": "10000",       # Total traded base asset volume
                "q": "18",          # Total traded quote asset volume
                "O": 0,             # Statistics open time
                "C": 86400000,      # Statistics close time
                "F": 0,             # First trade ID
                "L": 18150,         # Last trade Id
                "n": 18151          # Total number of trades
            }

        """
        return self._start_socket(symbol.lower() + '@ticker', callback)

    def start_ticker_socket(self, callback):
        """Start a websocket for all ticker data

        By default all markets are included in an array.

        https://github.com/binance-exchange/binance-official-api-docs/blob/master/web-socket-streams.md#all-market-tickers-stream

        :param callback: callback function to handle messages
        :type callback: function

        :returns: connection key string if successful, False otherwise

        Message Format

        .. code-block:: python

            [
                {
                    'F': 278610,
                    'o': '0.07393000',
                    's': 'BCCBTC',
                    'C': 1509622420916,
                    'b': '0.07800800',
                    'l': '0.07160300',
                    'h': '0.08199900',
                    'L': 287722,
                    'P': '6.694',
                    'Q': '0.10000000',
                    'q': '1202.67106335',
                    'p': '0.00494900',
                    'O': 1509536020916,
                    'a': '0.07887800',
                    'n': 9113,
                    'B': '1.00000000',
                    'c': '0.07887900',
                    'x': '0.07399600',
                    'w': '0.07639068',
                    'A': '2.41900000',
                    'v': '15743.68900000'
                }
            ]
        """
        return self._start_socket('!ticker@arr', callback)

    def start_symbol_mark_price_socket(self, symbol, callback, fast=True):
        """Start a websocket for a symbol's futures mark price
        https://binance-docs.github.io/apidocs/futures/en/#mark-price-stream
        :param symbol: required
        :type symbol: str
        :param callback: callback function to handle messages
        :type callback: function
        :returns: connection key string if successful, False otherwise
        Message Format
        .. code-block:: python
            {
                "e": "markPriceUpdate",  // Event type
                "E": 1562305380000,      // Event time
                "s": "BTCUSDT",          // Symbol
                "p": "11185.87786614",   // Mark price
                "r": "0.00030000",       // Funding rate
                "T": 1562306400000       // Next funding time
            }
        """
        stream_name = '@markPrice@1s' if fast else '@markPrice'
        return self._start_futures_socket(symbol.lower() + stream_name, callback)

    def start_all_mark_price_socket(self, callback, fast=True):
        """Start a websocket for all futures mark price data
        By default all symbols are included in an array.
        https://binance-docs.github.io/apidocs/futures/en/#mark-price-stream-for-all-market
        :param callback: callback function to handle messages
        :type callback: function
        :returns: connection key string if successful, False otherwise
        Message Format
        .. code-block:: python

            [
                {
                    "e": "markPriceUpdate",  // Event type
                    "E": 1562305380000,      // Event time
                    "s": "BTCUSDT",          // Symbol
                    "p": "11185.87786614",   // Mark price
                    "r": "0.00030000",       // Funding rate
                    "T": 1562306400000       // Next funding time
                }
            ]
        """
        stream_name = '!markPrice@arr@1s' if fast else '!markPrice@arr'
        return self._start_futures_socket(stream_name, callback)

    def start_symbol_ticker_futures_socket(self, symbol, callback):
        """Start a websocket for a symbol's ticker data
        By default all markets are included in an array.
        https://binance-docs.github.io/apidocs/futures/en/#individual-symbol-book-ticker-streams
        :param symbol: required
        :type symbol: str
        :param callback: callback function to handle messages
        :type callback: function
        :returns: connection key string if successful, False otherwise
        .. code-block:: python
            [
                {
                  "u":400900217,     // order book updateId
                  "s":"BNBUSDT",     // symbol
                  "b":"25.35190000", // best bid price
                  "B":"31.21000000", // best bid qty
                  "a":"25.36520000", // best ask price
                  "A":"40.66000000"  // best ask qty
                }
            ]
        """
        return self._start_futures_socket(symbol.lower() + '@bookTicker', callback)

    def start_all_ticker_futures_socket(self, callback):
        """Start a websocket for all ticker data
        By default all markets are included in an array.
        https://binance-docs.github.io/apidocs/futures/en/#all-book-tickers-stream
        :param callback: callback function to handle messages
        :type callback: function
        :returns: connection key string if successful, False otherwise
        Message Format
        .. code-block:: python
            [
                {
                  "u":400900217,     // order book updateId
                  "s":"BNBUSDT",     // symbol
                  "b":"25.35190000", // best bid price
                  "B":"31.21000000", // best bid qty
                  "a":"25.36520000", // best ask price
                  "A":"40.66000000"  // best ask qty
                }
            ]
        """


        return self._start_futures_socket('!bookTicker', callback)

    def start_symbol_book_ticker_socket(self, symbol, callback):
        """Start a websocket for the best bid or ask's price or quantity for a specified symbol.

        https://github.com/binance-exchange/binance-official-api-docs/blob/master/web-socket-streams.md#individual-symbol-book-ticker-streams

        :param symbol: required
        :type symbol: str
        :param callback: callback function to handle messages
        :type callback: function

        :returns: connection key string if successful, False otherwise

        Message Format

        .. code-block:: python

            {
                "u":400900217,     // order book updateId
                "s":"BNBUSDT",     // symbol
                "b":"25.35190000", // best bid price
                "B":"31.21000000", // best bid qty
                "a":"25.36520000", // best ask price
                "A":"40.66000000"  // best ask qty
            }

        """
        return self._start_socket(symbol.lower() + '@bookTicker', callback)

    def start_book_ticker_socket(self, callback):
        """Start a websocket for the best bid or ask's price or quantity for all symbols.

        https://github.com/binance-exchange/binance-official-api-docs/blob/master/web-socket-streams.md#all-book-tickers-stream

        :param callback: callback function to handle messages
        :type callback: function

        :returns: connection key string if successful, False otherwise

        Message Format

        .. code-block:: python

            {
                // Same as <symbol>@bookTicker payload
            }

        """
        return self._start_socket('!bookTicker', callback)

    def start_multiplex_socket(self, streams, callback):
        """Start a multiplexed socket using a list of socket names.
        User stream sockets can not be included.

        Symbols in socket name must be lowercase i.e bnbbtc@aggTrade, neobtc@ticker

        Combined stream events are wrapped as follows: {"stream":"<streamName>","data":<rawPayload>}

        https://github.com/binance-exchange/binance-official-api-docs/blob/master/web-socket-streams.md

        :param streams: list of stream names in lower case
        :type streams: list
        :param callback: callback function to handle messages
        :type callback: function

        :returns: connection key string if successful, False otherwise

        Message Format - see Binance API docs for all types

        """
        stream_path = 'streams={}'.format('/'.join(streams))
        return self._start_socket(stream_path, callback, 'stream?')

    def start_user_socket(self, callback):
        """Start a websocket for user data

        https://github.com/binance-exchange/binance-official-api-docs/blob/master/user-data-stream.md
        https://binance-docs.github.io/apidocs/spot/en/#listen-key-spot

        :param callback: callback function to handle messages
        :type callback: function

        :returns: connection key string if successful, False otherwise

        Message Format - see Binance API docs for all types
        """
        # Get the user listen key
        user_listen_key = self._client.stream_get_listen_key()
        # and start the socket with this specific key
        return self._start_account_socket('user', user_listen_key, callback)

    def start_margin_socket(self, callback):
        """Start a websocket for cross-margin data

        https://binance-docs.github.io/apidocs/spot/en/#listen-key-margin

        :param callback: callback function to handle messages
        :type callback: function

        :returns: connection key string if successful, False otherwise

        Message Format - see Binance API docs for all types
        """
        # Get the user margin listen key
        margin_listen_key = self._client.margin_stream_get_listen_key()
        # and start the socket with this specific key
        return self._start_account_socket('margin', margin_listen_key, callback)

    def start_isolated_margin_socket(self, symbol, callback):
        """Start a websocket for isolated margin data

        https://binance-docs.github.io/apidocs/spot/en/#listen-key-isolated-margin

        :param symbol: required - symbol for the isolated margin account
        :type symbol: str
        :param callback: callback function to handle messages
        :type callback: function

        :returns: connection key string if successful, False otherwise

        Message Format - see Binance API docs for all types
        """
        # Get the isolated margin listen key
        isolated_margin_listen_key = self._client.isolated_margin_stream_get_listen_key(symbol)
        # and start the socket with this specific kek
        return self._start_account_socket(symbol, isolated_margin_listen_key, callback)

    def _start_account_socket(self, socket_type, listen_key, callback):
        """Starts one of user or margin socket"""
        self._check_account_socket_open(listen_key)
        self._listen_keys[socket_type] = listen_key
        self._account_callbacks[socket_type] = callback
        conn_key = self._start_socket(listen_key, callback)
        if conn_key:
            # start timer to keep socket alive
            self._start_socket_timer(socket_type)
        return conn_key

    def _check_account_socket_open(self, listen_key):
        if not listen_key:
            return
        for conn_key in self._conns:
            if len(conn_key) >= 60 and conn_key[:60] == listen_key:
                self.stop_socket(conn_key)
                break

    def _start_socket_timer(self, socket_type):
        callback = self._keepalive_account_socket

        self._timers[socket_type] = threading.Timer(self._user_timeout, callback, [socket_type])
        self._timers[socket_type].setDaemon(True)
        self._timers[socket_type].start()

    def _keepalive_account_socket(self, socket_type):
        if socket_type == 'user':
            listen_key_func = self._client.stream_get_listen_key
            callback = self._account_callbacks[socket_type]
            listen_key = listen_key_func()
        elif socket_type == 'margin':  # cross-margin
            listen_key_func = self._client.margin_stream_get_listen_key
            callback = self._account_callbacks[socket_type]
            listen_key = listen_key_func()
        else:  # isolated margin
            listen_key_func = self._client.isolated_margin_stream_get_listen_key
            callback = self._account_callbacks.get(socket_type, None)       
            listen_key = listen_key_func(socket_type)  # Passing symbol for islation margin
        if listen_key != self._listen_keys[socket_type]:
            self._start_account_socket(socket_type, listen_key, callback)

    def stop_socket(self, conn_key):
        """Stop a websocket given the connection key

        :param conn_key: Socket connection key
        :type conn_key: string

        :returns: connection key string if successful, False otherwise
        """
        if conn_key not in self._conns:
            return

        # disable reconnecting if we are closing
        self._conns[conn_key].factory = WebSocketClientFactory(self.STREAM_URL + 'tmp_path')
        self._conns[conn_key].disconnect()
        del(self._conns[conn_key])

        # OBSOLETE - removed when adding isolated margin.  Loop over keys instead
        # # check if we have a user stream socket
        # if len(conn_key) >= 60 and conn_key[:60] == self._listen_keys['user']:
        #     self._stop_account_socket('user')

        # # or a margin stream socket
        # if len(conn_key) >= 60 and conn_key[:60] == self._listen_keys['margin']:
        #     self._stop_account_socket('margin')

        # NEW - Loop over keys in _listen_keys dictionary to find a match on 
        # user, cross-margin and isolated margin:
        for key, value in self._listen_keys.items():
            if len(conn_key) >= 60 and conn_key[:60] == value:
                self._stop_account_socket(key)


    def _stop_account_socket(self, socket_type):
        if not self._listen_keys.get(socket_type, None):
            return
        if self._timers.get(socket_type, None):
            self._timers[socket_type].cancel()
            self._timers[socket_type] = None
        self._listen_keys[socket_type] = None

    def run(self):
        try:
            reactor.run(installSignalHandlers=False)
        except ReactorAlreadyRunning:
            # Ignore error about reactor already running
            pass

    def close(self):
        """Close all connections

        """
        keys = set(self._conns.keys())
        for key in keys:
            self.stop_socket(key)

        self._conns = {}<|MERGE_RESOLUTION|>--- conflicted
+++ resolved
@@ -104,9 +104,6 @@
         self._conns[path] = connectWS(factory, context_factory)
         return path
 
-<<<<<<< HEAD
-    def start_depth_socket(self, symbol, callback, depth=None, interval=None):
-=======
     def _start_futures_socket(self, path, callback, prefix='stream?streams='):
         if path in self._conns:
             return False
@@ -121,8 +118,7 @@
         self._conns[path] = connectWS(factory, context_factory)
         return path
 
-    def start_depth_socket(self, symbol, callback, depth=None):
->>>>>>> afefe8b4
+    def start_depth_socket(self, symbol, callback, depth=None, interval=None):
         """Start a websocket for symbol market depth returning either a diff or a partial book
 
         https://github.com/binance-exchange/binance-official-api-docs/blob/master/web-socket-streams.md#partial-book-depth-streams
